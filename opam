--- conflicted
+++ resolved
@@ -1,6 +1,6 @@
 opam-version: "1.2"
 name: "zipperposition"
-version: "1.0"
+version: "1.1"
 maintainer: "simon.cruanes@inria.fr"
 author: "Simon Cruanes"
 homepage: "https://github.com/c-cube/zipperposition"
@@ -33,15 +33,9 @@
   "containers" { >= "1.0" }
   "sequence" { >= "0.4" }
   "oclock"
-<<<<<<< HEAD
-  "oasis"
-  "msat" { >= "0.3" < "0.4" }
-=======
-  "oasis" { build }
   "msat" { >= "0.5" }
   "menhir" {build}
   "tip-parser"
->>>>>>> 3e6f724f
 ]
 depopts: [
   "qcheck" {test}
