(* This file is free software, part of Zipperposition. See file "license" for more details. *)

(** Test unification *)

open Logtk
open Logtk_arbitrary
open Logtk_parsers

module Fmt = CCFormat
module T = Term
module S = Subst
module Q = QCheck

let t_test = Alcotest.testable T.ZF.pp T.equal

(** {2 Unit Tests} *)

let psterm, pstmt, pstmt_l, clear_scope, unif_ty, pstyctx =
  let tyctx = TypeInference.Ctx.create ~implicit_ty_args:false () in
  let pt s =
    let t = Parse_zf.parse_term Lex_zf.token (Lexing.from_string s) in
    let t = TypeInference.infer_exn tyctx t in
    (* TypeInference.Ctx.exit_scope tyctx; *)
    t
  and pst s =
    let t = Parse_zf.parse_statement Lex_zf.token (Lexing.from_string s) in
    let t = TypeInference.infer_statement_exn tyctx t in
    (* TypeInference.Ctx.exit_scope tyctx; *)
    t
  and pst_l s =
    let l = Parse_zf.parse_statement_list Lex_zf.token (Lexing.from_string s) in
    let l = TypeInference.infer_statements_exn
        ~on_var:`Default ~ctx:tyctx ~implicit_ty_args:false
        (Iter.of_list l) in
    (* TypeInference.Ctx.exit_scope tyctx; *)
    CCVector.to_list l
  and unif_ty t u =
    TypedSTerm.unify (TypedSTerm.ty_exn t) (TypedSTerm.ty_exn u)
  in
  pt, pst, pst_l, (fun () -> TypeInference.Ctx.exit_scope tyctx), unif_ty, tyctx

let parse_with_vars vars ~f = 
  TypeInference.Ctx.with_vars pstyctx (CCList.map 
      (fun (name, ty) -> 
        Var.of_string ~ty:(psterm ty) name
      ) 
    vars) ~f

(* prelude *)
let () =
  ignore (pstmt_l
    "val term : type.
     val a : term.
     val b : term.
     val c : term.
     val d : term.
     val e : term.
     val f : term -> term -> term.
     val g : term -> term.
     val gg : (term -> term) -> term.
     val h : term -> term.
     val ite : term -> term -> term -> term.
     val p : term -> term -> prop.
     val q : term -> prop.
     val r : term -> prop.
     val s : prop.
     val f_ho: (term -> term ) -> term.
     val f_ho2: (term -> term ) -> (term -> term) -> term.
     val g_ho: (term -> term -> term) -> term.
     val p_ho2: (term -> term ) -> (term -> term) -> prop.
     val p_prop: (prop -> prop) -> prop.
     val a_poly : pi a. a -> a.
     val f_poly : pi a b. (a -> b) -> (a -> b) -> a.
     val sk : term -> term.
   ");
  ()

let tyctx = T.Conv.create()

(* parse Term.t *)
let pterm_ =
  fun ?ty s ->
    let t = psterm s in
    let ty = CCOpt.map psterm ty in
    CCOpt.iter (fun ty -> TypedSTerm.unify ty (TypedSTerm.ty_exn t)) ty;
    T.Conv.of_simple_term_exn tyctx t

let pterm ?ty s =
  try pterm_ ?ty s
  with e ->
    Format.printf "%s@." (Util.err_spf "pterm %s" s);
    raise e

(* parse two terms of same type *)
let pterm2 =
  fun ?(unif_types=true) ?ty s1 s2 ->
    let t1 = psterm s1 in
    let t2 = psterm s2 in
    if unif_types then (
      unif_ty t1 t2;
    );
    let ty = CCOpt.map psterm ty in
    CCOpt.iter (fun ty -> TypedSTerm.unify ty (TypedSTerm.ty_exn t1)) ty;
    CCOpt.iter (fun ty -> TypedSTerm.unify ty (TypedSTerm.ty_exn t2)) ty;
    T.Conv.of_simple_term_exn tyctx t1,
    T.Conv.of_simple_term_exn tyctx t2


module Action : sig
  type 'a t = private
    | Yield of {t: 'a ; ty: 'a option}
    | Eq of {t1: 'a; sc1:int; t2: 'a; sc2: int; ty: 'a option}
    | Eqs of {ts: ('a * 'a * 'a option) list}
    | Count of {count : int}

  val yield : string -> string t
  val eq : string -> int -> string -> int -> string t
  val eqs : (string * string * string option) list -> string t
  val count : int -> string t
  val set_with_ty : 'a -> 'a t -> 'a t
  val parse : string t -> T.t t
end = struct
  type 'a t =
    | Yield of {t: 'a ; ty: 'a option}
    | Eq of {t1: 'a; sc1:int; t2: 'a; sc2: int; ty: 'a option}
    | Eqs of {ts: ('a * 'a * 'a option) list}
    | Count of {count : int}

  let eq t1 sc1 t2 sc2 = Eq{t1;t2;sc1;sc2;ty=None}
  let eqs ts = Eqs{ts}
  let yield t = Yield{t; ty=None}
  let count count = Count{count}

  let set_with_ty ty = function
    | Yield r -> Yield {r with ty=Some ty}
    | Eq r -> Eq {r with ty=Some ty}
    | _ as a -> a

  (* parse action *)
  let parse : string t -> T.t t = function
    | Yield r ->
      let t = pterm ?ty:r.ty r.t in
      Yield {t; ty=None}
    | Eq r ->
      let t1, t2 = pterm2 ~unif_types:false ?ty:r.ty r.t1 r.t2 in
      Eq {t1; t2; sc1=r.sc1; sc2=r.sc2; ty=None}
    | Eqs {ts} -> 
      let ts = CCList.map (fun (t1, t2, ty) -> 
          let t1, t2 = pterm2 ~unif_types:false ?ty t1 t2 in
          t1, t2, None
        ) ts 
      in
      Eqs {ts}
    | Count c -> Count c

end

module Task : sig
  type t
  type op = Match | Unif
  val mk_unif : ?negated:bool -> ?unif_types:bool -> ?with_ty:string -> string -> string -> t
  val mk_match : ?negated:bool -> string -> string -> t
  val set_with_ty : string -> t -> t
  val set_unif_types : bool -> t -> t
  val is_negated : t -> bool
  val add_action : string Action.t -> t -> t
  val add_var_type : string -> string -> t -> t
  val actions : t -> (string Action.t) list
  val var_types : t -> (string * string) list
  val op : t -> op
  val pp : t CCFormat.printer
  val parse : t -> T.t * T.t
end = struct
  type op = Match | Unif

  type t =
    | TUnif of {
        t1: string;
        t2: string;
        unif_types: bool;
        with_ty: string option;
        negated: bool;
        actions: (string Action.t) list; 
        var_types: (string * string) list;
      }
    | TMatch of {
        t1: string;
        t2: string;
        negated: bool;
        actions: (string Action.t) list; 
        var_types: (string * string) list; 
      }

  let mk_unif ?(negated=false) ?(unif_types=true) ?with_ty t1 t2 : t =
    TUnif {t1;t2;unif_types; with_ty; negated; actions=[]; var_types=[]}

  let mk_match ?(negated=false) t1 t2 : t =
    TMatch {t1;t2; negated; actions=[]; var_types=[]}

  let add_action a = function
    | TUnif ({actions; _} as r) -> TUnif {r with actions=a :: actions}
    | TMatch ({actions; _} as r) -> TMatch {r with actions=a :: actions}

  let actions = function
    | TUnif {actions; _} -> actions
    | TMatch {actions; _}-> actions

  let add_var_type v t = function
    | TUnif ({var_types; _} as r) -> TUnif {r with var_types=(v, t) :: var_types}
    | TMatch ({var_types; _} as r) -> TMatch {r with var_types=(v, t) :: var_types}

  let var_types = function
    | TUnif {var_types; _} -> var_types
    | TMatch {var_types; _}-> var_types

  let set_with_ty ty = function
    | TUnif r -> TUnif {r with with_ty=Some ty}
    | TMatch _ -> assert false

  let set_unif_types b = function
    | TUnif r -> TUnif {r with unif_types=b}
    | TMatch _ -> assert false

  let is_negated = function
    | TUnif {negated; _} -> negated
    | TMatch {negated; _} -> negated

  let op = function
    | TUnif _ -> Unif
    | TMatch _ -> Match

  let pp out = function
    | TUnif {t1; t2; with_ty=None; _} -> Format.fprintf out "Unif (%s, %s)" t1 t2
    | TUnif {t1; t2; with_ty=Some ty; _} -> Format.fprintf out "Unif (%s, %s) : %s" t1 t2 ty
    | TMatch {t1; t2; _} -> Format.fprintf out "Match (%s, %s) " t1 t2

  let parse_ = function
    | TUnif {with_ty; t1; t2; unif_types; _} -> pterm2 ~unif_types ?ty:with_ty t1 t2
    | TMatch {t1; t2; _} -> pterm2 ~unif_types:false t1 t2

  let parse p =
    try parse_ p
    with e ->
      print_endline (Util.err_spf "cannot parse/typecheck pair %a@." pp p);
      raise e
end

let check_variant ?(msg="") t u =
  if Unif.FO.are_variant t u then ()
  else (
    Alcotest.failf
      "@[<2>`%a`@ and `%a`@ should be variant@,%s@]@."
        T.ZF.pp t T.ZF.pp u msg
  )

let check_matches ?(msg="") t u =
  if Unif.FO.matches ~pattern:t u then ()
  else (
    Alcotest.failf
      "@[<2>`%a`@ should match@ `%a`%s@]@."
        T.ZF.pp t T.ZF.pp u msg
  )

let check_eq ?(msg="check eq") t1 t2 =
  Alcotest.(check t_test) msg t1 t2

let unifier2 t u =
    let subst = Unif.FO.unify_syn (t,0)(u,1) in
    let renaming = Subst.Renaming.create() in
    Subst.FO.apply renaming subst (t,0) |> Lambda.snf |> Lambda.eta_reduce,
    Subst.FO.apply renaming subst (u,1) |> Lambda.snf |> Lambda.eta_reduce,
    renaming,
    subst


let check_action t u t' renaming subst a = match a with
  | Action.Yield {t=res;_} -> check_variant t' res
  | Action.Eq {t1;t2;sc1;sc2;_} -> 
    let t1 = Subst.FO.apply renaming subst (t1,sc1) |> Lambda.snf |> Lambda.eta_reduce in
    let t2 = Subst.FO.apply renaming subst (t2,sc2) |> Lambda.snf |> Lambda.eta_reduce in
    let msg = Fmt.sprintf
          "(@[<h>unify `%a`@ `%a`@ :makes-eq @[`%a`[%d]@ and `%a`[%d]@]@])"
        T.ZF.pp t T.ZF.pp u T.ZF.pp t1 sc1 T.ZF.pp t2 sc2 in
      check_eq ~msg t1 t2
  | Action.Eqs _ -> assert false
  | Action.Count _ -> assert false

let check_unifiable ?(negated=false) t u actions : unit Alcotest.test_case =
  "check unifiable", `Quick, fun () ->
    try
      let t', u', renaming, subst = unifier2 t u in
      if negated then (
        Alcotest.failf
         "@[<2>`%a`[0]@ and `%a`[1]@ should not be unifiable@]@."
            T.ZF.pp t T.ZF.pp u
      )
      else (
        Alcotest.(check t_test) "check unified versions are equal" t' u';
        let msg = Fmt.sprintf "(@[check that unified version matches original term `%a`@ `%a`@])" T.ZF.pp t T.ZF.pp u in
        check_matches ~msg (t |> Lambda.snf |> Lambda.eta_reduce) t';
        check_matches ~msg (u |> Lambda.snf |> Lambda.eta_reduce) t';
        CCList.iter (check_action t u t' renaming subst) actions
      )
    with Unif.Fail ->
      if not negated then (
        Alcotest.failf "@[<2>`%a`[0]@ and `%a`[1]@ should be unifiable@]@."
            T.ZF.pp t T.ZF.pp u
      )

let check_matchable ?(negated=false) t u actions : unit Alcotest.test_case =
  "check matchable", `Quick, fun () ->
    try
      let subst = Unif.FO.matching ~pattern:(t,0) (u,1) in
      if negated then (
        Alcotest.failf
         "@[<2>`%a`[0]@ should not match pattern `%a`[1]@]@."
            T.ZF.pp u T.ZF.pp t 
      )
      else (
        let renaming = Subst.Renaming.none in
        let t' = Subst.FO.apply renaming subst (t,0) |> Lambda.snf |> Lambda.eta_reduce in
        let u' = Subst.FO.apply renaming subst (u,0) |> Lambda.snf |> Lambda.eta_reduce in
        check_eq ~msg:"matching subst is really a matching subst" t' u;
        check_eq ~msg:"matching subst does not touch term" u' u;
        CCList.iter (check_action t u t' renaming subst) actions
      )
    with Unif.Fail ->
      if not negated then (
        Alcotest.failf 
         "@[<2>`%a`[0]@ should match pattern `%a`[1]@]@."
            T.ZF.pp t T.ZF.pp u
      )

let suite_unif1 : unit Alcotest.test_case list =
  let (=?=) a b = Task.mk_unif a b in (* unif pair *)
  let (<?>) a b = Task.mk_unif ~negated:true a b in (* unif pair *)
  (* let (=?=>) a b = Task.mk_match a b in matching pair *)
  let (>->) a b = Task.set_with_ty b a in (* specify return type *)
  let (>?->) a b = Action.set_with_ty b a in (* specify return type *)
  let (>>>) a b = Task.add_action b a in (* specify return type *)

  let mk_tests (task) =
    let parsed_pair = ref None in
    let parsed_actions = ref None in
    parse_with_vars (Task.var_types task)
     ~f:(fun () ->
      parsed_pair := Some (Task.parse task);
      parsed_actions := Some (List.map Action.parse (Task.actions task));
    );
    let t, u = CCOpt.get_exn !parsed_pair in
    let actions = CCOpt.get_exn !parsed_actions in
    clear_scope();

    match Task.op task with
    | Task.Unif when Task.is_negated task ->
      check_unifiable ~negated:true t u actions
    | Task.Unif ->
      check_unifiable t u actions
    | Task.Match ->
      check_matchable ~negated:(Task.is_negated task) t u actions
  in
  CCList.map mk_tests
    [ "f X b" =?= "f a Y" 
      >>> Action.yield "f a b"
      >>> Action.eq "X" 0 "a" 0
      >>> Action.eq "Y" 1 "b" 0;

      "F a" =?= "f a (g (g a))"
      >>> Action.yield "f a (g (g a))"
      >>> Action.eq "F" 0 "fun (x:term). f x (g (g x))" 0;

      ("fun (x y:term). F x" =?= "fun x y. G x y") >-> "term -> term -> term"
      >>> (Action.yield "fun x y. H x" >?-> "term -> term -> term")
      >>> (Action.eq "G" 1 "fun x y. F x" 0 >?-> "term -> term -> term");

      ("fun (x y z:term). F x" =?= "fun x y z. G x y z") >-> "term -> term -> term -> term"
      >>> (Action.yield "fun x y z. H x" >?-> "term -> term -> term -> term")
      >>> (Action.eq "G" 1 "fun x y z. F x" 0 >?-> "term -> term -> term -> term");
      
      ("X" =?= "(fun Y. X1) (fun (x y:term). c)") >-> "term"
      >>> (Action.yield "Y" >?-> "term");

      ("p_ho2 (fun a. F1 a) (fun a. F2 a)" =?= "p_ho2 (fun a. G a) (fun a. G a)")
      >>> Action.yield "p_ho2 G G"
      >>> (Action.eq "F1" 0 "G" 1 >?-> "term -> term")
      >>> (Action.eq "F2" 0 "G" 1 >?-> "term -> term");
(* 
      (" fun x y. f (X x) (g (X y)) " =?= "fun x y. f (Y y) (g a)")
      >>> Action.yield "fun x y. f (g a) (g a)"; *)

      (* (" fun x. g (X x)" <?> "fun x. X x"); *)

      ("p_ho2 (fun Y0. d) (fun Y0. F1 Y0)" =?=
       "p_ho2 (fun Y0. d) (fun Y0. (f_ho2 (fun Y1. Y1) (fun Y2. X)))");
      ("f (f a b) X" =?= "F1 (f_poly A1 A2 F1 F2)") |> Task.set_unif_types false
      >>> Action.eq "f (f a b)" 0 "F1" 1
      >>> Action.yield "f (f a b) (f_poly _ _ (f (f a b)) F_renamed)"
        (* FIXME
         >>> Action.eq "X" 1 "f_poly _ _ (f (f a b)) F2" 0;
           *);

      ( "F (g_ho F)" <?> "a_poly A") |> Task.set_unif_types false;
      ( "(fun (x:term). x)" <?> "(fun (x:term). Y)");
      ( "g_ho (fun (x:term). g)" <?> "g_ho (fun (x:term) (y:term). Y x)");
      ( "g_ho (fun (x:term). g)" =?= "g_ho (fun (x:term) (y:term). Y y)")
       >>> Action.eq "fun (x:term). g x" 0 "Y" 1;

      (*( "(f_ho (X a))" =?=> "(f_ho (fun (x:term). f_ho (fun (y:term). g (Y y))))" ), [
        Action.eq "X" 0 "fun (z:term). fun (x:term). f_ho (fun (y:term). g (Y y))" 1;
      ],["X","term->term->term"];*)
      (* ( "F a" =?=> "fun (x : term). f_ho2 (fun (y:term). y) (fun (y:term). y)") |> Task.add_var_type "F" "term -> term -> term" *)
    ]

let jp_check_count t u count : unit Alcotest.test_case =
  "JP-unif check count", `Quick, fun () ->
    let t' = JP_unif.unify_scoped_nonterminating t u in
    if count = OSeq.length t' then ()
    else
      Alcotest.failf
        "@[<hv>Found %d unifiers instead of %d@]" (OSeq.length t') count

let pv_check_count t u count : unit Alcotest.test_case =
  "PV-unif check count", `Quick, fun () ->
    let t' = OSeq.filter CCOpt.is_some @@ PragHOUnif.unify_scoped t u in
    if count = OSeq.length t'  then ()
    else
      let all_subs = 
        OSeq.fold (fun acc sub -> 
          match sub with
          | None -> acc
          | Some s -> CCFormat.sprintf "Sub: %a\nApp: %a , %a %s" PragHOUnif.S.pp s T.pp (Lambda.snf @@ PragHOUnif.S.apply s t) T.pp (Lambda.snf @@ PragHOUnif.S.apply s u) acc ) "" t' in
      let problem = CCFormat.sprintf "Problem: %a = %a" T.pp (fst t) T.pp (fst u) in
      Alcotest.failf
        "@[<hv>Found %d unifiers instead of %d@]\n@[Prob: %s@]\n@[Unifs: @[%s@]@]" (OSeq.length t') count problem all_subs
        (* "@[<hv>Found %d unifiers instead of %d@]" (OSeq.length t') count *)

let jp_check_nonunifiable ?(msg="") t u : unit Alcotest.test_case =
  "JP-unif check nonunifiable", `Quick, fun () ->
  if OSeq.for_all CCOpt.is_none (OSeq.take 20 (JP_unif.unify_scoped t u)) then ()
  else (
    Alcotest.failf
      "@[<2>`%a`@ should not unify with @ `%a`%s@]@."
       (Scoped.pp T.ZF.pp) t (Scoped.pp T.ZF.pp) u msg
  )

let pv_check_nonunifiable ?(msg="") t u : unit Alcotest.test_case =
  "PV-unif check nonunifiable", `Quick, fun () ->
  if OSeq.for_all CCOpt.is_none (OSeq.take 20 (PragHOUnif.unify_scoped t u)) then ()
  else (
    Alcotest.failf
      "@[<2>`%a`@ should not unify with @ `%a`%s@]@."
       (Scoped.pp T.ZF.pp) t (Scoped.pp T.ZF.pp) u msg
  )

let jp_check_unifier t u ~res =
  "JP-unif check unifier", `Quick, fun () ->
  let is_res subst = match subst with
    | None -> false
    | Some s ->
      let found = Lambda.snf (JP_unif.S.apply s t) in
      Unif.FO.are_variant res found 
  in
  let unifiers = JP_unif.unify_scoped t u in
  if OSeq.exists is_res unifiers then () 
  else (
    Alcotest.failf
      "@[<2>`%a`@ and `%a`@ should unify as @ `%a`@]@."
        (Scoped.pp T.ZF.pp) t (Scoped.pp T.ZF.pp) u T.ZF.pp res
  )

let pv_check_unifier t u ~res =
  "PV-unif check unifier", `Quick, fun () ->
  let is_res subst = match subst with
    | None -> false
    | Some s ->
      let found = Lambda.snf (PragHOUnif.S.apply s t) in
      Unif.FO.are_variant res found 
  in
  let unifiers = PragHOUnif.unify_scoped t u in
  if OSeq.exists is_res unifiers then () 
  else (
    Alcotest.failf
      "@[<2>`%a`@ and `%a`@ should unify as @ `%a`@]@."
        (Scoped.pp T.ZF.pp) t (Scoped.pp T.ZF.pp) u T.ZF.pp res
  )

let jp_check_eqs t u ts =
  "JP-unif check equalities", `Quick, fun () ->
  let is_res subst = match subst with
    | None -> false
    | Some s ->
      CCList.for_all (fun (t1,t2,_) -> 
        let t1 = Lambda.eta_reduce (Lambda.snf (JP_unif.S.apply s t1)) in
        let t2 = Lambda.eta_reduce (Lambda.snf (JP_unif.S.apply s t2)) in
        Unif.FO.are_variant t1 t2 
      ) ts
  in
  let unifiers = JP_unif.unify_scoped t u in
  if OSeq.exists is_res unifiers then () 
  else (
    Alcotest.failf
      "@[<2>`%a`@ and `%a`@ should unify this list: @ `%a`@]@."
        (Scoped.pp T.ZF.pp) t (Scoped.pp T.ZF.pp) u (CCList.pp (CCPair.pp T.ZF.pp T.ZF.pp)) (CCList.map (fun ((t1, _), (t2, _), _) -> t1, t2) ts)
  )

let pv_check_eqs t u ts =
  "PV-unif check equalities", `Quick, fun () ->
  let is_res subst = match subst with
    | None -> false
    | Some s  ->
      CCList.for_all (fun (t1,t2,_) -> 
        let t1 = Lambda.eta_expand (Lambda.snf (PragHOUnif.S.apply s t1)) in
        let t2 = Lambda.eta_expand (Lambda.snf (PragHOUnif.S.apply s t2)) in
        Unif.FO.are_variant t1 t2 
      ) ts
  in
  let unifiers = PragHOUnif.unify_scoped t u in
  if OSeq.exists is_res @@ OSeq.take 300000 unifiers then () 
  else (
    Alcotest.failf
      "@[<2>`%a`@ and `%a`@ should unify this list: @ `%a`@]@."
        (Scoped.pp T.ZF.pp) t (Scoped.pp T.ZF.pp) u (CCList.pp (CCPair.pp T.ZF.pp T.ZF.pp)) (CCList.map (fun ((t1, _), (t2, _), _) -> t1, t2) ts)
      (* "Unifier not found." *)
  )

let suite_jp_unif : unit Alcotest.test_case list =
  Util.set_debug 1; Printexc.record_backtrace true;
  let (=?=) a b = Task.mk_unif a b in (* unif pair *)
  let (<?>) a b = Task.mk_unif ~negated:true a b in (* unif pair *)
  let (>->) a b = Task.set_with_ty b a in (* specify return type *)
  let (>?->) a b = Action.set_with_ty b a in (* specify return type *)
  let (>>>) a b = Task.add_action b a in (* specify return type *)
  let mk_tests (pair) =
    let parsed_pair = ref None in
    let parsed_actions = ref [] in
    parse_with_vars (Task.var_types pair) ~f:(fun () ->
       parsed_pair := Some (Task.parse pair);
       parsed_actions := List.map Action.parse (Task.actions pair)
    );
    let t, u = CCOpt.get_exn !parsed_pair in
    let t, u = (t,0), (u,0) in
    let actions = !parsed_actions in
    clear_scope();
    if Task.is_negated pair then
      [jp_check_nonunifiable t u]
    else 
      actions |> CCList.flat_map  (fun action -> match action with
        | Action.Count {count} -> [jp_check_count t u count]
        | Action.Yield {t=res;_} -> [jp_check_unifier t u ~res]
        | Action.Eqs {ts} -> [jp_check_eqs t u (List.map (fun (t1,t2,ty) -> (t1,0),(t2,0),ty) ts)]
        | _ -> assert false
      ) 
  in

  CCList.flat_map mk_tests
    [ 
      (* 
        Because of the iteration rule, which was not complete before,
        now we have infinitely many unifiers!
      "X a" =?= "Y b" >-> "term"
      >>> Action.count 17; *)

      "X a" <?> "g (X a)" >-> "term";

      "(g (X a))" =?= "(X (g a))" >-> "term"
      >>> (Action.yield "g (g (g (g a)))" >?-> "term");

      (* Example 3 in the Jensen-Pietrzykowski paper *)
      (* "Z Y X" =?= "Z (fun u. u) (g a)" >-> "term"
      >>> Action.eqs [
            "X", "a", None; 
            "Y", "g", None; 
            "Z", "fun (z : term -> term). fun (x : term). X0 (z x)", Some "(term -> term) -> term -> term"
        ]
      |> Task.add_var_type "X" "term"
      |> Task.add_var_type "Y" "term -> term"; *)

      (* Iterate on head of disagreement pair *)
      "X g" =?= "g a" >-> "term"
      >>> Action.eqs [
            "X", "fun z. z a", Some "(term -> term) -> term"
          ];

      (* Iterate with non-empty w tuple *)
      "X (fun z. f z a)" =?= "X (fun z. f a z)" >-> "term"
      >>> Action.eqs ["X", "fun (z : term -> term). Z (fun (w : alpha). z a)", Some "(term -> term) -> term"];

      "f X Y" =?= "f Y X" >-> "term"
      |> Task.add_var_type "X" "term"
      |> Task.add_var_type "Y" "term"
      (* >>> Action.yield "f W Z" *)
      >>> Action.count 1;


      "X a b" =?= "f b Y"
      |> Task.add_var_type "X" "term -> term -> term"
      |> Task.add_var_type "Y" "term"
      >>> Action.eqs [
         "X", "fun (x : term) (y : term). f y Y ", None;
      ]
      >>> Action.eqs [
         "X", "fun (x : term) (y : term). f y y ", None;
         "Y", "b", None;
      ];

      (* Polymorphism *)

      "fun (x : alpha). x" =?= "fun (x : term). x" |> Task.set_unif_types false
      >>> Action.count 1;

      "f_ho2 (a_poly term) (a_poly term)" =?= "f_ho2 X X" |> Task.set_unif_types false
      >>> Action.count 1;

      (* Example from "Higher-Order Unification, Polymorphism, and Subsorts (Extended Abstract)" by T. Nipkow *)
      "(fun (y : term). y) (X Y)" =?= "a" >-> "term" |> Task.set_unif_types false
      >>> Action.eqs [
              "X", "fun (z : term -> term). z (z (z a))", None;
              "Y", "fun (z : term). z", None
          ]
      >>> Action.eqs[ 
          (* The example actually states the unifier "z (X z) (Y z)", but the following equally general unifier comes out of our procedure: *)
              "X", "fun (z : alpha -> gamma -> term). z (X000 z) (Y000 z (z (X000 z)))", None;
              "Y", "fun (x : alpha) (y : gamma). a", None 
          ]
        |> Task.add_var_type "X" "beta -> term"
        |> Task.add_var_type "Y" "beta";


      (* More *)

      "fun (x : term). x" <?> "fun (x : term). X" |> Task.set_unif_types false
      |> Task.add_var_type "X" "term";

      (* 
        these tests go crazy with the iteration
      "X a" =?= "sk a" 
      >>> Action.count 1
      |> Task.add_var_type "X" "term -> term"; *)

      (* "X a" =?= "g a" 
      >>> Action.count 2
      |> Task.add_var_type "X" "term -> term"; *)
    ]

let suite_pv_unif : unit Alcotest.test_case list =
  Util.set_debug 1; Printexc.record_backtrace true;
  let (=?=) a b = Task.mk_unif a b in (* unif pair *)
  let (<?>) a b = Task.mk_unif ~negated:true a b in (* unif pair *)
  let (>->) a b = Task.set_with_ty b a in (* specify return type *)
  let (>?->) a b = Action.set_with_ty b a in (* specify return type *)
  let (>>>) a b = Task.add_action b a in (* specify return type *)
  let mk_tests (pair) =
    let parsed_pair = ref None in
    let parsed_actions = ref [] in
    parse_with_vars (Task.var_types pair) ~f:(fun () ->
       parsed_pair := Some (Task.parse pair);
       parsed_actions := List.map Action.parse (Task.actions pair)
    );
    let t, u = CCOpt.get_exn !parsed_pair in
    let t, u = (t,0), (u,0) in
    let actions = !parsed_actions in
    clear_scope();
    if Task.is_negated pair then
      [pv_check_nonunifiable t u]
    else 
      actions |> CCList.flat_map  (fun action -> match action with
        | Action.Count {count} -> [pv_check_count t u count]
        | Action.Yield {t=res;_} -> [pv_check_unifier t u ~res]
        | Action.Eqs {ts} -> [pv_check_eqs t u (List.map (fun (t1,t2,ty) -> (t1,0),(t2,0),ty) ts)]
        | _ -> assert false
      ) 
  in

  CCList.flat_map mk_tests
    [ 
      "X" =?= "Y a" >-> "term"
      |> Task.add_var_type "X" "term"
      |> Task.add_var_type "Y" "term -> term"
      >>> Action.eqs [
        "X", "Y a", None;
      ];

      (* "X a" =?= "Y b" >-> "term"
      >>> Action.count 1; *)

      "X a" <?> "g (X a)" >-> "term";

      (* "fun (x:term->term) (y:term). X x" =?= 
      "fun (x:term->term) (y:term). f (f_ho x) (Y y) "
      >>> Action.count 1; *)


      "X" =?= "Y Z" >-> "term"
      |> Task.add_var_type "X" "term"
      |> Task.add_var_type "Y" "term -> term"
      |> Task.add_var_type "Z" "term"
      >>> Action.eqs [
        "X", "Y Z", None;
        "Y", "fun (x:term). YY x", Some "term->term";
      ];
       
      "(g (X a))" =?= "(X (g a))" >-> "term"
      >>> (Action.yield "g (g (g (g a)))" >?-> "term")
      >>> ( Action.eqs [
            "X", "fun z. z", Some "term -> term"
          ]);
      
      (* Example 3 in the Jensen-Pietrzykowski paper *)
      "Z X Y" =?= "Z (fun u. u) (g a)" >-> "term"
      |> Task.add_var_type "Z" "(term->term) -> term -> term"
      |> Task.add_var_type "X" "term -> term"
      |> Task.add_var_type "Y" "term"
      >>> Action.eqs [
            "X", "(fun u. u)", Some "term -> term" ; 
            "Y", "g a", Some "term";
         ];

      
      (* Iterate on head of disagreement pair *)
      (* "X g" =?= "g a" >-> "term"
      >>> Action.eqs [
            "X", "fun (z:term->term). z a", Some "(term -> term) -> term"
          ]
      >>> Action.count 2; *)

      (* "X" =?= "f_ho (fun (x:term). f x x)"
      >>> Action.count 1;

      "X" =?= "fun (x:term->term). f_ho x"
      >>> Action.count 1;

      "fun (x:term) (y:term). X y x" =?= "fun (x:term). f x"
      >>> Action.count 1; *)

      (* projection + imitation *)
      
      (* Polymorphism *)

      (*"fun (x : alpha). x" =?= "fun (x : term). x" |> Task.set_unif_types false
      >>> Action.count 1;

      "f_ho2 (a_poly term) (a_poly term)" =?= "f_ho2 X X" |> Task.set_unif_types false
      >>> Action.count 1;

      (* Example from "Higher-Order Unification, Polymorphism, and Subsorts (Extended Abstract)" by T. Nipkow *)
      "(fun (y : term). y) (X Y)" =?= "a" >-> "term" |> Task.set_unif_types false
      >>> Action.eqs [
              "X", "fun (z : term -> term). z (z (z a))", None;
              "Y", "fun (z : term). z", None
          ]
      >>> Action.eqs[ 
          (* The example actually states the unifier "z (X z) (Y z)", but the following equally general unifier comes out of our procedure: *)
              "X", "fun (z : alpha -> gamma -> term). z (X000 z) (Y000 z (z (X000 z)))", None;
              "Y", "fun (x : alpha) (y : gamma). a", None 
          ]
        |> Task.add_var_type "X" "beta -> term"
        |> Task.add_var_type "Y" "beta";
      *)

      (* More *)

       "fun (x : term). x" <?> "fun (x : term). X"
      |> Task.add_var_type "X" "term";

      "X a" =?= "g a" 
      |> Task.add_var_type "X" "term -> term"
      >>> Action.count 2;

      "fun (x : term). X (X x)" =?= "fun (x : term). Y (Y x)"
      |> Task.add_var_type "X" "term -> term"
      |> Task.add_var_type "Y" "term -> term"
      >>> Action.eqs [
            "X", "fun (x : term). Y x", None ; 
         ];

      "X a b" =?= "f b Y"
      |> Task.add_var_type "X" "term -> term -> term"
      |> Task.add_var_type "Y" "term"
      >>> Action.count 2;

      (* "F b (g D)" =?= "f (g a) C"
      |> Task.add_var_type "F" "term -> term -> term"
      |> Task.add_var_type "D" "term"
      |> Task.add_var_type "C" "term"
      >>> Action.count 4; *)

      (* ("fun (ms: term->term) (mz:term). M " ^
      "(fun (s:term->term) (z:term). s (s z)) " ^ 
      "(fun (s:term->term) (z:term). s (s (s z))) ms mz ")
      =?= "fun (ms:term->term) (mz:term). ms (ms (ms (ms (ms (ms (mz))))))"
      |> Task.add_var_type 
        "M" 
        "((term->term)->term->term) -> ((term->term)->term->term) -> (term->term) -> term -> term"
      >>> Action.eqs [
            "M", "fun (a : (term->term) -> term -> term)" ^
                 "    (b : (term->term) -> term -> term)" ^
                 "    (s: term->term) (z:term). a (b s) z ", None
         ]; *)

      (* "F a b c" =?= "F a d X" >-> "term"
      >>> Action.count 2; *)

      "fun (x:term) (y:term). X x b" <?> "fun (x:term) (y:term). f (g y) b";

      "F (gg F)" =?= "gg F" >-> "term"
      >>> Action.count 1;

      (*FO examples *)
      "f X Y" =?= "f Y X" >-> "term"
      |> Task.add_var_type "X" "term"
      |> Task.add_var_type "Y" "term"
      >>> Action.yield "f W W"
      >>> Action.count 1;
    ]


let reg_matching1 = "regression matching", `Quick, fun () ->
  let terms =
    [ pterm "p_ho2 (fun a. F a) (fun a. F a)"
    , pterm "p_ho2 (fun a. G a) (fun a. H a)"
    ; pterm "f_ho2 (fun (x:term). Y) g"
    , pterm "f_ho2 (fun (x:term). x) g"
    ]
  in
  terms |> List.iter (fun (t1,t2) ->
    try
      let _ = Unif.FO.matching ~pattern:(t1,0) (t2,1) in
      Alcotest.failf
        "@[<hv>`%a`@ and `%a@ should not match@]" T.ZF.pp t1 T.ZF.pp t2
    with Unif.Fail -> ();
  ) 

(** Jensen-Pietrzykowski auxiliary functions tests *)
let test_jp_unif_aux = "JP unification", `Quick, fun () ->
  Util.set_debug 1; Printexc.record_backtrace true;

  (** Find disagreement tests *)
  
  let test_disagree =
    Alcotest.testable
      Fmt.Dump.(option (pair (pair T.ZF.pp T.ZF.pp) (list @@ pair HVar.pp int)))
      CCEqual.(option @@ pair (pair T.equal T.equal) (list (pair (HVar.equal Type.equal) int)))
  in

<<<<<<< HEAD
  Alcotest.check test_disagree "disagree1"
    (JP_unif.find_disagreement (pterm "g (g a)") (pterm "g (h a)")) 
    (Some ((pterm "g a", pterm "h a"), []));

  Alcotest.check test_disagree "disagree2"
    (JP_unif.find_disagreement (pterm "g (g a)") (pterm "g (g b)")) 
    (Some ((pterm "a", pterm "b"), []));
  
  Alcotest.check test_disagree "disagree3"
=======
  OUnit.assert_equal 
    ~cmp:(CCOpt.equal (fun ((a,b),l) (((c,d),k)) -> 
      T.equal a c && T.equal b d && CCList.equal (CCPair.equal (HVar.equal Type.equal) CCInt.equal) l k))
    (JP_unif.find_disagreement (pterm "g (g a)") (pterm "g (h a)")) 
    (Some ((pterm "g a", pterm "h a"), []));

  OUnit.assert_equal 
    ~cmp:(CCOpt.equal (fun ((a,b),l) (((c,d),k)) -> 
      T.equal a c && T.equal b d && CCList.equal (CCPair.equal (HVar.equal Type.equal) CCInt.equal) l k))
    (JP_unif.find_disagreement (pterm "g (g a)") (pterm "g (g b)")) 
    (Some ((pterm "a", pterm "b"), []));
  
  OUnit.assert_equal 
    ~cmp:(CCOpt.equal (fun ((a,b),l) (((c,d),k)) -> 
      T.equal a c && T.equal b d && CCList.equal (CCPair.equal (HVar.equal Type.equal) CCInt.equal) l k))
>>>>>>> 79cefd80
    (JP_unif.find_disagreement (pterm "f_ho2 (fun (x:term). x)") (pterm "f_ho2 (fun (x:term). a)")) 
    (Some ((T.bvar ~ty:(Type.Conv.of_simple_term_exn (Type.Conv.create ()) (psterm "term")) 0, pterm "a"), []));

  (** Rule tests *)

  let test_rule =
    Alcotest.testable Fmt.Dump.(list T.ZF.pp) CCEqual.(list T.equal)
  in

  let scope = 0 in

  let term = pterm ~ty:"term" "X a b" in
  let result = 
    JP_unif.project_onesided ~scope ~counter:(ref 1000) term 
    |> OSeq.map (fun subst -> Lambda.snf (JP_unif.S.apply subst (term,scope)))
    |> OSeq.to_list in
  let expected = [pterm "a"; pterm "b"] in
<<<<<<< HEAD
  Alcotest.check test_rule "rule1" expected result;
=======
  OUnit.assert_equal ~cmp:(CCList.equal T.equal) expected result;
>>>>>>> 79cefd80

  clear_scope ();

  let term1 = pterm ~ty:"term" "X a b" in
  let term2 = pterm "f c d" in
  let results = 
    JP_unif.imitate ~scope ~counter:(ref 1000) term1 term2 []
    |> OSeq.map (fun subst -> Lambda.snf (JP_unif.S.apply subst (term1,scope)))
    |> OSeq.to_array in
  Alcotest.(check int) "len_results" 1 (Array.length results);
  check_variant (results.(0)) (pterm ~ty:"term" "f (X a b) (Y a b)");

  clear_scope ();

  let term1 = pterm ~ty:"term" "X a b" in
  let term2 = pterm ~ty:"term" "Y c d" in
  let substs = JP_unif.identify ~scope ~counter:(ref 1000) term1 term2 [] in
  Alcotest.(check int) "len_subst" 1 (OSeq.length substs);
  let subst = OSeq.nth 0 substs in
  let result1 = Lambda.snf (JP_unif.S.apply subst (term1,scope)) in
  let result2 = Lambda.snf (JP_unif.S.apply subst (term2,scope)) in
  check_variant (result1) 
    (T.app (pterm ~ty:"term -> term -> term -> term -> term" "X1") 
      [pterm "a"; pterm "b";pterm ~ty:"term" "Y a b"; pterm ~ty:"term" "Z a b"]);
  check_variant (result2) 
    (T.app (pterm ~ty:"term -> term -> term -> term -> term" "X1") 
      [pterm ~ty:"term" "Y c d"; pterm ~ty:"term" "Z c d"; pterm "c"; pterm "d"]);
  ()

let suite_unif2 = [ reg_matching1; test_jp_unif_aux ]

let suite = suite_unif1 @ suite_unif2 @ suite_jp_unif @ suite_pv_unif


(** {2 Properties} *)

let (==>) = QCheck.(==>)

let gen_fo = ArTerm.default
let gen_t = ArTerm.default_ho

let check_unify_gives_unifier =
  let gen = QCheck.(pair gen_t gen_t) in
  let name = "unify_gives_unifier" in
  let prop (t1, t2) =
    try
      let subst = Unif.FO.unify_syn (t1,0) (t2,1) in
      let renaming = S.Renaming.create () in
      let t1' = S.FO.apply renaming subst (t1,0) |> Lambda.snf |> Lambda.eta_reduce in
      let t2' = S.FO.apply renaming subst (t2,1) |> Lambda.snf |> Lambda.eta_reduce in
      if T.equal t1' t2' then true
      else QCheck.Test.fail_reportf
          "subst=%a,@ t1'=`%a`,@ t2'=`%a`" Subst.pp subst T.ZF.pp t1' T.ZF.pp t2'
    with Unif.Fail -> QCheck.assume_fail()
  in
  QCheck.Test.make ~long_factor:20 ~count:15_000 ~name gen prop

(* σ=mgu(t1,t2) means t1,t2 both match t1σ (== t2σ). In practice, with
   our matching, it only works for FO terms *)
let check_unifier_matches =
  let gen = QCheck.(pair gen_fo gen_fo) in
  let name = "unifier_matches_unified_terms" in
  let prop (t1, t2) =
    try
      let subst = Unif.FO.unify_syn (t1,0) (t2,1) in
      let renaming = S.Renaming.create () in
      let t1' = S.FO.apply renaming subst (t1,0) |> Lambda.snf |> Lambda.eta_reduce in
      let t2' = S.FO.apply renaming subst (t2,1) |> Lambda.snf |> Lambda.eta_reduce in
      if Unif.FO.matches ~pattern:t1 t1' &&
         Unif.FO.matches ~pattern:t2 t2'
      then true
      else ( QCheck.Test.fail_reportf
          "(@[<hv2>subst=%a,@ t1'=`%a`,@ t2'=`%a`@])"
          Subst.pp subst T.ZF.pp t1' T.ZF.pp t2'
      )
    with Unif.Fail -> QCheck.assume_fail()
  in
  QCheck.Test.make ~long_factor:20 ~count:15_000 ~name gen prop

let check_unify_makes_eq  =
  let gen = QCheck.(pair gen_t gen_t) in
  let name = "unify_makes_eq" in
  let prop (t1, t2) =
    try
      let subst = Unif.FO.unify_syn (t1,0) (t2,1) in
      if Unif.FO.equal ~subst (t1,0) (t2,1) then true
      else QCheck.Test.fail_reportf
          "subst=%a,@ t1=`%a`,@ t2=`%a`" Subst.pp subst T.ZF.pp t1 T.ZF.pp t2
    with Unif.Fail -> QCheck.assume_fail()
  in
  QCheck.Test.make ~long_factor:20 ~count:15_000 ~name gen prop

let check_equal =
  let gen = gen_t in
  let name = "unif_term_self_equal" in
  let prop t =
    Unif.FO.equal ~subst:Subst.empty (t,0) (t,0)
  in
  QCheck.Test.make ~long_factor:20 ~count:2_000 ~name gen prop

let check_variant =
  let gen = gen_fo in
  let name = "unif_term_self_variant" in
  let prop t =
    let renaming = S.Renaming.create () in
    let t' = S.FO.apply renaming S.empty (t,0) in
    Unif.FO.are_variant t t'
  in
  QCheck.Test.make ~long_factor:20 ~count:2_000 ~name gen prop

let check_variant2 =
  let gen = gen_t in
  let name = "unif_term_variant_sound" in
  let prop (t0,t1) =
    try
      let subst = Unif.FO.variant (t0,0)(t1,1) in
      (* check they are really variants *)
      let renaming = Subst.Renaming.create() in
      let t0' = Subst.FO.apply renaming subst (t0,0) |> Lambda.snf |> Lambda.eta_reduce in
      let t1' = Subst.FO.apply renaming subst (t1,1) |> Lambda.snf |> Lambda.eta_reduce in
      T.equal t0' t1'
    with Unif.Fail -> QCheck.assume_fail ()
  in
  QCheck.Test.make ~long_factor:20 ~name (Q.pair gen gen) prop

let check_variant_sym =
  let gen = gen_t in
  let name = "unif_term_variant_sym" in
  let prop (t0,t1) =
    Unif.FO.are_variant t0 t1 = Unif.FO.are_variant t1 t0
  in
  QCheck.Test.make ~long_factor:20 ~name (Q.pair gen gen) prop

let check_matching =
  let gen = QCheck.pair gen_t gen_t in
  let name = "unif_matching_gives_matcher" in
  let prop (t1, t2) =
    try
      let subst = Unif.FO.matching ~pattern:(t1,0) (t2,1) in
      let renaming = S.Renaming.create () in
      let t1' = S.FO.apply renaming subst (t1,0) |> Lambda.snf |> Lambda.eta_reduce in
      let t2' = S.FO.apply renaming subst (t2,1) |> Lambda.snf |> Lambda.eta_reduce in
      if T.equal t1' t2'
      then true
      else QCheck.Test.fail_reportf "@[<v>subst=%a,@ t1'=`%a`,@ t2'=`%a`@]"
          Subst.pp subst T.ZF.pp t1' T.ZF.pp t2'
    with Unif.Fail -> QCheck.assume_fail()
  in
  QCheck.Test.make ~long_factor:20 ~count:1000 ~name gen prop

let check_matching_variant =
  let gen = QCheck.pair gen_t gen_fo in
  let name = "unif_matching_preserves_rhs" in
  let prop (t1, t2) =
    try
      let subst = Unif.FO.matching ~pattern:(t1,0) (t2,1) in
      let renaming = S.Renaming.create () in
      let t2' = S.FO.apply renaming subst (t2,1) |> Lambda.snf |> Lambda.eta_reduce in
      if Unif.FO.are_variant t2 t2'
      then true
      else QCheck.Test.fail_reportf "@[<v>subst=%a,@ t2'=`%a`@]"
          Subst.pp subst T.ZF.pp t2'
    with Unif.Fail -> QCheck.assume_fail()
  in
  QCheck.Test.make ~long_factor:20 ~count:1000 ~name gen prop

let check_matching_variant_same_scope =
  let gen = QCheck.pair gen_t gen_fo in
  let name = "unif_matching_same_scope_preserves_rhs" in
  let prop (t1, t2) =
    try
      let subst = Unif.FO.matching_same_scope ~scope:0 ~pattern:t1 t2 in
      let t2' = S.FO.apply Subst.Renaming.none subst (t2,0) |> Lambda.snf |> Lambda.eta_reduce in
      if Unif.FO.are_variant t2 t2'
      then true
      else QCheck.Test.fail_reportf "@[<v>subst=%a,@ t2'=`%a`@]"
          Subst.pp subst T.ZF.pp t2'
    with Unif.Fail -> QCheck.assume_fail()
  in
  QCheck.Test.make ~long_factor:20 ~count:1000 ~name gen prop

let check_variant_bidir_match =
  let gen = gen_t in
  let name = "unif_term_variant_bidir_match" in
  let prop (t0,t1) =
    if Unif.FO.are_variant t0 t1
    then Unif.FO.matches ~pattern:t0 t1 && Unif.FO.matches ~pattern:t1 t0
    else QCheck.assume_fail()
  in
  QCheck.Test.make ~long_factor:20 ~name (Q.pair gen gen) prop

let check_lits_variant_bidir_match =
  let gen = ArLiteral.clause in
  let name = "unif_lits_variant_bidir_match" in
  let prop (lits0,lits1) =
    if Literals.are_variant lits0 lits1
    then Literals.matches lits0 lits1 && Literals.matches lits1 lits0
    else QCheck.assume_fail()
  in
  QCheck.Test.make ~long_factor:20 ~count:5_000 ~name (Q.pair gen gen) prop

let check_ho_unify_gives_unifiers =
  let gen = QCheck.(pair gen_t gen_t) in
  let name = "ho_unify_gives_unifiers" in
  let prop (t1, t2) =
    let offset =
      Iter.doubleton t1 t2
      |> Iter.flat_map T.Seq.vars
      |> T.Seq.max_var |> succ
    in
    (* only keep proper solutions *)
    let l =
      HO_unif.unif_pairs ~fuel:20 ~offset ([[],t1,t2],0)
      |> List.filter
        (fun (pairs,us,_,_) -> pairs=[] && not (Unif_subst.has_constr us))
    in
    if l=[] then QCheck.assume_fail()
    else (
      List.iter
        (fun (_,us,_,_) ->
           let subst = Unif_subst.subst us in
           let renaming = Subst.Renaming.create() in
           let u1 = Subst.FO.apply renaming subst (t1,0) |> Lambda.snf |> Lambda.eta_reduce in
           let u2 = Subst.FO.apply renaming subst (t2,0) |> Lambda.snf |> Lambda.eta_reduce in
           if not (T.equal u1 u2) then (
             QCheck.Test.fail_reportf
               "(@[<hv2>bad solution@ t1'=`%a`@ t2'=`%a`@ :subst %a@])"
               T.ZF.pp u1 T.ZF.pp u2 Subst.pp subst
           ))
        l;
      true
    )
  in
  QCheck.Test.make ~long_factor:20 ~count:8_000 ~name gen prop

(* TODO: generate random Literals.t, then check [variant a b <=> (matches a b && matches b a)] *)

let props =
  [ check_unify_gives_unifier;
    check_unify_makes_eq;
    check_unifier_matches;
    check_equal;
    check_variant;
    check_variant2;
    check_variant_sym;
    check_variant_bidir_match;
    check_lits_variant_bidir_match;
    check_matching;
    check_matching_variant;
    check_matching_variant_same_scope;
    (* 
    REMOVED BECAUSE IT IS NOT USED OTHERWISE!
    check_ho_unify_gives_unifiers; *)
  ]<|MERGE_RESOLUTION|>--- conflicted
+++ resolved
@@ -842,17 +842,6 @@
       CCEqual.(option @@ pair (pair T.equal T.equal) (list (pair (HVar.equal Type.equal) int)))
   in
 
-<<<<<<< HEAD
-  Alcotest.check test_disagree "disagree1"
-    (JP_unif.find_disagreement (pterm "g (g a)") (pterm "g (h a)")) 
-    (Some ((pterm "g a", pterm "h a"), []));
-
-  Alcotest.check test_disagree "disagree2"
-    (JP_unif.find_disagreement (pterm "g (g a)") (pterm "g (g b)")) 
-    (Some ((pterm "a", pterm "b"), []));
-  
-  Alcotest.check test_disagree "disagree3"
-=======
   OUnit.assert_equal 
     ~cmp:(CCOpt.equal (fun ((a,b),l) (((c,d),k)) -> 
       T.equal a c && T.equal b d && CCList.equal (CCPair.equal (HVar.equal Type.equal) CCInt.equal) l k))
@@ -868,7 +857,6 @@
   OUnit.assert_equal 
     ~cmp:(CCOpt.equal (fun ((a,b),l) (((c,d),k)) -> 
       T.equal a c && T.equal b d && CCList.equal (CCPair.equal (HVar.equal Type.equal) CCInt.equal) l k))
->>>>>>> 79cefd80
     (JP_unif.find_disagreement (pterm "f_ho2 (fun (x:term). x)") (pterm "f_ho2 (fun (x:term). a)")) 
     (Some ((T.bvar ~ty:(Type.Conv.of_simple_term_exn (Type.Conv.create ()) (psterm "term")) 0, pterm "a"), []));
 
@@ -886,11 +874,7 @@
     |> OSeq.map (fun subst -> Lambda.snf (JP_unif.S.apply subst (term,scope)))
     |> OSeq.to_list in
   let expected = [pterm "a"; pterm "b"] in
-<<<<<<< HEAD
-  Alcotest.check test_rule "rule1" expected result;
-=======
   OUnit.assert_equal ~cmp:(CCList.equal T.equal) expected result;
->>>>>>> 79cefd80
 
   clear_scope ();
 
