--- conflicted
+++ resolved
@@ -34,23 +34,15 @@
   | _, _ -> false
   )
 
-<<<<<<< HEAD
-let check_ordering_inv_by_subst ord arbitrary =
-=======
 let gen_t = ArTerm.default_ho_g
 let arb_t = ArTerm.default_ho
 
 let check_ordering_inv_by_subst ord =
->>>>>>> 10767263
   let name = CCFormat.sprintf "ordering_%s_inv_by_subst" (O.name ord) in
   let pp = QCheck.Print.triple T.to_string T.to_string Subst.to_string in
   (* generate pairs of terms, and grounding substitutions *)
   let gen = QCheck.Gen.(
-<<<<<<< HEAD
-    (pair (QCheck.gen arbitrary) (QCheck.gen arbitrary))
-=======
     (pair gen_t gen_t)
->>>>>>> 10767263
     >>= fun (t1, t2) ->
     let vars = Sequence.of_list [t1; t2]
       |> Sequence.flat_map T.Seq.vars
@@ -89,13 +81,9 @@
   in
   QCheck.Test.make ~count ~long_factor ~name gen prop
 
-let check_ordering_trans ord arbitrary =
+let check_ordering_trans ord =
   let name = CCFormat.sprintf "ordering_%s_transitive" (O.name ord) in
-<<<<<<< HEAD
-  let arb = QCheck.triple arbitrary arbitrary arbitrary in
-=======
   let arb = QCheck.triple arb_t arb_t arb_t in
->>>>>>> 10767263
   let ord = ref ord in
   let prop (t1, t2, t3) =
     (* declare symbols *)
@@ -114,13 +102,9 @@
   in
   QCheck.Test.make ~count ~long_factor ~name arb prop
 
-let check_ordering_swap_args ord arbitrary =
+let check_ordering_swap_args ord =
   let name = CCFormat.sprintf "ordering_%s_swap_args" (O.name ord) in
-<<<<<<< HEAD
-  let arb = QCheck.pair arbitrary arbitrary in
-=======
   let arb = QCheck.pair arb_t arb_t in
->>>>>>> 10767263
   let ord = ref ord in
   let prop (t1, t2) =
     (* declare symbols *)
@@ -142,11 +126,6 @@
   in
   QCheck.Test.make ~count ~long_factor ~name arb prop
 
-<<<<<<< HEAD
-let check_ordering_subterm ord arbitrary =
-  let name = CCFormat.sprintf "ordering_%s_subterm_property" (O.name ord) in
-  let arb = arbitrary in
-=======
 let contains_ho t =
   T.Seq.subterms t
   |> Sequence.exists
@@ -155,7 +134,6 @@
 let check_ordering_subterm ord =
   let name = CCFormat.sprintf "ordering_%s_subterm_property" (O.name ord) in
   let arb = arb_t in
->>>>>>> 10767263
   let ord = ref ord in
   let prop t =
     if contains_ho t then QCheck.assume_fail() else
@@ -231,14 +209,14 @@
 
 let props =
   CCList.flat_map
-    (fun (o,a) ->
-       [ check_ordering_inv_by_subst o a;
-         check_ordering_trans o a;
-         check_ordering_swap_args o a;
-         check_ordering_subterm o a;
+    (fun o ->
+       [ check_ordering_inv_by_subst o;
+         check_ordering_trans o;
+         check_ordering_swap_args o;
+         check_ordering_subterm o;
        ])
-    [ (O.lfhorpo (Precedence.default []), ArTerm.default_appvars);
-      (O.lfhokbo (Precedence.default []), ArTerm.default_appvars);
-      (O.kbo (Precedence.default []), ArTerm.default);
-      (O.rpo6 (Precedence.default []), ArTerm.default)
+    [ O.kbo (Precedence.default []);
+      O.rpo6 (Precedence.default []);
+      O.lfhokbo (Precedence.default []);
+      O.lfhorpo (Precedence.default []);
     ]