--- conflicted
+++ resolved
@@ -1,10 +1,6 @@
 OASISFormat: 0.4
 Name:        zipperposition
-<<<<<<< HEAD
-Version:     0.4-set-dev
-=======
 Version:     dev
->>>>>>> c7ef5916
 Homepage:    https://github.com/c-cube/zipperposition
 Authors:     Simon Cruanes
 License:     BSD-3-clause
@@ -48,11 +44,6 @@
                     calculi/EnumTypes, calculi/ArithInt, calculi/Heuristics,
                     calculi/SetChaining
   InternalModules:  lib/LazyGraph, lib/SmallSet,
-<<<<<<< HEAD
-                    lib/UnionFind, lib/Choice, lib/Mixtbl, lib/Signal
-  BuildDepends:     containers, containers.advanced, sequence, gen, unix,
-                    zarith, logtk
-=======
                     lib/UnionFind, lib/Choice, lib/Mixtbl, lib/Signal,
                     msat/Zipperposition_msat
                     # , quantor/Zipperposition_quantor  # TODO make plugins
@@ -61,7 +52,6 @@
                     zarith, containers.io, logtk, dynlink, qbf, msat,
                     ppx_deriving.std
                     #qbf.quantor, qbf.depqbf # TODO fix
->>>>>>> c7ef5916
 
 Library "libzipperposition_meta"
   Path:             src/meta/
