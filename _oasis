OASISFormat: 0.3
Name:        zipperposition
Version:     0.3
Homepage:    https://github.com/c-cube/zipperposition
Authors:     Simon Cruanes
License:     BSD3
LicenseFile: LICENSE
Plugins:     META (0.3)
OCamlVersion: >= 4.00.1
BuildTools:  ocamlbuild
FilesAB: src/const.ml.ab

Synopsis:  Superposition theorem prover, for first order logic with equality.
Description:
    Zipperposition is an experimental theorem prover based on
    superposition. It aims at being flexible and extensible while retaining
    decent performance (using indexing, for instance).

Library "libzipperposition"
  Path: src/
  Pack: true
<<<<<<< HEAD
  Modules:  ClauseQueue, Clause, Const, Experts, Extensions,
            Literal, MetaProverState, CompactClause, Ctx, Proof, ProofState, Saturate,
            Selection, Superposition, PFormula, Theories, AC, Chaining,
            Params, Env
  InternalModules:  containers/PersistentGraph, containers/Hashset,
                    containers/PHashtbl, containers/PersistentHashtbl, containers/Heap,
                    containers/Leftistheap, containers/Vector, containers/Sequence,
                    containers/SmallSet, containers/Gen, containers/UnionFind
=======
  Modules:  ClauseQueue, Clause, Const, Extensions,
            Literal, MetaProverState, CompactClause, Ctx, Proof, ProofState,
            Saturate, Selection, Superposition, PFormula, Theories, AC,
            PEnv, Params, Env, Monome, ArithElim, CancellativeInference,
            ArithTerm, ArithLit
  InternalModules:  containers/LazyGraph, containers/Leftistheap,
                    containers/Vector, containers/Sequence, containers/SmallSet,
                    containers/UnionFind
>>>>>>> 7fac6b4a
  BuildDepends: unix,num,logtk,logtk.meta,dynlink

Library "libzipperposition_arbitrary"
  Path: src/arbitrary
  Pack: true
  FindlibName: arbitrary
  FindlibParent: libzipperposition
  Modules:  ArMonome, ArArith, ArInterval
  Build$: flag(tests)
  Install$: flag(tests)
  BuildDepends: logtk,libzipperposition,qcheck,logtk.arbitrary
  XMetaRequires: qcheck,logtk,logtk.arbitrary,libzipperposition

# main executable for the prover
Executable zipperposition
  Path: src/
  Install: true
  CompiledObject: native
  MainIs: zipperposition.ml
  BuildDepends: unix,num,logtk,logtk.meta,dynlink,libzipperposition
  DataFiles: builtin.theory

Document zipperposition
  Title:                Documentation for Zipperposition
  Type:                 ocamlbuild (0.3)
  BuildTools+:          ocamldoc
  Install$:             true
  XOCamlbuildPath:      .
  XOCamlbuildLibraries: libzipperposition

Test all
  Command: $run_tests
  TestTools: run_tests
  Run$: flag(tests)

Executable run_tests
  Path: tests/
  Install: false
  CompiledObject: native
  MainIs: run_tests.ml
  Build$: flag(tests)
  BuildDepends: logtk, logtk.meta, logtk.arbitrary,
                libzipperposition, libzipperposition.arbitrary, qcheck

SourceRepository head
  Type: git
  Location: https://github.com/c-cube/zipperposition
  Browser: https://github.com/c-cube/zipperposition/tree/master/src<|MERGE_RESOLUTION|>--- conflicted
+++ resolved
@@ -19,37 +19,15 @@
 Library "libzipperposition"
   Path: src/
   Pack: true
-<<<<<<< HEAD
-  Modules:  ClauseQueue, Clause, Const, Experts, Extensions,
-            Literal, MetaProverState, CompactClause, Ctx, Proof, ProofState, Saturate,
-            Selection, Superposition, PFormula, Theories, AC, Chaining,
-            Params, Env
-  InternalModules:  containers/PersistentGraph, containers/Hashset,
-                    containers/PHashtbl, containers/PersistentHashtbl, containers/Heap,
-                    containers/Leftistheap, containers/Vector, containers/Sequence,
-                    containers/SmallSet, containers/Gen, containers/UnionFind
-=======
   Modules:  ClauseQueue, Clause, Const, Extensions,
             Literal, MetaProverState, CompactClause, Ctx, Proof, ProofState,
             Saturate, Selection, Superposition, PFormula, Theories, AC,
-            PEnv, Params, Env, Monome, ArithElim, CancellativeInference,
-            ArithTerm, ArithLit
+            PEnv, Params, Env
   InternalModules:  containers/LazyGraph, containers/Leftistheap,
                     containers/Vector, containers/Sequence, containers/SmallSet,
                     containers/UnionFind
->>>>>>> 7fac6b4a
   BuildDepends: unix,num,logtk,logtk.meta,dynlink
 
-Library "libzipperposition_arbitrary"
-  Path: src/arbitrary
-  Pack: true
-  FindlibName: arbitrary
-  FindlibParent: libzipperposition
-  Modules:  ArMonome, ArArith, ArInterval
-  Build$: flag(tests)
-  Install$: flag(tests)
-  BuildDepends: logtk,libzipperposition,qcheck,logtk.arbitrary
-  XMetaRequires: qcheck,logtk,logtk.arbitrary,libzipperposition
 
 # main executable for the prover
 Executable zipperposition
