--- conflicted
+++ resolved
@@ -99,29 +99,6 @@
 
 (** Load plugins (all "libzipperposition*.cmxs" in same path as main) *)
 let load_plugins ~params =
-<<<<<<< HEAD
-  List.iter
-    (fun filename ->
-      let n = String.length filename in
-      let filename =  (* plugin name, or file? *)
-        if n > 4 && String.sub filename (n-5) 5 = ".cmxs"
-          then filename
-        else
-          let local_filename = Util.sprintf "plugins/std/ext_%s.cmxs" filename in
-          try
-            ignore (Unix.stat local_filename);
-            local_filename
-          with Unix.Unix_error _ ->
-            let home_filename = Util.sprintf "plugins/ext_%s.cmxs" filename in
-            Filename.concat Const.home home_filename
-      in
-      match Extensions.dyn_load filename with
-      | `Error msg -> () (* Could not load plugin *)
-      | `Ok ext ->
-        Util.debug ~section 0 "loaded extension %s" ext.Extensions.name;
-        ()
-    ) params.param_plugins;
-=======
   let dir = Filename.dirname Sys.argv.(0) in
   Gen.append (CCIO.File.read_dir dir) (CCIO.File.read_dir Const.home)
     |> Gen.filter
@@ -137,7 +114,6 @@
           Util.debug ~section 0 "loaded extension %s" ext.Extensions.name;
           ()
       );
->>>>>>> 7c2579b3
   Extensions.extensions ()
 
 module MakeNew(X : sig
@@ -198,17 +174,6 @@
       (encode_hashcons (C.CHashcons.stats ()))
     in
     Util.debug ~section 1 "json_stats: %s" o
-<<<<<<< HEAD
-
-  (** print the final state to given file in DOT, with
-      clauses in result if needed *)
-  let print_state ?name filename (state, result) =
-    match result with
-    | Saturate.Unsat proof ->
-      Proof.pp_dot_file ?name filename proof
-    | _ -> Util.debug ~section 1 "no empty clause; do not print state"
-=======
->>>>>>> 7c2579b3
 
   (* TODO
   (** Make an optional meta-prover and parse its KB *)
@@ -426,10 +391,7 @@
   Util_tptp.parse_file ~recursive:true file
   >>= fun decls ->
   let has_conjecture = _has_conjecture decls in
-<<<<<<< HEAD
-=======
   scan_for_inductive_types decls; (* detect declarations of inductive types *)
->>>>>>> 7c2579b3
   Util.debug ~section 1 "parsed %d declarations (%sconjecture)"
     (Sequence.length decls) (if has_conjecture then "" else "no ");
   (* obtain a typed AST *)
