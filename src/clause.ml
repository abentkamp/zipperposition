
(*
Zipperposition: a functional superposition prover for prototyping
Copyright (c) 2013, Simon Cruanes
All rights reserved.

Redistribution and use in source and binary forms, with or without
modification, are permitted provided that the following conditions are met:

Redistributions of source code must retain the above copyright notice, this
list of conditions and the following disclaimer.  Redistributions in binary
form must reproduce the above copyright notice, this list of conditions and the
following disclaimer in the documentation and/or other materials provided with
the distribution.

THIS SOFTWARE IS PROVIDED BY THE COPYRIGHT HOLDERS AND CONTRIBUTORS "AS IS" AND
ANY EXPRESS OR IMPLIED WARRANTIES, INCLUDING, BUT NOT LIMITED TO, THE IMPLIED
WARRANTIES OF MERCHANTABILITY AND FITNESS FOR A PARTICULAR PURPOSE ARE
DISCLAIMED. IN NO EVENT SHALL THE COPYRIGHT HOLDER OR CONTRIBUTORS BE LIABLE
FOR ANY DIRECT, INDIRECT, INCIDENTAL, SPECIAL, EXEMPLARY, OR CONSEQUENTIAL
DAMAGES (INCLUDING, BUT NOT LIMITED TO, PROCUREMENT OF SUBSTITUTE GOODS OR
SERVICES; LOSS OF USE, DATA, OR PROFITS; OR BUSINESS INTERRUPTION) HOWEVER
CAUSED AND ON ANY THEORY OF LIABILITY, WHETHER IN CONTRACT, STRICT LIABILITY,
OR TORT (INCLUDING NEGLIGENCE OR OTHERWISE) ARISING IN ANY WAY OUT OF THE USE
OF THIS SOFTWARE, EVEN IF ADVISED OF THE POSSIBILITY OF SUCH DAMAGE.
*)

(** {1 Clauses} *)

open Logtk

module Hash = CCHash
module BV = CCBV
module ST = ScopedTerm
module T = FOTerm
module S = Substs
module Lit = Literal
module Lits = Literals

let stat_fresh = Util.mk_stat "fresh_clause"
let stat_clause_create = Util.mk_stat "clause_create"
let prof_clause_create = Util.mk_profiler "clause_create"

type scope = Substs.scope

module type S = Clause_intf.S

(** {2 Type def} *)
module Make(Ctx : Ctx.S) : S with module Ctx = Ctx = struct
  module Ctx = Ctx

  module Trail = struct
    module BLit = Qbf.Lit
    module ISet = Sequence.Set.Make(BLit)

    type t = ISet.t

    let equal = ISet.equal
    let compare = ISet.compare
    let hash_fun trail h = Hash.seq BLit.hash_fun (ISet.to_seq trail) h
    let hash = Hash.apply hash_fun

    type bool_lit = Ctx.BoolLit.t

    let empty = ISet.empty
    let mem = ISet.mem
    let for_all = ISet.for_all
    let exists = ISet.exists
    let singleton = ISet.singleton
    let add = ISet.add
    let remove = ISet.remove
    let map f set =
      ISet.to_seq set
      |> Sequence.map f
      |> ISet.of_seq
    let of_list = ISet.of_list
    let to_list = ISet.to_list
    let is_empty = ISet.is_empty

    let subsumes t1 t2 = ISet.subset t1 t2

    let is_trivial trail =
      ISet.exists
        (fun i -> ISet.mem (BLit.neg i) trail)
        trail

    let merge = function
      | [] -> ISet.empty
      | [t] -> t
      | [t1;t2] -> ISet.union t1 t2
      | t::l -> List.fold_left ISet.union t l

    let filter = ISet.filter

    type valuation = bool_lit -> bool
    (** A boolean valuation *)

    let compact trail =
      ISet.fold
        (fun i acc ->
          let sign = BLit.sign i in
          match Ctx.BoolLit.extract (BLit.abs i) with
          | None -> failwith "wrong trail"
          | Some (Ctx.BoolLit.Clause_component lits) ->
              (sign, `Box_clause lits) :: acc
          | Some lit ->
              let repr = Util.on_buffer Ctx.BoolLit.pp_injected lit in
              (sign, `Qbf_artifact (BLit.abs i, repr)) :: acc
        ) trail []

    let is_active trail ~v =
      ISet.for_all
        (fun i ->
          let j = BLit.abs i in
          (BLit.sign i) = (v j)  (* valuation match sign *)
        ) trail

    let to_seq = ISet.to_seq

    let pp buf trail =
      if not (ISet.is_empty trail)
        then Printf.bprintf buf " ← %a"
          (Sequence.pp_buf ~sep:" ⊓ " Ctx.BoolLit.pp) (ISet.to_seq trail)

    let print fmt trail =
      if not (ISet.is_empty trail)
      then Format.fprintf fmt " ← @[<hov>%a@]"
          (Sequence.pp_seq ~sep:" ⊓ " Ctx.BoolLit.print) (ISet.to_seq trail)
  end

  type t = {
    hclits : Literal.t array;               (** the literals *)
    mutable hctag : int;                    (** unique ID of the clause *)
    mutable hcflags : int;                  (** boolean flags for the clause *)
    mutable hcselected : BV.t;              (** bitvector for selected lits*)
    mutable hcproof : Proof.t;              (** Proof of the clause *)
    mutable hcparents : t list;             (** parents of the clause *)
    mutable hcdescendants : int SmallSet.t ;(** the set of IDs of descendants*)
    mutable hcsimplto : t option;           (** simplifies into the clause *)
    mutable as_bool : Ctx.BoolLit.t option; (** boolean wrap *)
    mutable trail : Trail.t;                (** boolean trail *)
  }

  type clause = t

  (** {2 boolean flags} *)

  let new_flag =
    let flag_gen = Util.Flag.create () in
    fun () -> Util.Flag.get_new flag_gen

  let flag_ground = new_flag ()
  let flag_lemma = new_flag ()
  let flag_persistent = new_flag ()

  let set_flag flag c truth =
    if truth
      then c.hcflags <- c.hcflags lor flag
      else c.hcflags <- c.hcflags land (lnot flag)

  let get_flag flag c = (c.hcflags land flag) != 0

  (** {2 Hashcons} *)

  let eq hc1 hc2 = hc1.hctag = hc2.hctag

  let compare hc1 hc2 = hc1.hctag - hc2.hctag

  let hash_fun c h = Lits.hash_fun c.hclits h
  let hash c = Hash.apply hash_fun c

  let id c = c.hctag

  let parents c = c.hcparents


  let is_ground c = get_flag flag_ground c

  let weight c = Lits.weight c.hclits

  let as_bool c = c.as_bool

  let as_bool_exn c = match c.as_bool with
    | None -> failwith "C.as_bool_exn"
    | Some i -> i

  let set_bool_name c i =
    (* check consistency *)
    begin match c.as_bool with
      | None -> ()
      | Some j -> if i<>j then failwith "C.set_bool_name"
    end;
    c.as_bool <- Some i

  let get_trail c = c.trail
  let has_trail c = not (Trail.is_empty c.trail)
  let trail_subsumes c1 c2 = Trail.subsumes (get_trail c1) (get_trail c2)
  let is_active c ~v = Trail.is_active c.trail ~v

  let lits c = c.hclits

  module CHashtbl = Hashtbl.Make(struct
    type t = clause
    let hash c = hash c
    let equal c1 c2 = eq c1 c2
  end)

  module CHashSet = struct
    type t = unit CHashtbl.t
    let create () = CHashtbl.create 13
    let is_empty t = CHashtbl.length t = 0
    let member t c = CHashtbl.mem t c
    let iter t f = CHashtbl.iter (fun c _ -> f c) t
    let add t c = CHashtbl.replace t c ()
    let to_list t =
      let l = ref [] in
      iter t (fun c -> l := c :: !l);
      !l
  end

  (** {2 Utils} *)

  (** [is_child_of ~child c] is to be called to remember that [child] is a child
      of [c], is has been infered/simplified from [c] *)
  let is_child_of ~child c =
    (* update the parent clauses' sets of descendants by adding [child] *)
    let descendants = SmallSet.add c.hcdescendants child.hctag in
    c.hcdescendants <- descendants

  (* see if [c] is known to simplify into some other clause *)
  let rec _follow_simpl n c =
    if n > 10_000 then
      failwith (Util.sprintf "follow_simpl loops on %a" Lits.pp c.hclits);
    match c.hcsimplto with
    | None -> c
    | Some c' ->
      Util.debug 3 "clause %a already simplified to %a"
        Lits.pp c.hclits Lits.pp c'.hclits;
      _follow_simpl (n+1) c'

  let follow_simpl c = _follow_simpl 0 c

  (* [from] simplifies into [into] *)
  let simpl_to ~from ~into =
    let from = follow_simpl from in
    assert (from.hcsimplto = None);
    let into' = follow_simpl into in
    (* avoid cycles *)
    if from != into' then
      from.hcsimplto <- Some into

  let is_conjecture c = Proof.is_conjecture c.hcproof

  let distance_to_conjecture c =
    Proof.distance_to_conjecture c.hcproof

  (* hashconsing of clauses. Clauses are equal if they have the same literals
      and the same trail *)
  module CHashcons = Hashcons.Make(struct
    type t = clause
    let hash_fun c h =
      h |> Lits.hash_fun c.hclits |> Trail.hash_fun c.trail
    let hash c = Hash.apply hash_fun c
    let equal c1 c2 =
      Lits.eq_com c1.hclits c2.hclits && Trail.equal c1.trail c2.trail
    let tag i c = (assert (c.hctag = (-1)); c.hctag <- i)
  end)

  let __no_select = BV.empty ()

  let on_proof = Signal.create ()

<<<<<<< HEAD
  let _compact_trail trail =
    ISet.fold
      (fun i acc ->
        let sign = i >= 0 in
        match Ctx.BoolLit.extract (abs i) with
        | None -> failwith "wrong trail"
        | Some (Ctx.BoolLit.Clause_component lits) -> (sign, `Box_clause lits) :: acc
      ) trail []
=======
  let compact_trail = Trail.compact
>>>>>>> 7c2579b3

  let compact c = CompactClause.make c.hclits (compact_trail c.trail)

  let create ?parents ?selected ?trail lits proof =
    Util.enter_prof prof_clause_create;
    let lits = lits
      |> List.filter (function Lit.False -> false | _ -> true)
      |> List.sort Lit.compare
    in
    let lits = Array.of_list lits in
    (* trail *)
    let trail = match trail, parents with
      | Some t, _ -> t
      | None, None -> Trail.empty
      | None, Some parent_list -> Trail.merge (List.map get_trail parent_list)
    in
    (* proof *)
    let cc = CompactClause.make lits (compact_trail trail) in
    let proof' = proof cc in
    Signal.send on_proof (lits, proof');
    (* create the structure *)
    let c = {
      hclits = lits;
      hcflags = 0;
      hctag = (-1);
      hcselected = __no_select;
      hcproof = proof';
      hcparents = [];
      hcdescendants = SmallSet.empty ~cmp:(fun i j -> i-j);
      hcsimplto = None;
      as_bool = None;
      trail;
    } in
    let old_hc, c = c, CHashcons.hashcons c in
    if c == old_hc then begin
      (* select literals, if not already done *)
      begin c.hcselected <- match selected with
        | Some bv -> bv
        | None -> Ctx.select lits
      end;
      (* compute flags *)
      if Lits.is_ground lits then set_flag flag_ground c true;
      (* parents *)
      begin match parents with
      | None -> ()
      | Some parents ->
        c.hcparents <- parents;
        List.iter (fun parent -> is_child_of ~child:c parent) parents
      end;
    end;
    (* return clause *)
    Util.incr_stat stat_clause_create;
    Util.exit_prof prof_clause_create;
    c

  let create_a ?parents ?selected ?trail lits proof =
    create ?parents ?selected ?trail (Array.to_list lits) proof

  let of_forms ?parents ?selected ?trail forms proof =
    let lits = List.map Ctx.Lit.of_form forms in
    create ?parents ?selected ?trail lits proof

  let of_forms_axiom ?(role="axiom") ~file ~name forms =
    let lits = List.map Lit.Conv.of_form forms in
    let proof c = Proof.mk_c_file ~role ~file ~name c in
    create lits proof

  let update_trail f c =
    let trail = f c.trail in
    let proof cc = Proof.adapt_c c.hcproof cc in
    create_a ~parents:c.hcparents ~trail c.hclits proof

  let proof c = c.hcproof

  let is_empty c =
    Lits.is_absurd c.hclits && Trail.is_empty c.trail

  let length c = Array.length c.hclits

  let stats () = CHashcons.stats ()

  (** descendants of the clause *)
  let descendants c = c.hcdescendants

  (** Apply substitution to the clause. Note that using the same renaming for all
      literals is important. *)
  let apply_subst ~renaming subst c scope =
    let lits = Array.map
      (fun lit -> Lit.apply_subst ~renaming subst lit scope)
      c.hclits in
    let descendants = c.hcdescendants in
    let proof = Proof.adapt_c c.hcproof in
    let new_hc = create_a ~parents:[c] lits proof in
    new_hc.hcdescendants <- descendants;
    new_hc

  let _apply_subst_no_simpl subst lits sc =
    if Substs.is_empty subst
    then lits  (* id *)
    else
      let renaming = S.Renaming.create () in
      Array.map
        (fun l -> Lit.apply_subst_no_simp ~renaming subst l sc)
        lits

  (** Bitvector that indicates which of the literals of [subst(clause)]
      are maximal under [ord] *)
  let maxlits c scope subst =
    let ord = Ctx.ord () in
    let lits' = _apply_subst_no_simpl subst c.hclits scope in
    Lits.maxlits ~ord lits'

  (** Check whether the literal is maximal *)
  let is_maxlit c scope subst ~idx =
    let ord = Ctx.ord () in
    let lits' = _apply_subst_no_simpl subst c.hclits scope in
    Lits.is_max ~ord lits' idx

  (** Bitvector that indicates which of the literals of [subst(clause)]
      are eligible for resolution. *)
  let eligible_res c scope subst =
    let ord = Ctx.ord () in
    let lits' = _apply_subst_no_simpl subst c.hclits scope in
    let selected = c.hcselected in
    if BV.is_empty selected
    then (
      (* maximal literals *)
      Lits.maxlits ~ord lits'
    ) else (
      let bv = BV.copy selected in
      let n = Array.length lits' in
      (* Only keep literals that are maximal among selected literals of the
          same sign. *)
      for i = 0 to n-1 do
        (* i-th lit is already known not to be max? *)
        if not (BV.get bv i) then () else
        let lit = lits'.(i) in
        for j = i+1 to n-1 do
          let lit' = lits'.(j) in
          (* check if both lits are still potentially eligible, and have the same
             sign if [check_sign] is true. *)
          if Lit.is_pos lit = Lit.is_pos lit' &&  BV.get bv j
          then match Lit.Comp.compare ~ord lit lit' with
            | Comparison.Incomparable
            | Comparison.Eq -> ()     (* no further information about i-th and j-th *)
            | Comparison.Gt -> BV.reset bv j  (* j-th cannot be max *)
            | Comparison.Lt -> BV.reset bv i  (* i-th cannot be max *)
        done;
      done;
      bv
    )

  (** Bitvector that indicates which of the literals of [subst(clause)]
      are eligible for paramodulation. *)
  let eligible_param c scope subst =
    let ord = Ctx.ord () in
    if BV.is_empty c.hcselected then begin
      let lits' = _apply_subst_no_simpl subst c.hclits scope in
      (* maximal ones *)
      let bv = Lits.maxlits ~ord lits' in
      (* only keep literals that are positive equations *)
      BV.filter bv (fun i -> Lit.is_eq lits'.(i));
      bv
    end else BV.empty ()  (* no eligible literal when some are selected *)

  let is_eligible_param c scope subst ~idx =
    Lit.is_pos c.hclits.(idx)
    &&
    BV.is_empty c.hcselected
    &&
    is_maxlit c scope subst ~idx

  let eligible_chaining c scope subst =
    let ord = Ctx.ord () in
    if BV.is_empty c.hcselected then begin
      let renaming = S.Renaming.create () in
      let lits = Lits.apply_subst ~renaming subst c.hclits scope in
      let bv = Lits.maxlits ~ord lits in
      (* only keep literals that are positive *)
      BV.filter bv (fun i -> Lit.is_pos lits.(i));
      (* only keep ordering lits *)
      BV.filter bv (fun i -> Lit.is_ineq lits.(i));
      bv
    end else BV.empty ()

  (** are there selected literals in the clause? *)
  let has_selected_lits c = not (BV.is_empty c.hcselected)

  (** Check whether the literal is selected *)
  let is_selected c i = BV.get c.hcselected i

  (** Indexed list of selected literals *)
  let selected_lits c = BV.selecti c.hcselected c.hclits

  (** is the clause a unit clause? *)
  let is_unit_clause c = match c.hclits with
    | [|_|] -> true
    | _ -> false

  let is_oriented_rule c =
    let ord = Ctx.ord () in
    match c.hclits with
    | [| Lit.Equation (l, r, true) |] ->
        begin match Ordering.compare ord l r with
        | Comparison.Gt
        | Comparison.Lt -> true
        | Comparison.Eq
        | Comparison.Incomparable -> false
        end
    | [| Lit.Prop (_, true) |] -> true
    | _ -> false

  let symbols ?(init=Symbol.Set.empty) seq =
    Sequence.fold
      (fun set c -> Lits.symbols ~init:set c.hclits)
      init seq

  module Seq = struct
    let lits c = Sequence.of_array c.hclits
    let terms c = lits c |> Sequence.flatMap Lit.Seq.terms
    let vars c = terms c |> Sequence.flatMap T.Seq.vars
    let abstract c =
      Lits.Seq.abstract c.hclits
  end

  (** {2 Filter literals} *)

  module Eligible = struct
    type t = int -> Lit.t -> bool

    let res c =
      let bv = eligible_res c 0 S.empty in
      fun i lit -> BV.get bv i

    let param c =
      let bv = eligible_param c 0 S.empty in
      fun i lit -> BV.get bv i

    let chaining c =
      let bv = eligible_chaining c 0 S.empty in
      fun i lit -> BV.get bv i

    let eq i lit = match lit with
      | Lit.Equation (_, _, true) -> true
      | _ -> false

    let ineq c = fun i lit -> Lit.is_ineq lit

    let ineq_of clause instance =
      fun i lit -> Lit.is_ineq_of ~instance lit

    let arith i lit = Lit.is_arith lit

    let filter f i lit = f lit

    let max c =
      let bv = lazy (Lits.maxlits ~ord:(Ctx.ord ()) c.hclits) in
      fun i lit ->
        BV.get (Lazy.force bv) i

    let pos i lit = Lit.is_pos lit

    let neg i lit = Lit.is_neg lit

    let always i lit = true

    let combine l = match l with
    | [] -> (fun i lit -> true)
    | [x] -> x
    | [x; y] -> (fun i lit -> x i lit && y i lit)
    | [x; y; z] -> (fun i lit -> x i lit && y i lit && z i lit)
    | _ -> (fun i lit -> List.for_all (fun eligible -> eligible i lit) l)

    let ( ** ) f1 f2 i lit = f1 i lit && f2 i lit
    let ( ++ ) f1 f2 i lit = f1 i lit || f2 i lit
    let ( ~~ ) f i lit = not (f i lit)
  end

  (** {2 Set of clauses} *)

  (** Simple set *)
  module ClauseSet = Set.Make(struct
    type t = clause
    let compare hc1 hc2 = hc1.hctag - hc2.hctag
  end)

  (** Set with access by ID, bookeeping of maximal var... *)
  module CSet = struct
    module IntMap = Map.Make(struct
      type t = int
      let compare i j = i - j
    end)

    type t = clause IntMap.t
      (** Set of hashconsed clauses. Clauses are indexable by their ID. *)

    let empty = IntMap.empty

    let is_empty = IntMap.is_empty

    let size set = IntMap.fold (fun _ _ b -> b + 1) set 0

    let add set c = IntMap.add c.hctag c set

    let add_list set hcs =
      List.fold_left add set hcs

    let remove_id set i = IntMap.remove i set

    let remove set c = remove_id set c.hctag

    let remove_list set hcs =
      List.fold_left remove set hcs

    let get set i = IntMap.find i set

    let mem set c = IntMap.mem c.hctag set

    let mem_id set i = IntMap.mem i set

    let choose set =
      try Some (snd (IntMap.choose set))
      with Not_found -> None

    let union s1 s2 = IntMap.merge
      (fun _ c1 c2 -> match c1, c2 with
        | Some c1, Some c2 -> assert (c1 == c2); Some c1
        | Some c, None
        | None, Some c -> Some c
        | None, None -> None)
      s1 s2

    let inter s1 s2 = IntMap.merge
      (fun _ c1 c2 -> match c1, c2 with
        | Some c1, Some c2 -> assert (c1 == c2); Some c1
        | Some _, None
        | None, Some _
        | None, None -> None)
      s1 s2

    let iter set k = IntMap.iter (fun _ c -> k c) set

    let iteri set k = IntMap.iter k set

    let fold set acc f =
      let acc = ref acc in
      iteri set (fun i c -> acc := f !acc i c);
      !acc

    let to_list set =
      IntMap.fold (fun _ c acc -> c :: acc) set []

    let of_list l =
      add_list empty l

    let to_seq set =
      Sequence.from_iter
        (fun k -> iter set k)

    let of_seq set seq = Sequence.fold add set seq

    let remove_seq set seq = Sequence.fold remove set seq

    let remove_id_seq set seq = Sequence.fold remove_id set seq
  end

  (** {2 Positions in clauses} *)

  module Pos = struct
    let at c pos = Lits.Pos.at c.hclits pos
  end

  module WithPos = struct
    type t = {
      clause : clause;
      pos : Position.t;
      term : T.t;
    }
    let compare t1 t2 =
      let c = t1.clause.hctag - t2.clause.hctag in
      if c <> 0 then c else
      let c = T.cmp t1.term t2.term in
      if c <> 0 then c else
      Position.compare t1.pos t2.pos

    let pp buf t =
      Printf.bprintf buf "clause %a at pos %a" Lits.pp t.clause.hclits Position.pp t.pos
  end


  (** {2 IO} *)

  let pp buf c =
    let pp_annot selected maxlits i =
      ""^(if BV.get selected i then "+" else "")
        ^(if BV.get maxlits i then "*" else "")
    in
    (* print literals with a '*' for maximal, and '+' for selected *)
    let selected = c.hcselected in
    let max = maxlits c 0 S.empty in
    Buffer.add_char buf '[';
    if Array.length c.hclits = 0 then Buffer.add_string buf "⊥";
    Util.pp_arrayi ~sep:" | "
      (fun buf i lit ->
        let annot = pp_annot selected max i in
        Lit.pp buf lit;
        Buffer.add_string buf annot)
      buf c.hclits;
    Buffer.add_char buf ']';
    Trail.pp buf c.trail;
    ()

  let pp_tstp buf c =
    match c.hclits with
    | [| |] -> Buffer.add_string buf "$false"
    | [| l |] -> Lit.pp_tstp buf l
    | _ -> Printf.bprintf buf "(%a)" Lits.pp_tstp c.hclits

  let pp_tstp_full buf c =
    Printf.bprintf buf "cnf(%d, plain, %a)." c.hctag pp_tstp c

  let to_string = Util.on_buffer pp

  let fmt fmt c =
    Format.pp_print_string fmt (to_string c)

  let pp_set buf set =
    Sequence.iter
      (fun c -> pp buf c; Buffer.add_char buf '\n')
      (CSet.to_seq set)

  let pp_set_tstp buf set =
    Sequence.iter
      (fun c -> pp_tstp buf c; Buffer.add_char buf '\n')
      (CSet.to_seq set)

  let fmt_set out set = Sequence.pp_seq fmt out (CSet.to_seq set)
end<|MERGE_RESOLUTION|>--- conflicted
+++ resolved
@@ -270,18 +270,7 @@
 
   let on_proof = Signal.create ()
 
-<<<<<<< HEAD
-  let _compact_trail trail =
-    ISet.fold
-      (fun i acc ->
-        let sign = i >= 0 in
-        match Ctx.BoolLit.extract (abs i) with
-        | None -> failwith "wrong trail"
-        | Some (Ctx.BoolLit.Clause_component lits) -> (sign, `Box_clause lits) :: acc
-      ) trail []
-=======
   let compact_trail = Trail.compact
->>>>>>> 7c2579b3
 
   let compact c = CompactClause.make c.hclits (compact_trail c.trail)
 
