
(* This file is free software, part of Logtk. See file "license" for more details. *)

(** {1 TPTP Syntax and types checking} *)

open Logtk
open Logtk_parsers

module PT = STerm
module T = TypedSTerm
module Err = CCResult
module A = Ast_tptp

open Err.Infix

let print_line () =
  Printf.printf "%s\n" (CCString.repeat "=" 60);
  ()

let cat_input = ref false  (* print input declarations? *)
let dump = ref false
let pp_base = ref false

let options = Arg.align (
    [ "--cat", Arg.Set cat_input, " print (annotated) declarations"
    ; "--dump", Arg.Set dump, " print annotated declarations and nothing else"
    ] @ Options.make ()
  )

(* TODO: also pick statement printer based on Options.output *)
let pp_stmt out s =
  let pp_t = match !Options.output with
    | Logtk.Options.O_none | Logtk.Options.O_zf -> T.ZF.pp_inner
    | Logtk.Options.O_normal -> T.pp_inner
    | Logtk.Options.O_tptp -> T.TPTP.pp
  in
  Statement.pp pp_t pp_t pp_t out s

(* check the given file *)
let check file =
  if !dump then  (
    Format.printf "# file `%s`@." file;
  ) else (
    (* print_line ();
    Format.printf "checking file `%s`...@." file; *)
    ()
  );
  let input = Parsing_utils.input_of_file file in
  Parsing_utils.parse_file input file
  >>= TypeInference.infer_statements
    ~on_var:(Input_format.on_var input)
    ~on_undef:(Input_format.on_undef_id input)
    ~on_shadow:(Input_format.on_shadow input)
    ~implicit_ty_args:(Input_format.implicit_ty_args input)
    ?ctx:None
<<<<<<< HEAD
  >>= (fun decls -> decls
    |> CCVector.to_seq
    |> Cnf.cnf_of_seq
    |> CCVector.to_seq
    |> Cnf.convert
    |> CCResult.return) >>= (fun stmts -> CCVector.to_seq stmts |> Iter.flat_map Statement.Seq.terms |>
                            (fun trm -> try ignore(Iter.for_all Term.in_pfho_fragment trm); ""
                                        with Failure msg -> msg) |> 
                            fun x -> if (x = "") then CCResult.return () 
                                     else CCResult.fail ("FAIL: " ^ x))
=======
  >|= fun decls ->
  let sigma =
    CCVector.to_seq decls
    |> Iter.flat_map Statement.Seq.ty_decls
    |> ID.Map.of_seq
  in
  if not !dump then (
    Format.printf "@[<hv2>signature:@ @[<v>%a@]@]@."
      (ID.Map.pp ~sep:"" ~arrow:" : " ID.pp T.pp) sigma;
  );
  (* print formulas *)
  if !dump then (
    CCFormat.set_color_default false;
    Format.printf "@[<v>%a@]@." (CCVector.pp ~sep:"" pp_stmt) decls;
  ) else if !cat_input then (
    Format.printf "@[<v2>statements:@ %a@]@."
      (CCVector.pp ~sep:"" pp_stmt)
      decls;
  );
  ()

>>>>>>> 892d87eb
let main () =
  CCFormat.set_color_default true;
  let files = ref [] in
  let add_file f = files := f :: !files in
  Arg.parse options add_file "type_check [options] [file1|stdin] file2...";
  if !files = [] then files := ["stdin"];
  files := List.rev !files;
  let res =
    Err.fold_l
      (fun () file -> check file)
      () !files;
  in
  match res with
    | Err.Ok () ->
      if not !dump then (
        (* print_line (); *)
        print_endline "OK."
      )
    | Err.Error msg ->
      print_endline msg

let _ =
  main ()<|MERGE_RESOLUTION|>--- conflicted
+++ resolved
@@ -53,7 +53,6 @@
     ~on_shadow:(Input_format.on_shadow input)
     ~implicit_ty_args:(Input_format.implicit_ty_args input)
     ?ctx:None
-<<<<<<< HEAD
   >>= (fun decls -> decls
     |> CCVector.to_seq
     |> Cnf.cnf_of_seq
@@ -61,32 +60,9 @@
     |> Cnf.convert
     |> CCResult.return) >>= (fun stmts -> CCVector.to_seq stmts |> Iter.flat_map Statement.Seq.terms |>
                             (fun trm -> try ignore(Iter.for_all Term.in_pfho_fragment trm); ""
-                                        with Failure msg -> msg) |> 
-                            fun x -> if (x = "") then CCResult.return () 
+                                        with Failure msg -> msg) |>
+                            fun x -> if (x = "") then CCResult.return ()
                                      else CCResult.fail ("FAIL: " ^ x))
-=======
-  >|= fun decls ->
-  let sigma =
-    CCVector.to_seq decls
-    |> Iter.flat_map Statement.Seq.ty_decls
-    |> ID.Map.of_seq
-  in
-  if not !dump then (
-    Format.printf "@[<hv2>signature:@ @[<v>%a@]@]@."
-      (ID.Map.pp ~sep:"" ~arrow:" : " ID.pp T.pp) sigma;
-  );
-  (* print formulas *)
-  if !dump then (
-    CCFormat.set_color_default false;
-    Format.printf "@[<v>%a@]@." (CCVector.pp ~sep:"" pp_stmt) decls;
-  ) else if !cat_input then (
-    Format.printf "@[<v2>statements:@ %a@]@."
-      (CCVector.pp ~sep:"" pp_stmt)
-      decls;
-  );
-  ()
-
->>>>>>> 892d87eb
 let main () =
   CCFormat.set_color_default true;
   let files = ref [] in
