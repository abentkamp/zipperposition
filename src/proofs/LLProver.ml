
(** {1 Low Level Prover} *)

open Logtk

module T = LLTerm
module F = LLTerm.Form
module Fmt = CCFormat

type form = LLTerm.Form.t

type res =
  | R_ok
  | R_fail

let section = LLProof.section
<<<<<<< HEAD
let stat_solve = Util.mk_stat "llprover.prove"

(** Congruence Closure *)
module CC = Congruence.Make(struct
    include T
    let pp = pp_inner

    let subterms t = match T.view t with
      | T.App (f, a) -> [f;a]
      | T.Arrow (a,b) -> [a;b]
      | T.AppBuiltin (Builtin.Box_opaque, _) -> []  (* simple equality *)
      | T.AppBuiltin (_,l) -> l
      | T.Ite (a,b,c) -> [a;b;c]
      | T.Bind {body;_} -> [body]
      | Int_pred (l,_) -> T.Linexp_int.subterms l |> Iter.to_list
      | Rat_pred (l,_) -> T.Linexp_rat.subterms l |> Iter.to_list
      | T.Const _ | T.Var _ | T.Type
        -> []

    let update_subterms t l = match T.view t, l with
      | T.App (_, _), [f;a] -> T.app f a
      | T.Arrow (_, _), [a;b] -> T.arrow a b
      | T.AppBuiltin (b, l1), l1' when List.length l1 = List.length l1' ->
        T.app_builtin ~ty:(T.ty_exn t) b l1'
      | T.Bind {binder;ty_var;_}, [body] ->
        T.bind ~ty:(T.ty_exn t) binder ~ty_var body
      | (T.Const _ | T.Var _), [] -> t
      | T.Ite (_,_,_), [a;b;c] -> T.ite a b c
      | Int_pred (le,op), l ->
        let l' = T.Linexp_int.subterms le |> Iter.to_list in
        assert (List.length l = List.length l');
        let map = List.combine l' l in
        let le' = T.Linexp_int.map (fun t -> CCList.Assoc.get_exn ~eq:T.equal t map) le in
        T.int_pred le' op
      | Rat_pred (le,op), l ->
        let l' = T.Linexp_rat.subterms le |> Iter.to_list in
        assert (List.length l = List.length l');
        let map = List.combine l' l in
        let le' = T.Linexp_rat.map (fun t -> CCList.Assoc.get_exn ~eq:T.equal t map) le in
        T.rat_pred le' op
      | T.App _, _
      | T.Arrow _, _
      | T.AppBuiltin _, _
      | T.Bind _, _
      | T.Const _, _
      | T.Var _, _
      | T.Type, _
      | T.Ite _, _
        -> assert false
  end)

(** Branches of the tableau. A branch is a conjunction of formulas
    plus some theory context (congruence closure).
    A branch is closed if it's inconsistent *)
module Branch : sig
  type t

  val root : unit -> t

  val check_closed : t -> t
  val is_closed : t -> bool

  val add : t -> T.t list -> t
  (** add the given set of formulas *)

  val pop_to_expand : t -> (T.t * t) option
  (** remove and return next formula to expand *)

  type closed =
    | C_not_closed
    | C_closed_by_diseq of T.t * T.t
    | C_closed_by_theory of string

  val to_expand : t -> T.t Iter.t
  val form : t -> F.t option
  val closed : t -> closed
  val id : t -> int
  val parent : t -> t option
  val diseq : t -> (T.t * T.t) Iter.t

  val debug : t CCFormat.printer
end = struct
  module T_set = T.Set

  type closed =
    | C_not_closed
    | C_closed_by_diseq of T.t * T.t
    | C_closed_by_theory of string

  type t = {
    id: int; (* generative ID *)
    form: T.t option;
    to_expand : T_set.t; (* all to expand *)
    cc: CC.t;
    diseq: (T.t * T.t) list; (* negative constraints *)
    mutable closed: closed;
    parent: t option;
  }

  let[@inline] closed t = t.closed
  let[@inline] to_expand t = T_set.to_seq t.to_expand
  let[@inline] parent t = t.parent
  let[@inline] id t = t.id
  let[@inline] diseq t = Iter.of_list t.diseq
  let[@inline] form t = t.form
  let cc t = t.cc

  let root () : t = {
    id=0;
    form=None;
    to_expand=T_set.empty;
    cc=CC.create();
    diseq=[(F.true_, F.false_)];
    closed=C_not_closed;
    parent=None;
  }

  let[@inline] is_closed b : bool = match b.closed with
    | C_not_closed -> false
    | _ -> true

  let mk_child =
    let n = ref 1 in
    let aux (f:F.t) (b:t) : t =
      { b with id=CCRef.incr_then_get n; form=Some f; parent=Some b }
    in
    aux

  (* check if some diseq is true *)
  let check_closed (b:t) : t =
    if is_closed b then b
    else (
      begin match CCList.find_pred (fun (t,u) -> CC.is_eq b.cc t u) b.diseq with
        | None -> ()
        | Some (t,u) -> b.closed <- C_closed_by_diseq (t,u)
      end;
      b
    )

  let[@inline] add_cc_ t b = { b with cc=CC.add b.cc t; }
  let[@inline] add_cc_eq t u b = { b with cc=CC.mk_eq b.cc t u }
  let[@inline] add_diseq_l_ t u b = { b with diseq=(t,u)::b.diseq }

  let[@inline] add_eq t u b : t =
    if is_closed b then b else b |> add_cc_eq t u |> check_closed
  let[@inline] add_diseq t u b : t =
    if is_closed b then b else b |> add_cc_ t |> add_cc_ u |> add_diseq_l_ t u |> check_closed
  let[@inline] add_to_expand f b =
    if is_closed b then b else {b with to_expand=T_set.add f b.to_expand}

  let[@inline] add_form_to_expand f b =
    b |> add_to_expand f |> check_closed

  let rec is_atomic f = match F.view f with
    | F.Eq _ | F.Neq _ | F.Atom _ | F.Int_pred _ | F.Rat_pred _ -> true
    | F.Not u -> is_atomic u
    | _ -> false

  (* add one formula to [b] *)
  let add1_ (br:t) (f:T.t): t =
    let br = mk_child f br in
    begin match F.view f with
      | F.Atom t -> add_eq t F.true_ br
      | F.True -> br
      | F.False -> add_eq F.true_ F.false_ br
      | F.Eq (t,u) -> add_eq t u br
      | F.Neq (t,u) -> add_diseq t u br
      | F.Int_pred (_,_) -> add_eq f F.true_ br (* TODO: decision proc *)
      | F.Rat_pred (_,_) -> add_eq f F.true_ br (* TODO: simplex *)
      | F.Not f' ->
        begin match F.view f' with
          | F.Eq _ | F.Neq _ | F.Not _ | F.Int_pred _ | F.Rat_pred _ -> assert false
          | F.True -> add_diseq F.true_ F.false_ br
          | F.False -> br
          | F.Atom t -> add_eq t F.false_ br
          | F.And l -> add_form_to_expand (F.or_ (List.map F.not_ l)) br
          | F.Or l -> add_form_to_expand (F.and_ (List.map F.not_ l)) br
          | F.Imply (a,b) -> add_form_to_expand (F.and_ [a; F.not_ b]) br
          | F.Equiv (a,b) ->
            add_form_to_expand (F.or_ [F.and_ [a; F.not_ b]; F.and_ [b; F.not_ a]]) br
          | F.Xor (a,b) ->
            add_form_to_expand (F.and_ [F.or_ [a; F.not_ b]; F.or_ [b; F.not_ a]]) br
          | F.Exists {ty_var;body}  ->
            let f = F.forall ~ty_var (F.not_ body) in
            br |> add_eq f F.true_
          | F.Forall _ ->
            br |> add_eq f' F.false_
        end
      | F.And _ | F.Or _ -> add_form_to_expand f br
      | F.Imply (a,b) -> add_form_to_expand (F.or_ [F.not_ a; b]) br
      | F.Xor (a,b) ->
        add_form_to_expand (F.or_ [F.and_ [a; F.not_ b]; F.and_ [b; F.not_ a]]) br
      | F.Equiv (a,b) ->
        add_form_to_expand (F.and_ [F.or_ [a; F.not_ b]; F.or_ [b; F.not_ a]]) br
      | F.Forall _ ->
        br |> add_eq f F.true_
      | F.Exists {ty_var;body} ->
        let f = F.forall ~ty_var (F.not_ body) in
        br |> add_eq f F.false_
=======
let stat_solve = Util.mk_stat "llproof.prove"
let prof_check = Util.mk_profiler "llproof.prove"

module Solver = Sidekick_msat_solver.Make(struct
    module Term = struct
      include T
      let ty = ty_exn
      type state = unit
      let bool () b = if b then Form.true_ else Form.false_
      let abs () t = abs t
      let map_shallow () = map_shallow
>>>>>>> b2779fd7
    end
    module Ty = struct
      include T
      let is_bool = equal bool
    end
<<<<<<< HEAD

  let rec unfold_parents b = match b.parent with
    | None -> [b]
    | Some p -> b :: unfold_parents p

  let debug out (b:t) : unit =
    (* print one branch *)
    let pp_b out b =
      Fmt.fprintf out
        "(@[<hv>branch/%d :closed %B@ :form (%a)@ \
         :to_expand (@[<hv>%a@])@])"
        b.id (is_closed b)
        (Fmt.some T.pp) b.form
        (Util.pp_seq T.pp) (T_set.to_seq b.to_expand)
    in
    Fmt.fprintf out "(@[<v>%a@ :cc %a@])" (Util.pp_list pp_b) (unfold_parents b) CC.pp_debug b.cc
end

(** Rules for the Tableau calculus *)
module Rule : sig
  type t

  val apply : t list -> F.t -> F.t list list
  (** Return a disjunctive list of conjuctions *)

  val all : t list
end = struct
  type t = F.t -> F.t list list

  let or_ f = match F.view f with
    | F.Or l -> List.map CCList.return l
    | _ -> []

  let and_ f = match F.view f with
    | F.And l -> [l]
    | _ -> []

  let all = [
    or_;
    and_;
  ]

  let[@inline] apply (l:t list) (f:F.t) : F.t list list =
    CCList.flat_map (fun r -> r f) l
end

type branch = Branch.t
=======
    module Fun = struct
      type t = Bind of Binder.t * Ty.t | Builtin of Builtin.t | Const of ID.t
      let equal a b = match a, b with
        | Bind (b1,ty1), Bind(b2,ty2) -> Binder.equal b1 b2 && Ty.equal ty1 ty2
        | Builtin b1, Builtin b2 -> b1=b2
        | Const id1, Const id2 -> ID.equal id1 id2
        | (Bind _ | Builtin _ | Const _), _ -> false
      let hash _ = 0 (* TODO *)
      let pp out = function
        | Bind (b,_) -> Fmt.fprintf out "(@[bind %a@])" Binder.pp b
        | Builtin b -> Builtin.pp out b
        | Const id -> ID.pp out id
    end
    module Proof = struct type t = unit let pp = Fmt.(const string "<proof>") let default=() end

    module V = Sidekick_core.CC_view

    let cc_view (t:T.t) : _ V.t =
      match T.view t with
      | T.App (f, a) -> V.App_ho (f, Iter.return a)
      | T.AppBuiltin (Builtin.Box_opaque, _) -> V.Opaque t  (* simple equality *)
      | T.AppBuiltin (b,l) ->
        begin match F.view t with
          | F.Eq (a,b) -> V.Eq (a,b)
          | F.Not a -> V.Not a
          | _ -> 
            V.App_fun (Fun.Builtin b, Iter.of_list l)
        end
      | T.Ite (a,b,c) -> V.If (a,b,c)
      | T.Bind {body;binder;ty_var} ->
        V.App_fun (Fun.Bind (binder,ty_var), Iter.return body)
      | Int_pred _ | Rat_pred _ 
      | T.Const _ | T.Var _ | T.Type | T.Arrow _ -> V.Opaque t
  end)
>>>>>>> b2779fd7

(** main state *)
type t = Solver.t
type final_state = t

<<<<<<< HEAD
let debug_tab out (tab:t) : unit =
  Fmt.fprintf out "(@[tab@ :branches (@[<v>%a@])@ :saturated (%a)@])"
    (Util.pp_list Branch.debug)
    (List.rev_append tab.open_branches tab.closed_branches)
    (Fmt.some Branch.debug) tab.saturated

(* solve tableau by expanding it piece by piece *)
let solve_ (tab:t) : res =
  while not (CCList.is_empty tab.open_branches) && CCOpt.is_none tab.saturated do
    let b = List.hd tab.open_branches in
    tab.open_branches <- List.tl tab.open_branches;
    Util.debugf ~section 3
      "(@[llproof.check.tab.solve@ %a@])" (fun k->k debug_tab tab);
    begin match Branch.pop_to_expand b with
      | None ->
        if Branch.is_closed b then (
          tab.closed_branches <- b :: tab.closed_branches
        ) else (
          (* cannot close this branch, it has no form to expand *)
          tab.saturated <- Some b;
        )
      | Some (f, b_tail) ->
        let new_branches =
          Rule.apply Rule.all f
          |> List.map
            (fun forms -> Branch.add b_tail forms)
        in
        assert (not @@ CCList.is_empty new_branches);
        (* add new branches *)
        List.iter
          (fun b ->
             if Branch.is_closed b then (
               tab.closed_branches <- b :: tab.closed_branches
             ) else  (
               tab.open_branches <- b :: tab.open_branches
             ))
          new_branches;
    end
  done;
  (* closed all branches, or found saturation *)
  begin match tab.saturated with
    | Some b ->
      (* found a branch that is not refutable *)
      assert (not (Branch.is_closed @@ Branch.check_closed b));
      Util.debugf ~section 2 "(@[llprover.prove.failed@ :branch %a@])"
        (fun k->k Branch.debug b);
=======
let solve_ (solver:t) : res =
  match Solver.solve ~assumptions:[] solver with
    | Solver.Unknown why ->
      Util.debugf ~section 5
        "(@[llprover.prove.fail@ :unknown %a@])" (fun k->k Solver.Unknown.pp why);
>>>>>>> b2779fd7
      R_fail
    | Solver.Unsat _ ->
      (* TODO: print/check? *)
      Util.debugf ~section 5
        "(@[llprover.prove.success@ :stats %a@])" (fun k->k Solver.pp_stats solver);
      R_ok
    | Solver.Sat m ->
      Util.debugf ~section 1 "(@[llprover.prove.failed@ :model %a@])"
        (fun k->k Solver.Model.pp m);
      R_fail

let can_check : LLProof.tag list -> bool =
  let open Builtin.Tag in
  let f = function
    | T_ho | T_ext | T_cnf -> true
    | T_lra | T_lia | T_ind | T_data
    | T_distinct | T_ac _ | T_neg | T_conv -> false
  in
  List.for_all f

module Gensym = struct
  type t = {
    mutable fresh: int;
  }

  let create () : t = {fresh=0}

  let fresh_term (self:t) ~pre (ty:T.t) : T.t =
    let name = Printf.sprintf "_tseitin_%s%d" pre self.fresh in
    self.fresh <- 1 + self.fresh;
    let id = ID.make name in
    T.const ~ty id
end

(* booleans *)
module Th_bool = Sidekick_th_bool_static.Make(struct
    module Gensym = Gensym
    module S = Solver
    module T = T
    type term = T.t

    module F = T.Form
    open Sidekick_th_bool_static

    let mk_bool () = function
      | B_bool true -> F.true_
      | B_bool false -> F.false_
      | B_or a -> F.or_ (Sidekick_util.IArray.to_list a)
      | B_and a -> F.and_ (Sidekick_util.IArray.to_list a)
      | B_equiv (a,b) -> F.equiv a b
      | B_not a -> F.not_ a
      | B_imply (a,b) -> F.imply_l (Sidekick_util.IArray.to_list a) b
      | B_eq (a,b) -> F.eq a b
      | B_ite (a,b,c) -> T.ite a b c
      | B_atom t -> t

    let view_as_bool t =
      match F.view t with
      | F.True -> B_bool true
      | F.False -> B_bool false
      | F.And l -> B_and (Sidekick_util.IArray.of_list l)
      | F.Or l -> B_or (Sidekick_util.IArray.of_list l)
      | F.Equiv (a,b) -> B_equiv (a,b)
      | F.Eq (a,b) -> B_eq (a,b)
      | F.Neq (a,b) -> B_not (F.eq a b)
      | F.Not a -> B_not a
      | F.Xor (a,b) -> B_equiv (a, F.not_ b)
      | F.Imply (a,b) -> B_imply (Sidekick_util.IArray.singleton a, b)
      | F.Atom t ->
        begin match T.view t with
          | Ite (a,b,c) -> B_ite (a,b,c)
          | _ -> B_atom t
        end
      | F.Int_pred _ | F.Rat_pred _ | F.Forall _ | F.Exists _ ->
        B_atom t
  end)

let prove (a:form list) (b:form) : _*_ =
  Util.debugf ~section 3
    "(@[@{<yellow>llprover.prove@}@ :hyps (@[<hv>%a@])@ :concl %a@])"
    (fun k->k (Util.pp_list T.pp) a T.pp b);
  Util.incr_stat stat_solve;
  Util.enter_prof prof_check;
  (* prove [a ∧ -b ⇒ ⊥] *)
  let theories = [Th_bool.theory] in
  let solver = Solver.create ~size:`Small ~store_proof:false ~theories () () in
  List.iter
    (fun t -> Solver.add_clause_l solver [Solver.mk_atom_t solver t])
    (T.Form.not_ b :: a);
  let res = solve_ solver in
  Util.exit_prof prof_check;
  res, solver

let pp_stats = Solver.pp_stats<|MERGE_RESOLUTION|>--- conflicted
+++ resolved
@@ -14,207 +14,6 @@
   | R_fail
 
 let section = LLProof.section
-<<<<<<< HEAD
-let stat_solve = Util.mk_stat "llprover.prove"
-
-(** Congruence Closure *)
-module CC = Congruence.Make(struct
-    include T
-    let pp = pp_inner
-
-    let subterms t = match T.view t with
-      | T.App (f, a) -> [f;a]
-      | T.Arrow (a,b) -> [a;b]
-      | T.AppBuiltin (Builtin.Box_opaque, _) -> []  (* simple equality *)
-      | T.AppBuiltin (_,l) -> l
-      | T.Ite (a,b,c) -> [a;b;c]
-      | T.Bind {body;_} -> [body]
-      | Int_pred (l,_) -> T.Linexp_int.subterms l |> Iter.to_list
-      | Rat_pred (l,_) -> T.Linexp_rat.subterms l |> Iter.to_list
-      | T.Const _ | T.Var _ | T.Type
-        -> []
-
-    let update_subterms t l = match T.view t, l with
-      | T.App (_, _), [f;a] -> T.app f a
-      | T.Arrow (_, _), [a;b] -> T.arrow a b
-      | T.AppBuiltin (b, l1), l1' when List.length l1 = List.length l1' ->
-        T.app_builtin ~ty:(T.ty_exn t) b l1'
-      | T.Bind {binder;ty_var;_}, [body] ->
-        T.bind ~ty:(T.ty_exn t) binder ~ty_var body
-      | (T.Const _ | T.Var _), [] -> t
-      | T.Ite (_,_,_), [a;b;c] -> T.ite a b c
-      | Int_pred (le,op), l ->
-        let l' = T.Linexp_int.subterms le |> Iter.to_list in
-        assert (List.length l = List.length l');
-        let map = List.combine l' l in
-        let le' = T.Linexp_int.map (fun t -> CCList.Assoc.get_exn ~eq:T.equal t map) le in
-        T.int_pred le' op
-      | Rat_pred (le,op), l ->
-        let l' = T.Linexp_rat.subterms le |> Iter.to_list in
-        assert (List.length l = List.length l');
-        let map = List.combine l' l in
-        let le' = T.Linexp_rat.map (fun t -> CCList.Assoc.get_exn ~eq:T.equal t map) le in
-        T.rat_pred le' op
-      | T.App _, _
-      | T.Arrow _, _
-      | T.AppBuiltin _, _
-      | T.Bind _, _
-      | T.Const _, _
-      | T.Var _, _
-      | T.Type, _
-      | T.Ite _, _
-        -> assert false
-  end)
-
-(** Branches of the tableau. A branch is a conjunction of formulas
-    plus some theory context (congruence closure).
-    A branch is closed if it's inconsistent *)
-module Branch : sig
-  type t
-
-  val root : unit -> t
-
-  val check_closed : t -> t
-  val is_closed : t -> bool
-
-  val add : t -> T.t list -> t
-  (** add the given set of formulas *)
-
-  val pop_to_expand : t -> (T.t * t) option
-  (** remove and return next formula to expand *)
-
-  type closed =
-    | C_not_closed
-    | C_closed_by_diseq of T.t * T.t
-    | C_closed_by_theory of string
-
-  val to_expand : t -> T.t Iter.t
-  val form : t -> F.t option
-  val closed : t -> closed
-  val id : t -> int
-  val parent : t -> t option
-  val diseq : t -> (T.t * T.t) Iter.t
-
-  val debug : t CCFormat.printer
-end = struct
-  module T_set = T.Set
-
-  type closed =
-    | C_not_closed
-    | C_closed_by_diseq of T.t * T.t
-    | C_closed_by_theory of string
-
-  type t = {
-    id: int; (* generative ID *)
-    form: T.t option;
-    to_expand : T_set.t; (* all to expand *)
-    cc: CC.t;
-    diseq: (T.t * T.t) list; (* negative constraints *)
-    mutable closed: closed;
-    parent: t option;
-  }
-
-  let[@inline] closed t = t.closed
-  let[@inline] to_expand t = T_set.to_seq t.to_expand
-  let[@inline] parent t = t.parent
-  let[@inline] id t = t.id
-  let[@inline] diseq t = Iter.of_list t.diseq
-  let[@inline] form t = t.form
-  let cc t = t.cc
-
-  let root () : t = {
-    id=0;
-    form=None;
-    to_expand=T_set.empty;
-    cc=CC.create();
-    diseq=[(F.true_, F.false_)];
-    closed=C_not_closed;
-    parent=None;
-  }
-
-  let[@inline] is_closed b : bool = match b.closed with
-    | C_not_closed -> false
-    | _ -> true
-
-  let mk_child =
-    let n = ref 1 in
-    let aux (f:F.t) (b:t) : t =
-      { b with id=CCRef.incr_then_get n; form=Some f; parent=Some b }
-    in
-    aux
-
-  (* check if some diseq is true *)
-  let check_closed (b:t) : t =
-    if is_closed b then b
-    else (
-      begin match CCList.find_pred (fun (t,u) -> CC.is_eq b.cc t u) b.diseq with
-        | None -> ()
-        | Some (t,u) -> b.closed <- C_closed_by_diseq (t,u)
-      end;
-      b
-    )
-
-  let[@inline] add_cc_ t b = { b with cc=CC.add b.cc t; }
-  let[@inline] add_cc_eq t u b = { b with cc=CC.mk_eq b.cc t u }
-  let[@inline] add_diseq_l_ t u b = { b with diseq=(t,u)::b.diseq }
-
-  let[@inline] add_eq t u b : t =
-    if is_closed b then b else b |> add_cc_eq t u |> check_closed
-  let[@inline] add_diseq t u b : t =
-    if is_closed b then b else b |> add_cc_ t |> add_cc_ u |> add_diseq_l_ t u |> check_closed
-  let[@inline] add_to_expand f b =
-    if is_closed b then b else {b with to_expand=T_set.add f b.to_expand}
-
-  let[@inline] add_form_to_expand f b =
-    b |> add_to_expand f |> check_closed
-
-  let rec is_atomic f = match F.view f with
-    | F.Eq _ | F.Neq _ | F.Atom _ | F.Int_pred _ | F.Rat_pred _ -> true
-    | F.Not u -> is_atomic u
-    | _ -> false
-
-  (* add one formula to [b] *)
-  let add1_ (br:t) (f:T.t): t =
-    let br = mk_child f br in
-    begin match F.view f with
-      | F.Atom t -> add_eq t F.true_ br
-      | F.True -> br
-      | F.False -> add_eq F.true_ F.false_ br
-      | F.Eq (t,u) -> add_eq t u br
-      | F.Neq (t,u) -> add_diseq t u br
-      | F.Int_pred (_,_) -> add_eq f F.true_ br (* TODO: decision proc *)
-      | F.Rat_pred (_,_) -> add_eq f F.true_ br (* TODO: simplex *)
-      | F.Not f' ->
-        begin match F.view f' with
-          | F.Eq _ | F.Neq _ | F.Not _ | F.Int_pred _ | F.Rat_pred _ -> assert false
-          | F.True -> add_diseq F.true_ F.false_ br
-          | F.False -> br
-          | F.Atom t -> add_eq t F.false_ br
-          | F.And l -> add_form_to_expand (F.or_ (List.map F.not_ l)) br
-          | F.Or l -> add_form_to_expand (F.and_ (List.map F.not_ l)) br
-          | F.Imply (a,b) -> add_form_to_expand (F.and_ [a; F.not_ b]) br
-          | F.Equiv (a,b) ->
-            add_form_to_expand (F.or_ [F.and_ [a; F.not_ b]; F.and_ [b; F.not_ a]]) br
-          | F.Xor (a,b) ->
-            add_form_to_expand (F.and_ [F.or_ [a; F.not_ b]; F.or_ [b; F.not_ a]]) br
-          | F.Exists {ty_var;body}  ->
-            let f = F.forall ~ty_var (F.not_ body) in
-            br |> add_eq f F.true_
-          | F.Forall _ ->
-            br |> add_eq f' F.false_
-        end
-      | F.And _ | F.Or _ -> add_form_to_expand f br
-      | F.Imply (a,b) -> add_form_to_expand (F.or_ [F.not_ a; b]) br
-      | F.Xor (a,b) ->
-        add_form_to_expand (F.or_ [F.and_ [a; F.not_ b]; F.and_ [b; F.not_ a]]) br
-      | F.Equiv (a,b) ->
-        add_form_to_expand (F.and_ [F.or_ [a; F.not_ b]; F.or_ [b; F.not_ a]]) br
-      | F.Forall _ ->
-        br |> add_eq f F.true_
-      | F.Exists {ty_var;body} ->
-        let f = F.forall ~ty_var (F.not_ body) in
-        br |> add_eq f F.false_
-=======
 let stat_solve = Util.mk_stat "llproof.prove"
 let prof_check = Util.mk_profiler "llproof.prove"
 
@@ -226,61 +25,11 @@
       let bool () b = if b then Form.true_ else Form.false_
       let abs () t = abs t
       let map_shallow () = map_shallow
->>>>>>> b2779fd7
     end
     module Ty = struct
       include T
       let is_bool = equal bool
     end
-<<<<<<< HEAD
-
-  let rec unfold_parents b = match b.parent with
-    | None -> [b]
-    | Some p -> b :: unfold_parents p
-
-  let debug out (b:t) : unit =
-    (* print one branch *)
-    let pp_b out b =
-      Fmt.fprintf out
-        "(@[<hv>branch/%d :closed %B@ :form (%a)@ \
-         :to_expand (@[<hv>%a@])@])"
-        b.id (is_closed b)
-        (Fmt.some T.pp) b.form
-        (Util.pp_seq T.pp) (T_set.to_seq b.to_expand)
-    in
-    Fmt.fprintf out "(@[<v>%a@ :cc %a@])" (Util.pp_list pp_b) (unfold_parents b) CC.pp_debug b.cc
-end
-
-(** Rules for the Tableau calculus *)
-module Rule : sig
-  type t
-
-  val apply : t list -> F.t -> F.t list list
-  (** Return a disjunctive list of conjuctions *)
-
-  val all : t list
-end = struct
-  type t = F.t -> F.t list list
-
-  let or_ f = match F.view f with
-    | F.Or l -> List.map CCList.return l
-    | _ -> []
-
-  let and_ f = match F.view f with
-    | F.And l -> [l]
-    | _ -> []
-
-  let all = [
-    or_;
-    and_;
-  ]
-
-  let[@inline] apply (l:t list) (f:F.t) : F.t list list =
-    CCList.flat_map (fun r -> r f) l
-end
-
-type branch = Branch.t
-=======
     module Fun = struct
       type t = Bind of Binder.t * Ty.t | Builtin of Builtin.t | Const of ID.t
       let equal a b = match a, b with
@@ -306,75 +55,25 @@
         begin match F.view t with
           | F.Eq (a,b) -> V.Eq (a,b)
           | F.Not a -> V.Not a
-          | _ -> 
+          | _ ->
             V.App_fun (Fun.Builtin b, Iter.of_list l)
         end
       | T.Ite (a,b,c) -> V.If (a,b,c)
       | T.Bind {body;binder;ty_var} ->
         V.App_fun (Fun.Bind (binder,ty_var), Iter.return body)
-      | Int_pred _ | Rat_pred _ 
+      | Int_pred _ | Rat_pred _
       | T.Const _ | T.Var _ | T.Type | T.Arrow _ -> V.Opaque t
   end)
->>>>>>> b2779fd7
 
 (** main state *)
 type t = Solver.t
 type final_state = t
 
-<<<<<<< HEAD
-let debug_tab out (tab:t) : unit =
-  Fmt.fprintf out "(@[tab@ :branches (@[<v>%a@])@ :saturated (%a)@])"
-    (Util.pp_list Branch.debug)
-    (List.rev_append tab.open_branches tab.closed_branches)
-    (Fmt.some Branch.debug) tab.saturated
-
-(* solve tableau by expanding it piece by piece *)
-let solve_ (tab:t) : res =
-  while not (CCList.is_empty tab.open_branches) && CCOpt.is_none tab.saturated do
-    let b = List.hd tab.open_branches in
-    tab.open_branches <- List.tl tab.open_branches;
-    Util.debugf ~section 3
-      "(@[llproof.check.tab.solve@ %a@])" (fun k->k debug_tab tab);
-    begin match Branch.pop_to_expand b with
-      | None ->
-        if Branch.is_closed b then (
-          tab.closed_branches <- b :: tab.closed_branches
-        ) else (
-          (* cannot close this branch, it has no form to expand *)
-          tab.saturated <- Some b;
-        )
-      | Some (f, b_tail) ->
-        let new_branches =
-          Rule.apply Rule.all f
-          |> List.map
-            (fun forms -> Branch.add b_tail forms)
-        in
-        assert (not @@ CCList.is_empty new_branches);
-        (* add new branches *)
-        List.iter
-          (fun b ->
-             if Branch.is_closed b then (
-               tab.closed_branches <- b :: tab.closed_branches
-             ) else  (
-               tab.open_branches <- b :: tab.open_branches
-             ))
-          new_branches;
-    end
-  done;
-  (* closed all branches, or found saturation *)
-  begin match tab.saturated with
-    | Some b ->
-      (* found a branch that is not refutable *)
-      assert (not (Branch.is_closed @@ Branch.check_closed b));
-      Util.debugf ~section 2 "(@[llprover.prove.failed@ :branch %a@])"
-        (fun k->k Branch.debug b);
-=======
 let solve_ (solver:t) : res =
   match Solver.solve ~assumptions:[] solver with
     | Solver.Unknown why ->
       Util.debugf ~section 5
         "(@[llprover.prove.fail@ :unknown %a@])" (fun k->k Solver.Unknown.pp why);
->>>>>>> b2779fd7
       R_fail
     | Solver.Unsat _ ->
       (* TODO: print/check? *)
