
(* This file is free software, part of Zipperposition. See file "license" for more details. *)

open Logtk
open Libzipperposition

module BV = CCBV
module T = Term
module O = Ordering
module S = Subst
module Lit = Literal
module Lits = Literals
module Comp = Comparison
module US = Unif_subst
module P = Position

let section = Util.Section.make ~parent:Const.section "sup"

(* flag meaning the clause has been simplified already *)
let flag_simplified = SClause.new_flag()

module type S = Superposition_intf.S

(* statistics *)
let stat_basic_simplify_calls = Util.mk_stat "sup.basic_simplify calls"
let stat_basic_simplify = Util.mk_stat "sup.basic_simplify"
let stat_superposition_call = Util.mk_stat "sup.superposition calls"
let stat_equality_resolution_call = Util.mk_stat "sup.equality_resolution calls"
let stat_equality_factoring_call = Util.mk_stat "sup.equality_factoring calls"
let stat_subsumption_call = Util.mk_stat "sup.subsumption_calls"
let stat_eq_subsumption_call = Util.mk_stat "sup.equality_subsumption calls"
let stat_eq_subsumption_success = Util.mk_stat "sup.equality_subsumption success"
let stat_subsumed_in_active_set_call = Util.mk_stat "sup.subsumed_in_active_set calls"
let stat_subsumed_by_active_set_call = Util.mk_stat "sup.subsumed_by_active_set calls"
let stat_clauses_subsumed = Util.mk_stat "sup.num_clauses_subsumed"
let stat_demodulate_call = Util.mk_stat "sup.demodulate calls"
let stat_demodulate_step = Util.mk_stat "sup.demodulate steps"
let stat_semantic_tautology = Util.mk_stat "sup.semantic_tautologies"
let stat_condensation = Util.mk_stat "sup.condensation"
let stat_ext_dec = Util.mk_stat "sup.ext_dec calls"
let stat_clc = Util.mk_stat "sup.clc"

let prof_demodulate = Util.mk_profiler "sup.demodulate"
let prof_back_demodulate = Util.mk_profiler "sup.backward_demodulate"
let prof_pos_simplify_reflect = Util.mk_profiler "sup.simplify_reflect+"
let prof_neg_simplify_reflect = Util.mk_profiler "sup.simplify_reflect-"
let prof_clc = Util.mk_profiler "sup.contextual_literal_cutting"
let prof_semantic_tautology = Util.mk_profiler "sup.semantic_tautology"
let prof_condensation = Util.mk_profiler "sup.condensation"
let prof_basic_simplify = Util.mk_profiler "sup.basic_simplify"
let prof_subsumption = Util.mk_profiler "sup.subsumption"
let prof_eq_subsumption = Util.mk_profiler "sup.equality_subsumption"
let prof_subsumption_set = Util.mk_profiler "sup.forward_subsumption"
let prof_subsumption_in_set = Util.mk_profiler "sup.backward_subsumption"
let prof_infer_active = Util.mk_profiler "sup.infer_active"
let prof_infer_passive = Util.mk_profiler "sup.infer_passive"
let prof_ext_dec = Util.mk_profiler "sup.ext_dec"
let prof_infer_fluidsup_active = Util.mk_profiler "sup.infer_fluidsup_active"
let prof_infer_fluidsup_passive = Util.mk_profiler "sup.infer_fluidsup_passive"
let prof_infer_equality_resolution = Util.mk_profiler "sup.infer_equality_resolution"
let prof_infer_equality_factoring = Util.mk_profiler "sup.infer_equality_factoring"

let _use_semantic_tauto = ref true
let _use_simultaneous_sup = ref true
let _dot_sup_into = ref None
let _dot_sup_from = ref None
let _dot_simpl = ref None
let _dont_simplify = ref false
let _sup_at_vars = ref false
let _sup_at_var_headed = ref true
let _sup_in_var_args = ref true
let _sup_under_lambdas = ref true
let _lambda_demod = ref false
let _demod_in_var_args = ref true
let _dot_demod_into = ref None
let _complete_ho_unification = ref false
let _switch_stream_extraction = ref false
let _ord_in_normal_form = ref false
let _fluidsup_penalty = ref 0
let _fluidsup = ref true
let _dupsup = ref true
let _trigger_bool_inst = ref (-1)
let _recognize_injectivity = ref false

let _NO_LAMSUP = -1
let _lambdasup = ref (-1)
let _max_infs = ref (-1)
let max_lits_ext_dec = ref 0
let _ext_dec_lits = ref `OnlyMax
let _unif_alg = ref JP_unif.unify_scoped
let _unif_level = ref `Full


module Make(Env : Env.S) : S with module Env = Env = struct
  module Env = Env
  module Ctx = Env.Ctx
  module C = Env.C
  module PS = Env.ProofState
  module I = PS.TermIndex
  module TermIndex = PS.TermIndex
  module SubsumIdx = PS.SubsumptionIndex
  module UnitIdx = PS.UnitIndex
  module Stm = Stream.Make(struct
      module Ctx = Ctx
      module C = C
    end)
  module StmQ = StreamQueue.Make(Stm)
  module Bools = Booleans.Make(Env)

  (** {6 Stream queue} *)

  type queue = {q : StmQ.t;}

  let _stmq = {q = StmQ.default();}

  (** {6 Index Management} *)

  let _idx_sup_into = ref (TermIndex.empty ())
  let _idx_lambdasup_into = ref (TermIndex.empty ())
  let _idx_fluidsup_into = ref (TermIndex.empty ())
  let _idx_dupsup_into = ref (TermIndex.empty ())
  let _idx_sup_from = ref (TermIndex.empty ())
  let _idx_back_demod = ref (TermIndex.empty ())
  let _idx_fv = ref (SubsumIdx.empty ())
  let _idx_simpl = ref (UnitIdx.empty ())
  let _cls_w_pred_vars = ref (C.ClauseSet.empty)
  let _trigger_bools   = ref (Term.Set.empty)
  let _ext_dec_from_idx = ref (ID.Map.empty)
  let _ext_dec_into_idx = ref (ID.Map.empty)

  let idx_sup_into () = !_idx_sup_into
  let idx_sup_from () = !_idx_sup_from
  let idx_fv () = !_idx_fv

  (* Beta-Eta-Normalizes terms before comparing them. Note that the Clause
    module calls Ctx.ord () independently, but clauses should be normalized
    independently by simplification rules. *) 
  let ord =
    Ctx.ord ()

  let pred_vars c = 
    CCList.to_seq (Literals.vars (C.lits c)) 
    |> Iter.filter (fun v -> 
        let ty = HVar.ty v in
        Type.is_fun ty && Type.returns_prop ty)
    |> Iter.to_list

  let get_triggers c =
    let trivial_trigger t =
      T.is_const (T.head_term t) ||
      T.is_var (snd @@ T.open_fun t) in


    Literals.fold_terms ~ord ~subterms:true ~eligible:C.Eligible.always 
                        ~which:`All (C.lits c) ~fun_bodies:false 
    |> Iter.filter_map (fun (t,p) -> 
      let ty = Term.ty t and hd = Term.head_term t in
      let cached_t = Subst.FO.canonize_all_vars t in
      if not (Term.Set.mem cached_t !Higher_order.prim_enum_terms) &&
         Type.is_fun ty && Type.returns_prop ty && not (Term.is_var hd) &&
         not (trivial_trigger t) then (        
        Some t
      ) else None
    )

  let handle_pred_var_inst c =
    if Proof.Step.inferences_perfomed (C.proof_step c) < !_trigger_bool_inst then (
      if not (CCList.is_empty (pred_vars c)) then (
        _cls_w_pred_vars := C.ClauseSet.add c !_cls_w_pred_vars;
      );
      _trigger_bools := Term.Set.add_seq !_trigger_bools (get_triggers c);
    );
    Signal.ContinueListening

  (* Syntactic overapproximation of fluid or deep terms *)
  let is_fluid_or_deep c t = 
    (* Fluid (1): Applied variables *)
    T.is_var (T.head_term t) && not (CCList.is_empty @@ T.args t) 
    (* Fluid (2): A lambda-expression that might eta-reduce to a non-lambda-expression after substitution (overapproximated) *)
    || T.is_fun t && not (T.is_ground t)                          
    (* Deep: A variable also occurring in a lambda-expression or in an argument of a variable in the same clause*)
    || match T.as_var t with
      | Some v -> Lits.fold_terms ~vars:false ~var_args:false ~fun_bodies:false ~ty_args:false ~which:`All ~ord ~subterms:true ~eligible:(fun _ _ -> true) (C.lits c)
        |> Iter.exists 
          (fun (t, _) -> 
            match T.view t with
              | App (head, args) when T.is_var head -> 
                Iter.exists (HVar.equal Type.equal v) (args |> Iter.of_list |> Iter.flat_map T.Seq.vars)
              | Fun (_, body) -> 
                Iter.exists (HVar.equal Type.equal v) (T.Seq.vars body)
              | _ -> false)
      | None -> false

  (* apply operation [f] to some parts of the clause [c] just added/removed
     from the active set *)
  let _update_active f c =
    (* index subterms that can be rewritten by superposition *)
    _idx_sup_into :=
      Lits.fold_terms ~vars:!_sup_at_vars ~var_args:!_sup_in_var_args ~fun_bodies:!_sup_under_lambdas ~ty_args:false ~ord ~which:`Max ~subterms:true
        ~eligible:(C.Eligible.res c) (C.lits c)
      |> Iter.filter (fun (t, _) ->
            (* Util.debugf ~section 3 "@[ Filtering vars %a,1  @]" (fun k-> k T.pp t); *)
            not (T.equal t T.false_) && (* disabling paramodulation false *)
            not (T.is_var t) || T.is_ho_var t)
      (* TODO: could exclude more variables from the index:
         they are not needed if they occur with the same args everywhere in the clause *)
      |> Iter.filter (fun (t, _) ->
         (* Util.debugf ~section 3 "@[ Filtering vars %a,2  @]" (fun k-> k T.pp t); *)
         !_sup_at_var_headed || not (T.is_var (T.head_term t)))
      |> Iter.fold
        (fun tree (t, pos) ->
           (* Util.debugf ~section 3 "@[ Adding %a to into index %B @]" (fun k-> k T.pp t !_sup_under_lambdas); *)
           let with_pos = C.WithPos.({term=t; pos; clause=c;}) in
           f tree t with_pos)
        !_idx_sup_into;

    (* index subterms that can be rewritten by FluidSup *)
    if !_fluidsup then
      _idx_fluidsup_into :=
        Lits.fold_terms ~vars:true ~var_args:false ~fun_bodies:false ~ty_args:false ~ord ~which:`Max ~subterms:true
          ~eligible:(C.Eligible.res c) (C.lits c)
        |> Iter.filter (fun (t, _) -> is_fluid_or_deep c t) 
        |> Iter.fold
          (fun tree (t, pos) ->
            let with_pos = C.WithPos.({term=t; pos; clause=c;}) in
            f tree t with_pos)
          !_idx_fluidsup_into;
    
    if !_dupsup then 
    _idx_dupsup_into :=
      Lits.fold_terms ~vars:false ~var_args:false ~fun_bodies:false ~ty_args:false ~ord ~which:`Max ~subterms:true
        ~eligible:(C.Eligible.res c) (C.lits c)
      |> Iter.filter (fun (t, _) -> 
          T.is_var (T.head_term t) && not (CCList.is_empty @@ T.args t)
          && Type.is_ground (T.ty t)) (* Only applied variables *)
      |> Iter.fold
        (fun tree (t, pos) ->
          let with_pos = C.WithPos.({term=t; pos; clause=c;}) in
          f tree t with_pos)
        !_idx_dupsup_into;

    (* index subterms that can be rewritten by LambdaSup --
       the ones that can rewrite those are actually the ones
       already indexed by _idx_sup_from*)
    if !_lambdasup != _NO_LAMSUP then
      _idx_lambdasup_into :=
        Lits.fold_terms ~vars:!_sup_at_vars ~var_args:!_sup_in_var_args
                        ~fun_bodies:true ~ty_args:false ~ord
                        ~which:`Max ~subterms:true
                        ~eligible:(C.Eligible.res c) (C.lits c)
        (* We are going only under lambdas *)
        |> Iter.filter_map (fun (t, p) ->
              if not (T.is_fun t) then None
              else (let tyargs, body = T.open_fun t in
                    let new_pos = List.fold_left (fun p _ -> P.(append p (body stop))) p tyargs in
                    let hd = T.head_term body in
                    if (not (T.is_var body) || T.is_ho_var body) &&
                       (not (T.is_const hd) || not (ID.is_skolem (T.as_const_exn hd))) &&
                       (!_sup_at_var_headed || not (T.is_var (T.head_term body))) then
                    ( (*CCFormat.printf "Adding %a to LS index.\n" T.pp body; *)
                    Some (body, new_pos)) else None))
        |> Iter.fold
          (fun tree (t, pos) ->
            let with_pos = C.WithPos.({term=t; pos; clause=c;}) in
            f tree t with_pos)
          !_idx_lambdasup_into;

    (* index terms that can rewrite into other clauses *)
    _idx_sup_from :=
      Lits.fold_eqn ~ord ~both:true ~sign:true
        ~eligible:(C.Eligible.param c) (C.lits c)
      |> Iter.filter((fun (l, _, _, _) -> not (T.equal T.false_ l)))
      |> Iter.fold
        (fun tree (l, _, sign, pos) ->
           assert sign;
           let with_pos = C.WithPos.({term=l; pos; clause=c;}) in
           f tree l with_pos)
        !_idx_sup_from ;
    (* terms that can be demodulated: all subterms (but vars) *)
    _idx_back_demod :=
      (* TODO: allow demod under lambdas under certain conditions (DemodExt) *)
      Lits.fold_terms ~vars:false ~var_args:(!_demod_in_var_args) ~fun_bodies:!_lambda_demod  
                      ~ty_args:false ~ord ~subterms:true ~which:`All
        ~eligible:C.Eligible.always (C.lits c)
      |> Iter.fold
        (fun tree (t, pos) ->
           let with_pos = C.WithPos.( {term=t; pos; clause=c} ) in
           f tree t with_pos)
        !_idx_back_demod;
    Signal.ContinueListening

  (* update simpl. index using the clause [c] just added or removed to
     the simplification set *)
  let _update_simpl f c =
    assert (CCArray.for_all Lit.no_prop_invariant (C.lits c));
    let idx = !_idx_simpl in
    let idx' = match C.lits c with
      | [| Lit.Equation (l,r,true) |] ->
        begin match Ordering.compare ord l r with
          | Comparison.Gt ->
            f idx (l,r,true,c)
          | Comparison.Lt ->
            assert(not (T.is_true_or_false r));
            f idx (r,l,true,c)
          | Comparison.Incomparable ->
            assert(T.is_var (T.head_term l) || not (T.is_true_or_false l));
            let idx = f idx (l,r,true,c) in
            f idx (r,l,true,c)
          | Comparison.Eq -> idx  (* no modif *)
        end
      | [| Lit.Equation (l,r,false) |] ->
         assert(not (T.equal r T.true_ || T.equal r T.false_));
        f idx (l,r,false,c)
      | _ -> idx
    in
    _idx_simpl := idx';
    Signal.ContinueListening

  let insert_into_ext_dec_index index (c,pos,t) =
    let key = T.head_exn t in
    let clause_map = ID.Map.find_opt key !index in
    let clause_map = match clause_map with 
      | None -> C.Tbl.create 8
      | Some res -> res in
    let all_pos = match C.Tbl.find_opt clause_map c with 
      | None -> [(t,pos)]
      | Some res -> (t,pos) :: res in
    C.Tbl.replace clause_map c all_pos;
    index := ID.Map.add key clause_map !index

  let remove_from_ext_dec_index index (c,_,t) =
    let key = T.head_exn t in
    let clause_map = ID.Map.find_opt key !index in
    match clause_map with
    | None -> Util.debugf ~section 1 "all clauses allready deleted." CCFun.id
    | Some res -> (
      C.Tbl.remove res c;
      index := ID.Map.add key res !index
    )

  let update_ext_dec_indices f c =
    let which, eligible = if !_ext_dec_lits = `OnlyMax 
                          then `Max, C.Eligible.res c else `All, C.Eligible.always in
    if Proof.Step.inferences_perfomed (C.proof_step c) <= !max_lits_ext_dec then (
      Lits.fold_terms ~vars:false ~var_args:false ~fun_bodies:false ~ty_args:false 
        ~ord ~which ~subterms:true ~eligible (C.lits c)
      |> Iter.filter (fun (t, _) ->
            not (T.is_var t) || T.is_ho_var t)
      |> Iter.filter (fun (t, _) ->
          not (T.is_var (T.head_term t)) &&
          T.is_const (T.head_term t) && Term.has_ho_subterm t)
      |> Iter.iter
        (fun (t, pos) ->
          f _ext_dec_into_idx (c,pos,t));
      
      let eligible = if !_ext_dec_lits = `OnlyMax then C.Eligible.param c 
                     else C.Eligible.always in
      Lits.fold_eqn ~ord ~both:true ~sign:true ~eligible (C.lits c)
      |> Iter.iter
        (fun (l, _, sign, pos) ->
          assert sign;
          let hd,_ = T.as_app l in
          if T.is_const hd && Term.has_ho_subterm l then (
            (* CCFormat.printf "adding %a to ext_dec index.\n" T.pp l; *)
            f _ext_dec_from_idx (c,pos,l)
        )));
    Signal.ContinueListening


  let () =
    Signal.on PS.ActiveSet.on_add_clause
      (fun c ->
         _idx_fv := SubsumIdx.add !_idx_fv c;
         ignore(_update_active TermIndex.add c);
         ignore(handle_pred_var_inst c);
         update_ext_dec_indices insert_into_ext_dec_index c);
    Signal.on PS.ActiveSet.on_remove_clause
      (fun c ->
         _idx_fv := SubsumIdx.remove !_idx_fv c;
         _cls_w_pred_vars := C.ClauseSet.remove c !_cls_w_pred_vars;
         ignore(update_ext_dec_indices remove_from_ext_dec_index c);
         _update_active TermIndex.remove c);
    Signal.on PS.SimplSet.on_add_clause
      (_update_simpl UnitIdx.add);
    Signal.on PS.SimplSet.on_remove_clause
      (_update_simpl UnitIdx.remove);
    ()

  (** {6 Inference Rules} *)

  (* ----------------------------------------------------------------------
   * Superposition rule
   * ---------------------------------------------------------------------- *)

  type supkind =
   | Classic
   | FluidSup
   | LambdaSup
   | DupSup

  let kind_to_str = function
   | Classic -> "sup"
   | FluidSup -> "fluidSup"
   | LambdaSup -> "lambdaSup"
   | DupSup -> "dupSup"

  (* all the information needed for a superposition inference *)
  module SupInfo = struct
    type t = {
      active : C.t;
      active_pos : Position.t; (* position of [s] *)
      scope_active : int;
      s : T.t; (* lhs of rule *)
      t : T.t; (* rhs of rule *)
      passive : C.t;
      passive_pos : Position.t; (* position of [u_p] *)
      passive_lit : Lit.t;
      scope_passive : int;
      u_p : T.t; (* rewritten subterm *)
      subst : US.t;
      sup_kind: supkind;
    }
  end

  exception ExitSuperposition of string

  (* Checks whether we must allow superposition at variables to be complete. *)
  let sup_at_var_condition info var replacement =
    let open SupInfo in
    let us = info.subst in
    let subst = US.subst us in
    let renaming = S.Renaming.create () in
    let replacement' = S.FO.apply renaming subst (replacement, info.scope_active) in
    let var' = S.FO.apply renaming subst (var, info.scope_passive) in
    if (not (Type.is_fun (Term.ty var')) || not (O.might_flip ord var' replacement'))
    then (
      Util.debugf ~section 3
        "Cannot flip: %a = %a"
        (fun k->k T.pp var' T.pp replacement');
      false (* If the lhs vs rhs cannot flip, we don't need a sup at var *)
    )
    else (
      (* Check whether Cσ is >= C[var -> replacement]σ *)
      try
        let passive'_lits = Lits.apply_subst renaming subst (C.lits info.passive, info.scope_passive) in
        let subst_t = Unif.FO.bind_or_update subst (T.as_var_exn var, info.scope_passive) (replacement, info.scope_active) in
        let passive_t'_lits = Lits.apply_subst renaming subst_t (C.lits info.passive, info.scope_passive) in
        if Lits.compare_multiset ~ord passive'_lits passive_t'_lits = Comp.Gt
        then (
          Util.debugf ~section 3
            "Sup at var condition is not fulfilled because: %a >= %a"
            (fun k->k Lits.pp passive'_lits Lits.pp passive_t'_lits);
          false
        )
        else true (* If Cσ is either <= or incomparable to C[var -> replacement]σ, we need sup at var.*)
      with Unif.Fail -> true (* occurs check failed, do the inference -- check with Alex.*)
    )


  let dup_sup_apply_subst t sc_a sc_p subst renaming =
    let z, args = T.as_app t in
    assert(T.is_var z);
    assert(CCList.length args >= 2);
    let u_n, t' = CCList.take_drop (List.length args - 1) args in
    let in_passive = S.FO.apply renaming subst (T.app z u_n, sc_p) in
    let t' = S.FO.apply renaming subst (List.hd t', sc_a) in
    T.app in_passive [t']


  (* Helper that does one or zero superposition inference, with all
     the given parameters. Clauses have a scope. *)
  let do_classic_superposition info =
    let open SupInfo in
    let module P = Position in
    Util.incr_stat stat_superposition_call;
    let sc_a = info.scope_active in
    let sc_p = info.scope_passive in
    assert (InnerTerm.DB.closed (info.s:>InnerTerm.t));
    assert (info.sup_kind == LambdaSup || InnerTerm.DB.closed (info.u_p:T.t:>InnerTerm.t));
    assert (not(T.is_var info.u_p) || T.is_ho_var info.u_p || info.sup_kind = FluidSup);
    assert (!_sup_at_var_headed || info.sup_kind = FluidSup || 
            info.sup_kind = DupSup || not (T.is_var (T.head_term info.u_p)));
    let active_idx = Lits.Pos.idx info.active_pos in
    let shift_vars = if info.sup_kind = LambdaSup then 0 else -1 in
    let passive_idx, passive_lit_pos = Lits.Pos.cut info.passive_pos in
    assert(Array.for_all Literal.no_prop_invariant (C.lits info.passive));
    assert(Array.for_all Literal.no_prop_invariant (C.lits info.passive));
    try
      Util.debugf ~section 3 
      "@[<2>sup, kind %s@ (@[<2>%a[%d]@ @[s=%a@]@ @[t=%a@]@])@ \
        (@[<2>%a[%d]@ @[passive_lit=%a@]@ @[p=%a@]@])@ with subst=@[%a@]@].\n"
      (fun k -> k
        (kind_to_str info.sup_kind) C.pp info.active sc_a T.pp info.s T.pp info.t
            C.pp info.passive sc_p Lit.pp info.passive_lit
            Position.pp info.passive_pos US.pp info.subst);

      let renaming = S.Renaming.create () in
      let us = info.subst in
      let subst = US.subst us in

      let lambdasup_vars =
        if (info.sup_kind = LambdaSup) then (
          Term.Seq.subterms info.u_p |> Iter.filter Term.is_var |> Term.Set.of_seq)
        else Term.Set.empty in
      let t' = if info.sup_kind != DupSup then 
                S.FO.apply ~shift_vars renaming subst (info.t, sc_a)
               else dup_sup_apply_subst info.t sc_a sc_p subst renaming in
      if(info.sup_kind = LambdaSup &&
         T.Seq.subterms t'
         |> Iter.exists (fun st ->
              List.exists (fun arg -> not @@ T.DB.is_closed arg)
              (T.get_mand_args st))) then (
        Util.debugf ~section 3 "LambdaSup sneaks in bound variables under the skolem" (fun k->k);
        raise @@ ExitSuperposition("LambdaSup sneaks in bound variables under the skolem");
      );
      if(info.sup_kind = LambdaSup && 
         T.Set.exists (fun v -> 
            not @@ T.DB.is_closed @@  Subst.FO.apply renaming subst (v,sc_p)) 
         lambdasup_vars) then (
        Util.debugf ~section 3 "LambdaSup -- an into free variable sneaks in bound variable" (fun k->k);
        raise @@ ExitSuperposition("LambdaSup -- an into free variable sneaks in bound variable");
      );

      begin match info.passive_lit, info.passive_pos with
        | Lit.Equation (_, v, true), P.Arg(_, P.Left P.Stop)
        | Lit.Equation (v, _, true), P.Arg(_, P.Right P.Stop) ->
          (* are we in the specific, but no that rare, case where we
             rewrite s=t using s=t (into a tautology t=t)? *)
          (* TODO: use Unif.FO.eq? *)
          let v' = S.FO.apply ~shift_vars:0 renaming subst (v, sc_p) in
          if T.equal t' v'
          then (
            Util.debugf ~section 3 "will yield a tautology" (fun k->k);
            raise (ExitSuperposition "will yield a tautology");)
        | _ -> ()
      end;

      if (info.sup_kind = LambdaSup) then (
        let vars_a = CCArray.except_idx (C.lits info.active) active_idx
                     |> CCArray.of_list |> Literals.vars |> T.VarSet.of_list in
        let vars_p = C.lits info.passive |> Literals.vars |> T.VarSet.of_list in
        let dbs = ref [] in
        let vars_bound_to_closed_terms var_set scope =
          T.VarSet.iter (fun v -> 
            match Subst.FO.get_var subst ((v :> InnerTerm.t HVar.t),scope) with
            | Some (t,_) -> dbs := T.DB.unbound t @ !dbs (* hack *)
            | None -> ()) var_set in
        (* I am going crazy from different castings  *)
        vars_bound_to_closed_terms vars_a sc_a;
        vars_bound_to_closed_terms vars_p sc_p;

        if Util.Int_set.cardinal (Util.Int_set.of_list !dbs)  > !_lambdasup   then (
          Util.debugf ~section 3 "Too many skolems will be introduced for LambdaSup." (fun k->k);
          raise (ExitSuperposition "Too many skolems will be introduced for LambdaSup.");
        )
      );     

      let subst', new_sk =
        if info.sup_kind = LambdaSup then
        S.FO.unleak_variables subst else subst, [] in
      let passive_lit' = Lit.apply_subst_no_simp renaming subst' (info.passive_lit, sc_p) in
      let new_trail = C.trail_l [info.active; info.passive] in
      if Env.is_trivial_trail new_trail then raise (ExitSuperposition "trivial trail");
      let s' = S.FO.apply ~shift_vars renaming subst (info.s, sc_a) in
      if(info.sup_kind = LambdaSup &&
         T.Seq.subterms s'
         |> Iter.exists (fun st ->
              List.exists (fun arg -> not @@ T.DB.is_closed arg)
              (T.get_mand_args st))) then (
        Util.debugf ~section 3 "LambdaSup sneaks in bound variables under the skolem" (fun k->k);
        raise @@ ExitSuperposition("LambdaSup sneaks in bound variables under the skolem");
      );
      if (
        O.compare ord s' t' = Comp.Lt ||
        not (Lit.Pos.is_max_term ~ord passive_lit' passive_lit_pos) ||
        not (BV.get (C.eligible_res (info.passive, sc_p) subst) passive_idx) ||
        not (C.is_eligible_param (info.active, sc_a) subst ~idx:active_idx)
      ) then raise (ExitSuperposition "bad ordering conditions");
      (* Check for superposition at a variable *)
      if info.sup_kind != FluidSup then
        if not !_sup_at_vars then
          assert (not (T.is_var info.u_p))
        else if T.is_var info.u_p && not (sup_at_var_condition info info.u_p info.t) then (
          Util.debugf ~section 3 "superposition at variable" (fun k->k);
          raise (ExitSuperposition "superposition at variable");
        );

      (* ordering constraints are ok *)
      let lits_a = CCArray.except_idx (C.lits info.active) active_idx in
      let lits_p = CCArray.except_idx (C.lits info.passive) passive_idx in
      (* replace s\sigma by t\sigma in u|_p\sigma *)
      let new_passive_lit =
        Lit.Pos.replace passive_lit'
          ~at:passive_lit_pos ~by:t' in
      let c_guard = Literal.of_unif_subst renaming us in
      let tags = Unif_subst.tags us in
      (* apply substitution to other literals *)
       (* Util.debugf 1 "Before unleak: %a, after unleak: %a"
      (fun k -> k Subst.pp subst Subst.pp subst'); *)
      let new_lits =
        new_passive_lit ::
          c_guard @
          Lit.apply_subst_list renaming subst' (lits_a, sc_a) @
          Lit.apply_subst_list renaming subst' (lits_p, sc_p)
      in
      (* For some reason type comparison does not work. *)
      
      let pos_enclosing_up = Position.until_first_fun passive_lit_pos in
      let around_up =  Subst.FO.apply renaming subst' 
        (Lit.Pos.at info.passive_lit pos_enclosing_up, sc_p) in
      let vars = Iter.union (T.Seq.vars around_up) (T.Seq.vars t')
                 |> Term.VarSet.of_seq
                 |> Term.VarSet.to_list in
      let sk_with_vars =
        List.fold_left (fun acc t ->
            let new_sk_vars = Term.mk_fresh_skolem vars (Term.ty t) in
            Term.Map.add t new_sk_vars acc)
         Term.Map.empty new_sk in
      let new_lits =
        List.mapi (fun i lit ->
          Lit.map (fun t ->
            Term.Map.fold 
              (fun sk sk_v acc -> 
                (* For polymorphism -- will apply type substitution.  *)
                let scope = if i < (List.length c_guard + List.length lits_a) 
                            then sc_a else sc_p in
                let sk = S.FO.apply renaming subst (sk, scope) in
                Term.replace ~old:sk ~by:sk_v acc)
              sk_with_vars t ) lit) new_lits in
      
      if List.exists (fun lit -> 
          Lit.Seq.terms lit 
          |> Iter.exists (fun t ->
                not (Lambda.is_properly_encoded t))) 
             new_lits then (
        raise (ExitSuperposition "improperly formed quantified expressions.");
      );

      let rule =
        let r = kind_to_str info.sup_kind in
        let sign = if Lit.is_pos passive_lit' then "+" else "-" in
        Proof.Rule.mk (r ^ sign)
      in
      let proof =
        Proof.Step.inference ~rule ~tags
          [C.proof_parent_subst renaming (info.active,sc_a) subst';
           C.proof_parent_subst renaming (info.passive,sc_p) subst']
      and penalty =
        max (C.penalty info.active) (C.penalty info.passive)
        + (if T.is_var s' then 2 else 0) (* superposition from var = bad *)
      in
      let new_clause = C.create ~trail:new_trail ~penalty new_lits proof in
      (* Format.printf "LS: %a\n" C.pp new_clause;  *)
      Util.debugf ~section 3 "@[... ok, conclusion@ @[%a@]@]" (fun k->k C.pp new_clause);
      assert (List.for_all (Lit.for_all Term.DB.is_closed) new_lits); 
      assert(Array.for_all Literal.no_prop_invariant (C.lits new_clause));
      Some new_clause
    with ExitSuperposition reason ->
      Util.debugf ~section 3 "... cancel, %s" (fun k->k reason);
      None

  (* simultaneous superposition: when rewriting D with C \lor s=t,
      replace s with t everywhere in D rather than at one place. *)
  let do_simultaneous_superposition info =
    let open SupInfo in
    let module P = Position in
    Util.incr_stat stat_superposition_call;
    let sc_a = info.scope_active in
    let sc_p = info.scope_passive in
    Util.debugf ~section 3
      "@[<hv2>simultaneous sup@ \
       @[<2>active@ %a[%d]@ s=@[%a@]@ t=@[%a@]@]@ \
       @[<2>passive@ %a[%d]@ passive_lit=@[%a@]@ p=@[%a@]@]@ with subst=@[%a@]@]"
      (fun k->k C.pp info.active sc_a T.pp info.s T.pp info.t
          C.pp info.passive sc_p Lit.pp info.passive_lit
          Position.pp info.passive_pos US.pp info.subst);
    assert (InnerTerm.DB.closed (info.s:>InnerTerm.t));
    assert (info.sup_kind == LambdaSup || InnerTerm.DB.closed (info.u_p:T.t:>InnerTerm.t));
    assert (not(T.is_var info.u_p) || T.is_ho_var info.u_p || info.sup_kind = FluidSup);
    assert (!_sup_at_var_headed || info.sup_kind = FluidSup || 
            info.sup_kind = DupSup || not (T.is_var (T.head_term info.u_p)));
    let active_idx = Lits.Pos.idx info.active_pos in
    let passive_idx, passive_lit_pos = Lits.Pos.cut info.passive_pos in
    let shift_vars = if info.sup_kind = LambdaSup then 0 else -1 in
    try
      let renaming = S.Renaming.create () in
      let us = info.subst in
      let subst = US.subst us in
      let t' = S.FO.apply ~shift_vars renaming subst (info.t, sc_a) in
      begin match info.passive_lit, info.passive_pos with
        | Lit.Equation (_, v, true), P.Arg(_, P.Left P.Stop)
        | Lit.Equation (v, _, true), P.Arg(_, P.Right P.Stop) ->
          (* are we in the specific, but no that rare, case where we
             rewrite s=t using s=t (into a tautology t=t)? *)
          let v' = S.FO.apply ~shift_vars renaming subst (v, sc_p) in
          if T.equal t' v'
          then raise (ExitSuperposition "will yield a tautology");
        | _ -> ()
      end;
      let passive_lit' =
        Lit.apply_subst_no_simp renaming subst (info.passive_lit, sc_p)
      in
      let new_trail = C.trail_l [info.active; info.passive] in
      if Env.is_trivial_trail new_trail then raise (ExitSuperposition "trivial trail");
      let s' = S.FO.apply ~shift_vars renaming subst (info.s, sc_a) in
      if (
        O.compare ord s' t' = Comp.Lt ||
        not (Lit.Pos.is_max_term ~ord passive_lit' passive_lit_pos) ||
        not (BV.get (C.eligible_res (info.passive, sc_p) subst) passive_idx) ||
        not (C.is_eligible_param (info.active, sc_a) subst ~idx:active_idx)
      ) then raise (ExitSuperposition "bad ordering conditions");
      (* Check for superposition at a variable *)
      if info.sup_kind != FluidSup then
        if not !_sup_at_vars then
          assert (not (T.is_var info.u_p))
        else if T.is_var info.u_p && not (sup_at_var_condition info info.u_p info.t) then
          raise (ExitSuperposition "superposition at variable");
      (* ordering constraints are ok, build new active lits (excepted s=t) *)
      let lits_a = CCArray.except_idx (C.lits info.active) active_idx in
      let lits_a = Lit.apply_subst_list renaming subst (lits_a, sc_a) in
      (* build passive literals and replace u|p\sigma with t\sigma *)
      let u' = S.FO.apply ~shift_vars renaming subst (info.u_p, sc_p) in
      assert (Type.equal (T.ty u') (T.ty t'));
      let lits_p = Array.to_list (C.lits info.passive) in
      let lits_p = Lit.apply_subst_list renaming subst (lits_p, sc_p) in
      (* assert (T.equal (Lits.Pos.at (Array.of_list lits_p) info.passive_pos) u'); *)
      let lits_p = List.map (Lit.map (fun t-> T.replace t ~old:u' ~by:t')) lits_p in
      let c_guard = Literal.of_unif_subst renaming us in
      let tags = Unif_subst.tags us in
      (* build clause *)
      let new_lits = c_guard @ lits_a @ lits_p in
      let rule =
        let r = kind_to_str info.sup_kind in
        let sign = if Lit.is_pos passive_lit' then "+" else "-" in
        Proof.Rule.mk ("s_" ^ r ^ sign)
      in
      let proof =
        Proof.Step.inference ~rule ~tags
          [C.proof_parent_subst renaming (info.active,sc_a) subst;
            C.proof_parent_subst renaming (info.passive,sc_p) subst]
      and penalty =
        max (C.penalty info.active) (C.penalty info.passive)
        + (if T.is_var s' then 2 else 0) (* superposition from var = bad *)
      in
      let new_clause = C.create ~trail:new_trail ~penalty new_lits proof in
      Util.debugf ~section 3 "@[... ok, conclusion@ @[%a@]@]" (fun k->k C.pp new_clause);
      Some new_clause
    with ExitSuperposition reason ->
      Util.debugf ~section 3 "@[... cancel, %s@]" (fun k->k reason);
      None

  (* choose between regular and simultaneous superposition *)
  let do_superposition info =
    let open SupInfo in
    assert (info.sup_kind=DupSup || Type.equal (T.ty info.s) (T.ty info.t));
    assert (info.sup_kind=DupSup || 
            Unif.Ty.equal ~subst:(US.subst info.subst)
              (T.ty info.s, info.scope_active) (T.ty info.u_p, info.scope_passive));
    let renaming = Subst.Renaming.create () in
    let s = Subst.FO.apply renaming (US.subst info.subst) (info.s, info.scope_active) in
    let u_p = Subst.FO.apply renaming (US.subst info.subst) (info.u_p, info.scope_passive) in
    assert(Term.equal (Lambda.eta_reduce @@ Lambda.snf @@ s) (Lambda.eta_reduce @@ Lambda.snf @@ u_p) || US.has_constr info.subst);
    if !_use_simultaneous_sup && info.sup_kind != LambdaSup && info.sup_kind != DupSup
    then do_simultaneous_superposition info
    else do_classic_superposition info

  let infer_active_aux ~retrieve_from_index ~process_retrieved clause =
    Util.enter_prof prof_infer_active;
    (* no literal can be eligible for paramodulation if some are selected.
       This checks if inferences with i-th literal are needed? *)
    let eligible = C.Eligible.param clause in
    (* do the inferences where clause is active; for this,
       we try to rewrite conditionally other clauses using
       non-minimal sides of every positive literal *)
    let new_clauses =
      Lits.fold_eqn ~sign:true ~ord
        ~both:true ~eligible (C.lits clause)
      |> Iter.flat_map
        (fun (s, t, _, s_pos) ->
          let do_sup u_p with_pos subst =
            (* rewrite u_p with s *)
            if T.DB.is_closed u_p
            then
              let passive = with_pos.C.WithPos.clause in
              let passive_pos = with_pos.C.WithPos.pos in
              let passive_lit, _ = Lits.Pos.lit_at (C.lits passive) passive_pos in
              let info = SupInfo.( {
                  s; t; active=clause; active_pos=s_pos; scope_active=0;
                  u_p; passive; passive_lit; passive_pos; scope_passive=1; subst; sup_kind=Classic
                }) in
              do_superposition info
            else None
          in
          (* rewrite clauses using s *)
          retrieve_from_index (!_idx_sup_into, 1) (s, 0)
          |> Iter.filter_map (process_retrieved do_sup)
        )
      |> Iter.to_rev_list

    in
    Util.exit_prof prof_infer_active;
    new_clauses

  let infer_passive_aux ~retrieve_from_index ~process_retrieved clause =
    Util.enter_prof prof_infer_passive;
    (* perform inference on this lit? *)
    let eligible = C.Eligible.(res clause) in
    (* do the inferences in which clause is passive (rewritten),
       so we consider both negative and positive literals *)
    let new_clauses =
      Lits.fold_terms ~vars:!_sup_at_vars ~var_args:!_sup_in_var_args ~fun_bodies:!_sup_under_lambdas ~subterms:true ~ord
        ~which:`Max ~eligible ~ty_args:false (C.lits clause)
      |> Iter.filter (fun (u_p, _) -> not (T.is_var u_p) || T.is_ho_var u_p)
      |> Iter.filter (fun (u_p, _) -> T.DB.is_closed u_p)
      |> Iter.filter (fun (u_p, _) -> !_sup_at_var_headed || not (T.is_var (T.head_term u_p)))
      |> Iter.flat_map
        (fun (u_p, passive_pos) ->
          let passive_lit, _ = Lits.Pos.lit_at (C.lits clause) passive_pos in
          let do_sup _ with_pos subst =
            let active = with_pos.C.WithPos.clause in
            let s_pos = with_pos.C.WithPos.pos in
            match Lits.View.get_eqn (C.lits active) s_pos with
              | Some (s, t, true) ->
                let info = SupInfo.({
                    s; t; active; active_pos=s_pos; scope_active=1; subst;
                    u_p; passive=clause; passive_lit; passive_pos; scope_passive=0; sup_kind=Classic
                  }) in
                do_superposition info
              | _ -> None
          in
          (* all terms that occur in an equation in the active_set
            and that are potentially unifiable with u_p (u at position p) *)
          retrieve_from_index (!_idx_sup_from, 1) (u_p,0)
          |> Iter.filter_map (process_retrieved do_sup)
        )
        |> Iter.to_rev_list
    in
    Util.exit_prof prof_infer_passive;
    new_clauses

  let infer_active clause =
    infer_active_aux
      ~retrieve_from_index:I.retrieve_unifiables
      ~process_retrieved:(fun do_sup (u_p, with_pos, subst) -> do_sup u_p with_pos subst)
      clause

  let infer_lambdasup_from clause =
    (* no literal can be eligible for paramodulation if some are selected.
       This checks if inferences with i-th literal are needed? *)
    let eligible = C.Eligible.param clause in
    (* do the inferences where clause is active; for this,
       we try to rewrite conditionally other clauses using
       non-minimal sides of every positive literal *)
    Lits.fold_eqn ~sign:true ~ord  ~both:true ~eligible (C.lits clause)
    |> Iter.flat_map
      (fun (s, t, _, s_pos) ->
        let do_lambdasup u_p with_pos subst =
          (* rewrite u_p with s *)
          let passive = with_pos.C.WithPos.clause in
          let passive_pos = with_pos.C.WithPos.pos in
          let passive_lit, _ = Lits.Pos.lit_at (C.lits passive) passive_pos in
          let info = SupInfo.( {
              s; t; active=clause; active_pos=s_pos; scope_active=0;
              u_p; passive; passive_lit; passive_pos; scope_passive=1;
              subst; sup_kind=LambdaSup
            }) in
          Util.debugf ~section 10 "[Trying lambdasup from %a into %a with term %a into term %a]"
          (fun k -> k C.pp clause C.pp passive T.pp s T.pp u_p);

          do_superposition info
        in
        I.retrieve_unifiables (!_idx_lambdasup_into, 1) (s, 0)
        |> Iter.filter_map (fun (u_p, with_pos, subst) -> do_lambdasup u_p with_pos subst))
    |> Iter.to_rev_list

  let infer_passive clause =
    infer_passive_aux
      ~retrieve_from_index:I.retrieve_unifiables
      ~process_retrieved:(fun do_sup (u_p, with_pos, subst) -> do_sup u_p with_pos subst)
      clause

  let infer_lambdasup_into clause =
    (* perform inference on this lit? *)
    let eligible = C.Eligible.(res clause) in
    (* do the inferences in which clause is passive (rewritten),
       so we consider both negative and positive literals *)
    let new_clauses =
      Lits.fold_terms ~vars:!_sup_at_vars ~var_args:!_sup_in_var_args
                      ~fun_bodies:true ~subterms:true ~ord
                      ~which:`Max ~eligible ~ty_args:false (C.lits clause)
      |> Iter.filter_map (fun (u_p, p) ->
          (* we rewrite only under lambdas  *)
          if not (T.is_fun u_p) then None
          else (let tyargs, body = T.open_fun u_p in
                let hd = T.head_term body in
                let new_pos = List.fold_left (fun p _ -> P.(append p (body stop)) ) p tyargs in
                (* we check normal superposition conditions  *)
                if (not (T.is_var body) || T.is_ho_var body) &&
                   (not (T.is_const hd) || not (ID.is_skolem (T.as_const_exn hd))) &&
                   (!_sup_at_var_headed || not (T.is_var (T.head_term body))) then
                  Some (body, new_pos)
                else None) )
      |> Iter.flat_map
        (fun (u_p, passive_pos) ->
          let passive_lit, _ = Lits.Pos.lit_at (C.lits clause) passive_pos in
          let do_sup _ with_pos subst =
            let active = with_pos.C.WithPos.clause in
            let s_pos = with_pos.C.WithPos.pos in
            match Lits.View.get_eqn (C.lits active) s_pos with
              | Some (s, t, true) ->
                let info = SupInfo.({
                    s; t; active; active_pos=s_pos; scope_active=1; subst;
                    u_p; passive=clause; passive_lit; passive_pos;
                    scope_passive=0; sup_kind=LambdaSup
                  }) in
                Util.debugf ~section 10 "[Trying lambdasup from %a into %a with term %a into term %a]"
                (fun k -> k C.pp active C.pp clause T.pp s T.pp u_p);
                do_superposition info
              | _ -> None
          in
          (* all terms that occur in an equation in the active_set
            and that are potentially unifiable with u_p (u at position p) *)
          I.retrieve_unifiables (!_idx_sup_from, 1) (u_p,0)
          |> Iter.filter_map (fun (t,p,s) -> do_sup t p s))
        |> Iter.to_rev_list
    in
    Util.exit_prof prof_infer_passive;
    new_clauses

  let infer_active_complete_ho clause =
    let inf_res = infer_active_aux
      ~retrieve_from_index:(I.retrieve_unifiables_complete ~unif_alg:!_unif_alg)
      ~process_retrieved:(fun do_sup (u_p, with_pos, substs) ->
          let penalty = max (C.penalty clause) (C.penalty with_pos.C.WithPos.clause) in
          (* /!\ may differ from the actual penalty (by -2) *)
          Some (penalty, OSeq.map (CCOpt.flat_map (do_sup u_p with_pos)) substs))
      clause
    in
    let stm_res = List.map (fun (p,s) -> Stm.make ~penalty:p s) inf_res in
      StmQ.add_lst _stmq.q stm_res; []

  let infer_passive_complete_ho clause =
    let inf_res = infer_passive_aux
      ~retrieve_from_index:(I.retrieve_unifiables_complete ~unif_alg:!_unif_alg)
      ~process_retrieved:(fun do_sup (u_p, with_pos, substs) ->
          let penalty = max (C.penalty clause) (C.penalty with_pos.C.WithPos.clause) in
          (* /!\ may differ from the actual penalty (by -2) *)
          Some (penalty, OSeq.map (CCOpt.flat_map (do_sup u_p with_pos)) substs))
      clause
    in
    let stm_res = List.map (fun (p,s) -> Stm.make ~penalty:p s) inf_res in
      StmQ.add_lst _stmq.q stm_res; []

  let infer_active_pragmatic_ho max_unifs clause =
    let inf_res = infer_active_aux
      ~retrieve_from_index:(I.retrieve_unifiables_complete ~unif_alg:!_unif_alg)
      ~process_retrieved:(fun do_sup (u_p, with_pos, substs) ->
        let all_substs = OSeq.to_list @@ OSeq.take max_unifs substs   in
        let res = List.map (fun subst -> do_sup u_p with_pos (CCOpt.get_exn subst)) all_substs in
        Some res
      )
      clause
    in
    inf_res |> CCList.flatten |> List.filter CCOpt.is_some  |> List.map CCOpt.get_exn

  let infer_passive_pragmatic_ho max_unifs clause =
    let inf_res = infer_passive_aux
      ~retrieve_from_index:(I.retrieve_unifiables_complete ~unif_alg:!_unif_alg)
      ~process_retrieved:(fun do_sup (u_p, with_pos, substs) ->
        let all_substs = OSeq.to_list @@ OSeq.take max_unifs substs in
        let res = List.map (fun subst -> do_sup u_p with_pos (CCOpt.get_exn subst)) all_substs in
        Some res   
      )
      clause
    in
    inf_res |> CCList.flatten |> List.filter CCOpt.is_some  |> List.map CCOpt.get_exn
  
  (* ----------------------------------------------------------------------
   * FluidSup rule (Superposition at applied variables)
   * ---------------------------------------------------------------------- *)

  let infer_fluidsup_active clause =
    Util.enter_prof prof_infer_fluidsup_active;
    (* no literal can be eligible for paramodulation if some are selected.
      This checks if inferences with i-th literal are needed? *)
    let eligible = C.Eligible.param clause in
    (* do the inferences where clause is active; for this,
      we try to rewrite conditionally other clauses using
      non-minimal sides of every positive literal *)
    let new_clauses =
      Lits.fold_eqn ~sign:true ~ord ~both:true ~eligible (C.lits clause)
      |> Iter.flat_map
        (fun (s, t, _, s_pos) ->
          I.fold !_idx_fluidsup_into
            (fun acc u_p with_pos ->
              assert (is_fluid_or_deep with_pos.C.WithPos.clause u_p);
              assert (T.DB.is_closed u_p);
              (* Create prefix variable H and use H s = H t for superposition *)
              let var_h = T.var (HVar.fresh ~ty:(Type.arrow [T.ty s] (Type.var (HVar.fresh ~ty:Type.tType ()))) ()) in
              let hs = T.app var_h [s] in
              let ht = T.app var_h [t] in
              let res = !_unif_alg (u_p,1) (hs,0) |> OSeq.map (
                  fun osubst ->
                    osubst |> CCOpt.flat_map (
                      fun subst ->
                        let passive = with_pos.C.WithPos.clause in
                        let passive_pos = with_pos.C.WithPos.pos in
                        let passive_lit, _ = Lits.Pos.lit_at (C.lits passive) passive_pos in
                        let info = SupInfo.({
                            s=hs; t=ht; active=clause; active_pos=s_pos; scope_active=0;
                            u_p; passive; passive_lit; passive_pos; scope_passive=1; subst; sup_kind=FluidSup
                          }) in
                        do_superposition info
                    )
                )
              in
              let penalty = max (C.penalty clause) (C.penalty with_pos.C.WithPos.clause) + !_fluidsup_penalty in
              (* /!\ may differ from the actual penalty (by -2) *)
              Iter.cons (penalty,res) acc
            )
          Iter.empty
        )
      |> Iter.to_rev_list
    in
    let stm_res = List.map (fun (p,s) -> Stm.make ~penalty:p s) new_clauses in
      StmQ.add_lst _stmq.q stm_res;
    Util.exit_prof prof_infer_fluidsup_active;
    []

  let infer_fluidsup_passive clause =
    Util.enter_prof prof_infer_fluidsup_passive;
    (* perform inference on this lit? *)
    let eligible = C.Eligible.(res clause) in
    (* do the inferences in which clause is passive (rewritten),
      so we consider both negative and positive literals *)
    let new_clauses =
      Lits.fold_terms ~vars:true ~var_args:false ~fun_bodies:false ~subterms:true ~ord
        ~which:`Max ~eligible ~ty_args:false (C.lits clause)
      |> Iter.filter (fun (u_p, _) -> is_fluid_or_deep clause u_p)
      |> Iter.flat_map
        (fun (u_p, passive_pos) ->
          let passive_lit, _ = Lits.Pos.lit_at (C.lits clause) passive_pos in
          I.fold !_idx_sup_from
            (fun acc _ with_pos ->
              let active = with_pos.C.WithPos.clause in
              let s_pos = with_pos.C.WithPos.pos in
              let res = match Lits.View.get_eqn (C.lits active) s_pos with
                | Some (s, t, true) ->
                (* Create prefix variable H and use H s = H t for superposition *)
                let var_h = T.var (HVar.fresh ~ty:(Type.arrow [T.ty s] (Type.var (HVar.fresh ~ty:Type.tType ()))) ()) in
                let hs = T.app var_h [s] in
                let ht = T.app var_h [t] in
                !_unif_alg (hs,1) (u_p,0)
                |> OSeq.map
                  (fun osubst ->
                    osubst |> CCOpt.flat_map (fun subst ->
                      let info = SupInfo.({
                          s = hs; t = ht; active; active_pos=s_pos; scope_active=1; subst;
                          u_p; passive=clause; passive_lit; passive_pos; scope_passive=0; sup_kind=FluidSup
                        }) in
                      do_superposition info
                    )
                  )
                | _ -> assert false
              in
              let penalty = max (C.penalty clause) (C.penalty with_pos.C.WithPos.clause) + !_fluidsup_penalty in
              (* /!\ may differ from the actual penalty (by -2) *)
              Iter.cons (penalty,res) acc
            )
            Iter.empty
        )
      |> Iter.to_rev_list
    in
    let stm_res = List.map (fun (p,s) -> Stm.make ~penalty:p s) new_clauses in
      StmQ.add_lst _stmq.q stm_res;
    Util.exit_prof prof_infer_fluidsup_passive;
    []

  (* ----------------------------------------------------------------------
   * DupSup rule (Lightweight superposition at applied variables)
   * ---------------------------------------------------------------------- *)

  let infer_dupsup_active clause =
    let eligible = C.Eligible.param clause in
    let new_clauses =
      Lits.fold_eqn ~sign:true ~ord ~both:true ~eligible (C.lits clause)
      |> Iter.flat_map
        (fun (s, t, _, s_pos) ->
          I.fold !_idx_dupsup_into
            (fun acc u_p with_pos ->
              assert (T.is_var (T.head_term u_p));
              assert (T.DB.is_closed u_p);
              (* Create prefix variable H and use H s = H t for superposition *)
              if (T.Seq.vars s |> Iter.union (T.Seq.vars t)
                  |> Iter.exists (fun v -> Type.is_tType (HVar.ty v))) then (
                acc
              )
              else (
                let scope_passive, scope_active = 0, 1 in
                let hd_up, args_up = T.as_app u_p in
                let arg_types = List.map T.ty args_up in
                let n = List.length args_up in
                let var_up = T.as_var_exn hd_up in
                let var_w = HVar.fresh ~ty:(Type.arrow arg_types (T.ty t)) () in
                let var_z = HVar.fresh ~ty:(Type.arrow (List.append arg_types [T.ty t]) (T.ty u_p)) () in
                let db_args = List.mapi (fun i ty -> T.bvar ~ty (n-1-i)) arg_types in
                let term_w,term_z = T.var var_w, T.var var_z in
                let w_db = T.app term_w db_args in
                let z_db = T.app term_z (List.append db_args [w_db]) in
                let y_subst_val = T.fun_l arg_types z_db in
                assert (T.DB.is_closed y_subst_val);
                let subst_y = US.FO.bind (US.empty) (var_up, scope_passive) (y_subst_val, scope_passive) in
                let w_args = T.app term_w args_up in
                let w_args = Subst.FO.apply Subst.Renaming.none (US.subst subst_y) (w_args,scope_passive) in
                let z_args = T.app term_z (List.append args_up [t]) in
                let res = !_unif_alg (s,scope_active) (w_args,scope_passive) |> OSeq.map (
                    fun osubst ->
                      osubst |> CCOpt.flat_map (
                        fun subst ->
                          let subst = US.merge subst subst_y in
                          let passive = with_pos.C.WithPos.clause in
                          let passive_pos = with_pos.C.WithPos.pos in
                          let passive_lit, _ = Lits.Pos.lit_at (C.lits passive) passive_pos in
                          let info = SupInfo.({
                              s; t=z_args; active=clause; active_pos=s_pos; scope_active;
                              u_p=w_args; passive; passive_lit; passive_pos; scope_passive; subst; 
                              sup_kind=DupSup
                            }) in
                          do_superposition info
                      )
                  )
                in
                let penalty = max (C.penalty clause) (C.penalty with_pos.C.WithPos.clause) + !_fluidsup_penalty in
                (* /!\ may differ from the actual penalty (by -2) *)
                Iter.cons (penalty,res) acc
            ))
          Iter.empty
        )
      |> Iter.to_rev_list
    in
    let stm_res = List.map (fun (p,s) -> Stm.make ~penalty:p s) new_clauses in
      StmQ.add_lst _stmq.q stm_res;
    Util.exit_prof prof_infer_fluidsup_active;
    []

  let infer_dupsup_passive clause =
    Util.enter_prof prof_infer_fluidsup_passive;
    (* perform inference on this lit? *)
    let eligible = C.Eligible.(res clause) in
    (* do the inferences in which clause is passive (rewritten),
      so we consider both negative and positive literals *)
    let new_clauses =
      Lits.fold_terms ~vars:false ~var_args:false ~fun_bodies:false ~subterms:true ~ord
        ~which:`Max ~eligible ~ty_args:false (C.lits clause)
      |> Iter.filter (fun (u_p, _) -> 
          (T.is_var (T.head_term u_p) && not (CCList.is_empty @@ T.args u_p)
          && Type.is_ground (T.ty u_p)))
      |> Iter.flat_map
        (fun (u_p, passive_pos) ->
          let passive_lit, _ = Lits.Pos.lit_at (C.lits clause) passive_pos in
          I.fold !_idx_sup_from
            (fun acc _ with_pos ->
              let active = with_pos.C.WithPos.clause in
              let s_pos = with_pos.C.WithPos.pos in
              match Lits.View.get_eqn (C.lits active) s_pos with
                | Some (s, t, true) -> (
                    if (T.Seq.vars s |> Iter.union (T.Seq.vars t)
                       |> Iter.exists (fun v -> Type.is_tType (HVar.ty v))) then (
                        acc
                    )
                    else (

                      let scope_passive, scope_active = 0, 1 in
                      let hd_up, args_up = T.as_app u_p in
                      let arg_types = List.map T.ty args_up in
                      let n = List.length args_up in
                      let var_up = T.as_var_exn hd_up in
                      let var_w = HVar.fresh ~ty:(Type.arrow arg_types (T.ty t)) () in
                      let var_z = HVar.fresh ~ty:(Type.arrow (List.append arg_types [(T.ty t)]) (T.ty u_p)) () in
                      let db_args = List.mapi (fun i ty -> T.bvar ~ty (n-1-i)) arg_types in
                      let term_w,term_z = T.var var_w, T.var var_z in
                      let w_db = T.app term_w db_args in
                      let z_db = T.app term_z (List.append db_args [w_db]) in
                      let y_subst_val = T.fun_l arg_types z_db in
                      assert (T.DB.is_closed y_subst_val);
                      let subst_y = US.FO.bind (US.empty) (var_up, scope_passive) (y_subst_val, scope_passive) in
                      let w_args = T.app term_w args_up in
                      let w_args = Subst.FO.apply Subst.Renaming.none (US.subst subst_y) (w_args,scope_passive) in
                      let z_args = T.app term_z (List.append args_up [t]) in
                      let res = !_unif_alg (w_args,scope_passive) (s,scope_active) |> OSeq.map (
                        fun osubst ->
                          osubst |> CCOpt.flat_map (
                            fun subst ->
                              let subst = US.merge subst subst_y in
                              let info = SupInfo.({
                                  s; t=z_args; active; active_pos=s_pos; scope_active;
                                  u_p=w_args; passive=clause; passive_lit; passive_pos; scope_passive; subst; 
                                  sup_kind=DupSup
                                }) in
                              do_superposition info
                      ))
                  in
                  let penalty = max (C.penalty clause) (C.penalty with_pos.C.WithPos.clause) + !_fluidsup_penalty in
                  (* /!\ may differ from the actual penalty (by -2) *)
                  Iter.cons (penalty,res) acc))
              | _ -> acc)
            Iter.empty
        )
      |> Iter.to_rev_list
    in
    let stm_res = List.map (fun (p,s) -> Stm.make ~penalty:p s) new_clauses in
      StmQ.add_lst _stmq.q stm_res;
    Util.exit_prof prof_infer_fluidsup_passive;
    []


  (* ----------------------------------------------------------------------
   * Equality Resolution rule
   * ---------------------------------------------------------------------- *)

  let infer_equality_resolution_aux ~unify ~iterate_substs clause =
    Util.enter_prof prof_infer_equality_resolution;
    let eligible = C.Eligible.always in
    (* iterate on those literals *)
    let new_clauses =
      Lits.fold_eqn ~sign:false ~ord
        ~both:false ~eligible (C.lits clause)
      |> Iter.filter_map
        (fun (l, r, _, l_pos) ->
          let do_eq_res us =
            let pos = Lits.Pos.idx l_pos in
            if BV.get (C.eligible_res_no_subst clause) pos
            (* subst(lit) is maximal, we can do the inference *)
            then (
              Util.incr_stat stat_equality_resolution_call;
              let renaming = Subst.Renaming.create () in
              let subst = US.subst us in
              let rule = Proof.Rule.mk "eq_res" in
              let new_lits = CCArray.except_idx (C.lits clause) pos in
              let new_lits = Lit.apply_subst_list renaming subst (new_lits,0) in
              let c_guard = Literal.of_unif_subst renaming us in
              let tags = Unif_subst.tags us in
              let trail = C.trail clause and penalty = C.penalty clause in
              let proof = Proof.Step.inference ~rule ~tags
                  [C.proof_parent_subst renaming (clause,0) subst] in
              let new_clause = C.create ~trail ~penalty (c_guard@new_lits) proof in
              Util.debugf ~section 1 "@[<hv2>equality resolution on@ @[%a@]@ yields @[%a@],\n subst @[%a@]@]"
                (fun k->k C.pp clause C.pp new_clause US.pp us);
              Some new_clause
            ) else None
          in
          let substs = unify (l, 0) (r, 0) in
          iterate_substs substs do_eq_res
        )
      |> Iter.to_rev_list
    in
    Util.exit_prof prof_infer_equality_resolution;
    new_clauses

  let infer_equality_resolution =
    infer_equality_resolution_aux
      ~unify:(fun l r -> try Some (Unif.FO.unify_full l r) with Unif.Fail -> None)
      ~iterate_substs:(fun substs do_eq_res -> CCOpt.flat_map do_eq_res substs)

  let infer_equality_resolution_complete_ho clause =
    let inf_res = infer_equality_resolution_aux
        ~unify:!_unif_alg
        ~iterate_substs:(fun substs do_eq_res -> Some (OSeq.map (CCOpt.flat_map do_eq_res) substs))
        clause
    in
    let penalty = C.penalty clause in
    let stm_res = List.map (Stm.make ~penalty:penalty) inf_res in
    StmQ.add_lst _stmq.q stm_res; []

  let infer_equality_resolution_pragmatic_ho max_unifs clause =
    let inf_res = infer_equality_resolution_aux
        ~unify:!_unif_alg
        ~iterate_substs:(fun substs do_eq_res ->
           (* Some (OSeq.map (CCOpt.flat_map do_eq_res) substs) *)
           let all_substs = OSeq.to_list @@ OSeq.take max_unifs substs in
           let res = List.map (fun subst -> do_eq_res (CCOpt.get_exn subst)) all_substs in
           Some res)
        clause
    in
    inf_res |> CCList.flatten |> List.filter CCOpt.is_some  |> List.map CCOpt.get_exn

  (* ----------------------------------------------------------------------
   * Equality Factoring rule
   * ---------------------------------------------------------------------- *)

  module EqFactInfo = struct
    type t = {
      clause : C.t;
      active_idx : int;
      s : T.t;
      t : T.t;
      u : T.t;
      v : T.t;
      subst : US.t;
      scope : int;
    }
  end

  (* do the inference between given positions, if ordering conditions are respected *)
  let do_eq_factoring info =
    let open EqFactInfo in
    let s = info.s and t = info.t and v = info.v in
    let us = info.subst in
    (* check whether subst(lit) is maximal, and not (subst(s) < subst(t)) *)
    let renaming = S.Renaming.create () in
    let subst = US.subst us in

    if O.compare ord (S.FO.apply renaming subst (s, info.scope))
        (S.FO.apply renaming subst (t, info.scope)) <> Comp.Lt
       &&
       C.is_eligible_param (info.clause,info.scope) subst ~idx:info.active_idx
    then (
      Util.incr_stat stat_equality_factoring_call;
      let tags = Unif_subst.tags us in
      let proof =
        Proof.Step.inference
          ~rule:(Proof.Rule.mk"eq_fact") ~tags
          [C.proof_parent_subst renaming (info.clause,0) subst]
      (* new_lits: literals of the new clause. remove active literal
         and replace it by a t!=v one, and apply subst *)
      and new_lits = CCArray.except_idx (C.lits info.clause) info.active_idx in
      let new_lits = Lit.apply_subst_list renaming subst (new_lits,info.scope) in
      let c_guard = Literal.of_unif_subst renaming us in
      let lit' = Lit.mk_neq
          (S.FO.apply renaming subst (t, info.scope))
          (S.FO.apply renaming subst (v, info.scope))
      in
      let new_lits = lit' :: c_guard @ new_lits in
      let new_clause =
        C.create ~trail:(C.trail info.clause) ~penalty:(C.penalty info.clause)
          new_lits proof
      in
      Util.debugf ~section 3 "@[<hv2>equality factoring on@ @[%a@]@ yields @[%a@]@]"
        (fun k->k C.pp info.clause C.pp new_clause);
      
      Some new_clause
    ) else
      None

  let ext_eqfact_decompose_aux cl =
    let try_ext_eq_fact (s,t) (u,v) idx =
    let (s_hd, s_args), (u_hd, u_args) = CCPair.map_same T.as_app_with_mandatory_args (s,u) in
    if not (T.equal s_hd u_hd) && Type.equal (T.ty s) (T.ty u) && 
      List.length s_args = List.length u_args &&
      List.for_all (fun (s, t) -> Term.equal s t) (CCList.combine s_args u_args) then (
      let new_lits = 
       Lit.mk_neq s_hd u_hd
       :: Lit.mk_neq t v
       :: CCArray.except_idx (C.lits cl) idx in
      let proof =
          Proof.Step.inference [C.proof_parent cl] 
            ~rule:(Proof.Rule.mk "ext_eqfact_decompose") in
      let new_c = C.create ~trail:(C.trail cl) ~penalty:(C.penalty cl) new_lits proof in
      [new_c]
    ) else [] in

    let aux_eq_rest (s,t) i lits = 
      List.mapi (fun j lit -> 
        if i < j then (
          match lit with 
          | Lit.Equation(u,v,true) ->
            try_ext_eq_fact (s,t) (u,v) i
            @
            try_ext_eq_fact (s,t) (v,u) i 
          | _ -> []
        ) else []) lits
      |> CCList.flatten in

    let lits = CCArray.to_list (C.lits cl) in
    List.mapi (fun i lit -> match lit with
      | Lit.Equation (s,t,true) ->
        aux_eq_rest (s,t) i lits
      | _ -> []) lits
    |> CCList.flatten

  let pred_var_instantiation c trigger_set =
    let p_vars = pred_vars c in
    let substs = CCList.flat_map (fun v ->
      let res = ref [] in (* no really efficient way without turning set to list *) 
      Term.Set.iter (fun t ->
        let var_ty = HVar.ty v and t_ty = Term.ty t in
        if Type.is_ground var_ty && Type.is_ground t_ty && Type.equal var_ty t_ty then (
          let subst = Subst.FO.bind' Subst.empty (v,0) (t,1) in
          res := subst :: !res;
        )) trigger_set;
      !res
    ) p_vars in
    Iter.of_list substs
    |> Iter.map (fun sub ->
      let renaming = Subst.Renaming.create() in
      let new_lits = Lits.apply_subst renaming sub (C.lits c, 0) in
      let trail = C.trail c in 
      let penalty = C.penalty c in
      let rule  = Proof.Rule.mk "instantiate_w_trigger" in
      let proof = Proof.Step.inference ~rule [C.proof_parent_subst renaming (c, 0) sub] in
      let new_clause = C.create ~trail ~penalty (CCArray.to_list new_lits) proof in
      (* CCFormat.printf "[BOOL_INST: %a, %a => %a].\n" C.pp c Subst.pp sub C.pp new_clause; *)
      assert (C.Seq.terms c |> Iter.for_all T.DB.is_closed);
      assert (C.Seq.terms new_clause |> Iter.for_all T.DB.is_closed);
      new_clause)
    |> Iter.to_list
  
  let instantiate_with_triggers c =
    if Proof.Step.inferences_perfomed (C.proof_step c) < !_trigger_bool_inst then ( 
      pred_var_instantiation c !_trigger_bools)
    else []
  
  let trigger_insantiation c =
    if Proof.Step.inferences_perfomed (C.proof_step c) < !_trigger_bool_inst then (
      let triggers = Term.Set.of_seq @@ get_triggers c in
      let res = ref [] in
      C.ClauseSet.iter (fun old_c -> 
        res := pred_var_instantiation old_c triggers @ !res
      ) !_cls_w_pred_vars;
      !res)
    else []


  let ext_eqfact_decompose given =
    if Proof.Step.inferences_perfomed (C.proof_step given) < !max_lits_ext_dec then  
      Util.with_prof prof_ext_dec ext_eqfact_decompose_aux given
    else []

  let infer_equality_factoring_aux ~unify ~iterate_substs clause =
    Util.enter_prof prof_infer_equality_factoring;
    let eligible = C.Eligible.(filter Lit.is_pos) in
    (* find root terms that are unifiable with s and are not in the
       literal at s_pos. Calls [k] with a position and substitution *)
    let find_unifiable_lits ~var_pred_status idx s _s_pos k =
      let is_pred_var, pred_var_sign = var_pred_status in
      Array.iteri
        (fun i lit ->
           match lit with
             | _ when i = idx -> () (* same index *)
             | Lit.Equation (u, v, true) ->
               (* positive equation *)
               if T.equal v T.false_ && not is_pred_var then ()
               else (
                  if is_pred_var && T.is_true_or_false v then (
                    assert(T.is_true_or_false pred_var_sign);
                    if T.equal v pred_var_sign then (
                      k (u, v, unify (s,0) (u,0))
                    ) else (
                      let u = T.Form.not_ u in
                      k (u, pred_var_sign, unify (s,0) (u,0))
                    )
                  ) else (
                    k (u, v, unify (s,0) (u,0));
                    k (v, u, unify (s,0) (v,0))
                  );
               )
             | _ -> () (* ignore other literals *)
        ) (C.lits clause)
    in
    (* try to do inferences with each positive literal *)
    let new_clauses =
      Lits.fold_eqn ~sign:true ~ord
        ~both:true ~eligible (C.lits clause)
      |> Iter.flat_map
        (fun (s, t, _, s_pos) -> (* try with s=t *)
           let active_idx = Lits.Pos.idx s_pos in
           let is_var_pred = 
            T.is_var (T.head_term s) && Type.is_prop (T.ty s) && T.is_true_or_false t in
<<<<<<< HEAD
           if T.equal t T.false_ && not is_var_pred then Iter.empty 
=======
           if T.equal s T.false_ then Iter.empty (* disable factoring from false*)
           else if T.equal t T.false_ && not is_var_pred then Iter.empty 
>>>>>>> b5b3a619
           else (
              let var_pred_status = (is_var_pred, t) in
              find_unifiable_lits ~var_pred_status active_idx s s_pos)
           |> Iter.filter_map
             (fun (u,v,substs) ->
                iterate_substs substs
                  (fun subst ->
                     let info = EqFactInfo.({
                         clause; s; t; u; v; active_idx; subst; scope=0;
                       }) in
                     do_eq_factoring info)))
      |> Iter.to_rev_list
    in
    Util.exit_prof prof_infer_equality_factoring;
    new_clauses

  let infer_equality_factoring =
    infer_equality_factoring_aux
      ~unify:(fun s t -> try Some (Unif.FO.unify_full s t) with Unif.Fail -> None)
      ~iterate_substs:(fun subst do_eq_fact -> CCOpt.flat_map do_eq_fact subst)

  let infer_equality_factoring_complete_ho clause =
    let inf_res = infer_equality_factoring_aux
        ~unify:!_unif_alg
        ~iterate_substs:(fun substs do_eq_fact -> Some (OSeq.map (CCOpt.flat_map do_eq_fact) substs))
        clause
    in
    let penalty = C.penalty clause in
    let stm_res = List.map (Stm.make ~penalty:penalty) inf_res in
    StmQ.add_lst _stmq.q stm_res; []

   let infer_equality_factoring_pragmatic_ho max_unifs clause =
    let inf_res = infer_equality_factoring_aux
        ~unify:!_unif_alg
        ~iterate_substs:(fun substs do_eq_fact ->
           (* Some (OSeq.map (CCOpt.flat_map do_eq_fact) substs) *)
           let all_substs = OSeq.to_list @@ OSeq.take max_unifs substs  in
           let res = List.map (fun subst -> do_eq_fact (CCOpt.get_exn subst)) all_substs in
           Some res)
        clause
    in
    inf_res |> CCList.flatten |> List.filter CCOpt.is_some  |> List.map CCOpt.get_exn

  (* ----------------------------------------------------------------------
   * extraction of a clause from the stream queue (HO feature)
   * ---------------------------------------------------------------------- *)

  let extract_from_stream_queue ~full () =
    let cl =
      if full then
        [StmQ.take_first_anyway _stmq.q]
      else
        StmQ.take_stm_nb _stmq.q
    in
    let opt_res = CCOpt.sequence_l (List.filter CCOpt.is_some cl)
    in
    match opt_res with
      | None -> []
      | Some l ->  l

  let extract_from_stream_queue_fix_stm ~full () =
    let cl =
      if full then
        [StmQ.take_first_anyway _stmq.q]
      else
        StmQ.take_stm_nb_fix_stm _stmq.q
    in
    let opt_res = CCOpt.sequence_l (List.filter CCOpt.is_some cl)
    in
    match opt_res with
      | None -> []
      | Some l -> l


  (* ----------------------------------------------------------------------
   * simplifications
   * ---------------------------------------------------------------------- *)

  (* TODO: put forward pointers in simpl_set, to make some rewriting steps
      faster? (invalidate when updated, also allows to reclaim memory) *)

  (* TODO: use a record with
     - head
     - args
     - subst
     so as not to rebuild intermediate terms, and also to avoid mixing
     the head normal form and the substitution for (evaluated) arguments.

     Might even convert rules into De Bruijn, because:
       - special restriction (vars rhs ⊆ vars lhs)
       - indexing on first symbol might be sufficient if matching is fast
       - must rewrite matching to work on the record anyway
  *)

  let lazy_false = Lazy.from_val false

  type demod_state = {
    mutable demod_clauses: (C.t * Subst.t * Scoped.scope) list; (* rules used *)
    mutable demod_sc: Scoped.scope; (* current scope *)
  }

  (** Compute normal form of term w.r.t active set. Clauses used to
      rewrite are added to the clauses hashset.
      restrict is an option for restricting demodulation in positive maximal terms *)
  let demod_nf ?(restrict=lazy_false) (st:demod_state) c t : T.t =
    (* compute normal form of subterm. If restrict is true, substitutions that
       are variable renamings are forbidden (since we are at root of a max term) *)
    let rec reduce_at_root ~restrict t k =
      (* find equations l=r that match subterm *)
      let cur_sc = st.demod_sc in
      assert (cur_sc > 0);
      let step =
        UnitIdx.retrieve ~sign:true (!_idx_simpl, cur_sc) (t, 0)
        |> Iter.find_map
          (fun (l, r, (_,_,sign,unit_clause), subst) ->
             let rename = Subst.Renaming.create () in
             (* r is the term subterm is going to be rewritten into *)
             assert (C.is_unit_clause unit_clause);
             if sign &&
                not (C.equal unit_clause c) &&
                (not (Lazy.force restrict) || not (S.is_renaming subst)) &&
                C.trail_subsumes unit_clause c &&
                (O.compare ord
                   (S.FO.apply rename subst (l,cur_sc))
                   (S.FO.apply rename subst (r,cur_sc)) = Comp.Gt)
                (* subst(l) > subst(r) and restriction does not apply, we can rewrite *)
             then (
               Util.debugf ~section 3
                 "@[<hv2>demod:@ @[<hv>t=%a[%d],@ l=%a[%d],@ r=%a[%d]@],@ subst=@[%a@]@]"
                 (fun k->k T.pp t 0 T.pp l cur_sc T.pp r cur_sc S.pp subst);

               let t' = Lambda.eta_reduce @@ Lambda.snf t in
               let l' = Lambda.eta_reduce @@ Lambda.snf @@  Subst.FO.apply Subst.Renaming.none subst (l,cur_sc) in
               (* sanity checks *)
               assert (Type.equal (T.ty l) (T.ty r));
               assert (T.equal l' t');
               st.demod_clauses <-
                 (unit_clause,subst,cur_sc) :: st.demod_clauses;
               st.demod_sc <- 1 + st.demod_sc; (* allocate new scope *)
               Util.incr_stat stat_demodulate_step;
               Some (r, subst, cur_sc)
             ) else None)
      in
      begin match step with
        | None -> k t (* not found any match, normal form found *)
        | Some (rhs,subst,cur_sc) ->
          (* reduce [rhs] in current scope [cur_sc] *)
          assert (cur_sc < st.demod_sc);
          Util.debugf ~section 3
            "@[<2>demod:@ rewrite `@[%a@]`@ into `@[%a@]`@ using %a[%d]@]"
            (fun k->k T.pp t T.pp rhs Subst.pp subst cur_sc);
          (* NOTE: we retraverse the term several times, but this is simpler *)
          let rhs = Subst.FO.apply Subst.Renaming.none subst (rhs,cur_sc) in
          normal_form ~restrict rhs k (* done one rewriting step, continue *)
      end
    (* rewrite innermost-leftmost of [subst(t,scope)]. The initial scope is
       0, but then we normal_form terms in which variables are really the variables
       of the RHS of a previously applied rule (in context !sc); all those
       variables are bound to terms in context 0 *)
    and normal_form ~restrict t k =
      match T.view t with
        | T.Const _ -> reduce_at_root ~restrict t k
        | T.App (hd, l) ->
          (* rewrite subterms in call by value. *)
          let rewrite_args = !_demod_in_var_args || not (T.is_var hd) in
          if rewrite_args
          then
            normal_form_l l
              (fun l' ->
                let t' =
                  if T.same_l l l'
                  then t
                  else T.app hd l'
                in
                (* rewrite term at root *)
                reduce_at_root ~restrict t' k)
          else reduce_at_root ~restrict t k
        | T.Fun (ty_arg, body) ->
          (* reduce under lambdas *)
          if !_lambda_demod
          then
            normal_form ~restrict:lazy_false body
              (fun body' ->
                let u = if T.equal body body' then t else T.fun_ ty_arg body' in
                reduce_at_root ~restrict u k)
          else reduce_at_root ~restrict t k (* TODO: DemodExt *)
        | T.Var _ | T.DB _ -> k t
        | T.AppBuiltin (b, l) ->
          normal_form_l l
            (fun l' ->
               let u =
                 if T.same_l l l' then t else T.app_builtin ~ty:(T.ty t) b l'
               in
               reduce_at_root ~restrict u k)
    and normal_form_l l k = match l with
      | [] -> k []
      | t :: tail ->
        normal_form ~restrict:lazy_false t
          (fun t' ->
             normal_form_l tail
               (fun l' -> k (t' :: l')))
    in
    normal_form ~restrict t (fun t->t)

  let[@inline] eq_c_subst (c1,s1,sc1)(c2,s2,sc2) =
    C.equal c1 c2 && sc1=sc2 && Subst.equal s1 s2

  (* Demodulate the clause, with restrictions on which terms to rewrite *)
  let demodulate_ c =
    Util.incr_stat stat_demodulate_call;
    (* state for storing proofs and scope *)
    let st = {
      demod_clauses=[];
      demod_sc=1;
    } in
    (* literals that are eligible for paramodulation. *)
    let eligible_param = lazy (C.eligible_param (c,0) S.empty) in
    (* demodulate literals *)
    let demod_lit i lit =
      (* strictly maximal terms might be blocked *)
      let strictly_max = lazy (
        begin match lit with
          | Lit.Equation (t1,t2,true) -> 
              begin match O.compare ord t1 t2 with
                | Comp.Gt -> [t1] | Comp.Lt -> [t2] | _ -> []
              end 
          | _ -> []
        end
      ) in
      (* shall we restrict a subterm? only for max terms in positive
          equations that are eligible for paramodulation.

         NOTE: E's paper mentions that restrictions should occur for
         literals eligible for {b resolution}, not paramodulation, but
         it seems it might be a typo
      *)
      let restrict_term t = lazy (
        Lit.is_pos lit &&
        BV.get (Lazy.force eligible_param) i &&
        (* restrict max terms in positive literals eligible for resolution *)
        CCList.mem ~eq:T.equal t (Lazy.force strictly_max)
      ) in
      Lit.map
        (fun t -> demod_nf ~restrict:(restrict_term t) st c t)
        lit
    in
    (* demodulate every literal *)
    let lits = Array.mapi demod_lit (C.lits c) in
    if CCList.is_empty st.demod_clauses then (
      (* no rewriting performed *)
      SimplM.return_same c
    ) else (
      assert (not (Lits.equal_com lits (C.lits c)));
      (* construct new clause *)
      st.demod_clauses <- CCList.uniq ~eq:eq_c_subst st.demod_clauses;
      let proof =
        Proof.Step.simp
          ~rule:(Proof.Rule.mk "demod")
          (C.proof_parent c ::
             List.rev_map
               (fun (c,subst,sc) ->
                  C.proof_parent_subst Subst.Renaming.none (c,sc) subst)
               st.demod_clauses) in
      let trail = C.trail c in (* we know that demodulating rules have smaller trail *)
      let new_c = C.create_a ~trail ~penalty:(C.penalty c) lits proof in
      Util.debugf ~section 3 "@[<hv2>demodulate@ @[%a@]@ into @[%a@]@ using {@[<hv>%a@]}@]"
        (fun k->
           let pp_c_s out (c,s,sc) =
             Format.fprintf out "(@[%a@ :subst %a[%d]@])" C.pp c Subst.pp s sc in
           k C.pp c C.pp new_c (Util.pp_list pp_c_s) st.demod_clauses);
      (* Assertion against variable clashes *)
      (* Not sure if this assertion is in place -- maybe Zip renames the vars afterwards
         TODO: INVESTIGATE!!!
       *)
      (* Lits.vars (C.lits new_c) 
        |> CCList.map (fun v -> (HVar.id v))
        |> (fun vars -> assert (CCList.length (CCList.uniq ~eq:CCInt.equal vars) == CCList.length vars)); *)
      (* return simplified clause *)
      SimplM.return_new new_c
    )

  let demodulate c = 
    assert (Term.VarSet.for_all (fun v -> HVar.id v >= 0) (Literals.vars (C.lits c) |> Term.VarSet.of_list));
    Util.with_prof prof_demodulate demodulate_ c

  let canonize_variables c =
    let all_vars = Literals.vars (C.lits c) 
                   |> (fun v -> InnerTerm.VarSet.of_list (v:>InnerTerm.t HVar.t list)) in
    let neg_vars_renaming = Subst.FO.canonize_neg_vars ~var_set:all_vars in 
    if Subst.is_empty neg_vars_renaming then SimplM.return_same c
    else (
      let new_lits = Literals.apply_subst Subst.Renaming.none neg_vars_renaming (C.lits c, 0)
                    |> CCArray.to_list in
      let proof = Proof.Step.inference [C.proof_parent c] ~rule:(Proof.Rule.mk "cannonize vars") in
      let new_c = C.create ~trail:(C.trail c) ~penalty:(C.penalty c) new_lits proof in
      SimplM.return_new new_c)

  let do_ext_dec from_c from_p from_t into_c into_p into_t = 
    let sc_f, sc_i = 0, 1 in
    let renaming = Subst.Renaming.create () in
    let (hd_f, args_f), (hd_i,args_i) = Term.as_app_with_mandatory_args from_t, Term.as_app_with_mandatory_args into_t in
    if Type.equal (Term.ty from_t) (Term.ty into_t) && List.length args_f = List.length args_i  &&
       not (C.id from_c = C.id into_c && Position.equal from_p into_p) then (
      (* Renaming variables apart *)
      let args_f = List.map (fun t -> Subst.FO.apply renaming Subst.empty (t,sc_f)) args_f in
      let args_i = List.map (fun t -> Subst.FO.apply renaming Subst.empty (t,sc_i)) args_i in
      let combined = CCList.combine args_f args_i in
      if T.equal hd_f hd_i && T.is_const hd_f 
         && List.for_all (fun (s,t) -> Type.equal (T.ty s) (T.ty t)) combined then (
        if List.exists (fun (s,t) ->
            (* otherwise they would be unifyible *)
            not (T.is_var (T.head_term s)) && not (T.is_var (T.head_term t))) combined then (
          let lits_f = Lits.apply_subst renaming Subst.empty (C.lits from_c, sc_f) in
          let lits_i = Lits.apply_subst renaming Subst.empty (C.lits into_c, sc_i) in

          let new_neq_lits = 
            List.map (fun (arg_f, arg_i) -> Lit.mk_neq arg_f arg_i) combined  in

          let (i, pos_f) = Lits.Pos.cut from_p in
          let from_s = Lits.Pos.at lits_f (Position.arg i (Position.opp pos_f)) in
          Lits.Pos.replace lits_i ~at:into_p ~by:from_s;
          let new_lits = new_neq_lits @ CCArray.except_idx lits_f i  @ CCArray.to_list lits_i in
          let trail = C.trail_l [from_c; into_c] in
          let penalty = max (C.penalty from_c) (C.penalty into_c) in
          let proof =
              Proof.Step.inference
                  [C.proof_parent_subst renaming (from_c, sc_f) Subst.empty;
                  C.proof_parent_subst renaming  (into_c, sc_i) Subst.empty] 
                ~rule:(Proof.Rule.mk "ext_decompose") in
          let new_c = C.create ~trail ~penalty new_lits proof in
          Some new_c
        ) else None
      ) else None
    ) else None
    
    

  (* Given a "from"-clause C \/ f t1 ... tn = s  and 
     "into"-clause D \/ f u1 .. un (~)= v, where some of the t_i 
     (and consequently u_i) are of functional type, construct
     a clause C \/ D \/ t1 ~= u1 \/ ... tn ~= un \/ s (~)= v.
     
     Intuitively, we are waiting for efficient extensionality rules
     to kick in and fix the problem of not being able to paramodulate
     with this equation.
     
     Currently with no restrictions or indexing. After initial evaluation,
     will find ways to restrict it somehow. *)
  let retrieve_from_extdec_idx idx id = 
    let cl_map = ID.Map.find_opt id idx in
    match cl_map with
    | None -> Iter.empty
    | Some cl_map -> 
        C.Tbl.to_seq cl_map 
        |> Iter.flat_map (fun (c, l) -> 
              Iter.of_list l
              |> Iter.map (fun (t,p) -> (c,t,p)))

  let ext_decompose_act given =
    if C.length given <= !max_lits_ext_dec then (
      let eligible = 
        if !_ext_dec_lits = `OnlyMax then C.Eligible.param given else C.Eligible.always in
      Lits.fold_eqn ~ord ~both:true ~sign:true ~eligible (C.lits given)
      |> Iter.flat_map (fun (l,_,sign,pos) ->
          let hd,args = T.as_app l in
          if T.is_const hd && T.has_ho_subterm l then (
            let inf_partners = retrieve_from_extdec_idx !_ext_dec_into_idx (T.as_const_exn hd) in
            Iter.map (fun (into_c,into_t, into_p) -> 
              do_ext_dec given pos l into_c into_p into_t) inf_partners) 
          else Iter.empty)
      |> Iter.filter_map CCFun.id
      |> Iter.to_list)
    else []

  let ext_decompose_pas given =
    if C.length given <= !max_lits_ext_dec then ( 
      let which, eligible =
        if !_ext_dec_lits = `OnlyMax then `Max, C.Eligible.res given 
        else `All, C.Eligible.always in
      Lits.fold_terms ~vars:false ~var_args:false ~fun_bodies:false ~ty_args:false 
        ~ord ~which ~subterms:true ~eligible (C.lits given)
      |> Iter.flat_map (fun (t,p) ->
          let hd, args = T.as_app t in
          if T.is_const hd && T.has_ho_subterm t  then (
              let inf_partners = retrieve_from_extdec_idx !_ext_dec_from_idx (T.as_const_exn hd) in
              Iter.map (fun (from_c,from_t, from_p) -> 
                do_ext_dec from_c from_p from_t given p t) inf_partners) 
           else Iter.empty))
      |> Iter.filter_map CCFun.id
      |> Iter.to_list
    else []

  let ext_eqres_decompose_aux c =
    let eligible = C.Eligible.neg in
    if Proof.Step.inferences_perfomed (C.proof_step c) < !max_lits_ext_dec then (
      let res = 
        Literals.fold_eqn (C.lits c) ~eligible ~ord ~both:false ~sign:false
        |> Iter.to_list
        |> CCList.filter_map (fun (lhs,rhs,sign,pos) ->
            assert(sign = false);
            let (l_hd, l_args), (r_hd, r_args) = CCPair.map_same T.as_app_with_mandatory_args (lhs,rhs) in
            if not (T.equal l_hd r_hd) && List.length l_args = List.length r_args &&
              List.for_all (fun (s, t) -> Type.equal (Term.ty s) (Term.ty t)) (CCList.combine l_args r_args) &&
              (List.for_all (fun (s, t) -> Term.equal s t) (CCList.combine l_args r_args)) then (
              let new_neq_lits = 
                  ((l_hd,r_hd) :: CCList.combine l_args r_args) 
                  |> CCList.filter_map (fun (arg_f, arg_i) -> 
                      if not (T.equal arg_f arg_i) then Some (Lit.mk_neq arg_f arg_i)
                      else None) in
              let i, _ = Literals.Pos.cut pos in
              let new_lits = new_neq_lits @ CCArray.except_idx (C.lits c) i in
              let proof =
                  Proof.Step.inference [C.proof_parent c] 
                    ~rule:(Proof.Rule.mk "ext_eqres_decompose") in
              let new_c = C.create ~trail:(C.trail c) ~penalty:(C.penalty c) new_lits proof in
              Some new_c) 
            else None) in
        Util.incr_stat stat_ext_dec;
        res
    ) else []

  let ext_eqres_decompose given = 
    Util.with_prof prof_ext_dec ext_eqres_decompose_aux given
 
  (** Find clauses that [given] may demodulate, add them to set *)
  let backward_demodulate set given =
    Util.enter_prof prof_back_demodulate;
    let renaming = Subst.Renaming.create () in
    (* find clauses that might be rewritten by l -> r *)
    let recurse ~oriented set l r =
      I.retrieve_specializations (!_idx_back_demod,1) (l,0)
      |> Iter.fold
        (fun set (_t',with_pos,subst) ->
           let c = with_pos.C.WithPos.clause in
           (* subst(l) matches t' and is > subst(r), very likely to rewrite! *)
           if ((oriented ||
                O.compare ord
                  (S.FO.apply renaming subst (l,0))
                  (S.FO.apply renaming subst (r,0)) = Comp.Gt
           ) && C.trail_subsumes c given
           )
           then  (* add the clause to the set, it may be rewritten by l -> r *)
             C.ClauseSet.add c set
           else set)
        set
    in
    let set' = match C.lits given with
      | [|Lit.Equation (l,r,true) |] ->
        begin match Ordering.compare ord l r with
          | Comp.Gt -> recurse ~oriented:true set l r
          | Comp.Lt -> recurse ~oriented:true set r l
          | _ ->
            let set' = recurse ~oriented:false set l r in
            recurse ~oriented:false set' r l
            (* both sides can rewrite, but we need to check ordering *)
        end
      | _ -> set
    in
    Util.exit_prof prof_back_demodulate;
    set'

  let is_tautology c =
    let is_tauto = Lits.is_trivial (C.lits c) || Trail.is_trivial (C.trail c) in
    if is_tauto then Util.debugf ~section 3 "@[@[%a@]@ is a tautology@]" (fun k->k C.pp c);
    is_tauto

  (* semantic tautology deletion, using a congruence closure algorithm
     to see if negative literals imply some positive literal *)
  let is_semantic_tautology_real (c:C.t) : bool =
    (* create the congruence closure of all negative equations of [c] *)
    let cc = Congruence.FO.create ~size:8 () in
    let cc =
      Array.fold_left
        (fun cc lit -> match lit with
           | Lit.Equation (l, r, false) ->
             Congruence.FO.mk_eq cc l r
          (* registering equations of the form ~ P as negative equations P = true *)
           | Lit.Equation (p, t, true) when T.equal t T.false_ ->
             Congruence.FO.mk_eq cc p T.true_
           | _ -> cc)
        cc (C.lits c)
    in
    let res = CCArray.exists
        (function
          (* making sure we do not catch equations of the form P = false
            that are interpreted as negative equations P = true *)
          | Lit.Equation (l, r, true) when not (T.equal r T.false_) ->
            (* if l=r is implied by the congruence, then the clause is redundant *)
            Congruence.FO.is_eq cc l r
          | _ -> false)
        (C.lits c)
    in
    if res then (
      Util.incr_stat stat_semantic_tautology;
      Util.debugf ~section 2 "@[@[%a@]@ is a semantic tautology@]" (fun k->k C.pp c);
    );
    res

  let is_semantic_tautology_ c =
    if Array.length (C.lits c) >= 2 &&
       CCArray.exists Lit.is_neg (C.lits c) &&
       CCArray.exists Lit.is_pos (C.lits c)
    then is_semantic_tautology_real c
    else false

  let is_semantic_tautology c =
    Util.with_prof prof_semantic_tautology is_semantic_tautology_ c

  let var_in_subst_ us v sc =
    S.mem (US.subst us) ((v:T.var:>InnerTerm.t HVar.t),sc)

  let basic_simplify c =
    if C.get_flag flag_simplified c
    then SimplM.return_same c
    else (
      Util.enter_prof prof_basic_simplify;
      Util.incr_stat stat_basic_simplify_calls;
      let lits = C.lits c in
      let has_changed = ref false in
      let tags = ref [] in
      (* bv: literals to keep *)
      let bv = BV.create ~size:(Array.length lits) true in
      (* eliminate absurd lits *)
      Array.iteri
        (fun i lit ->
           if Lit.is_absurd lit then (
             has_changed := true;
             tags := Lit.is_absurd_tags lit @ !tags;
             BV.reset bv i
           ))
        lits;
      (* eliminate inequations x != t *)
      let us = ref US.empty in
      let try_unif i t1 sc1 t2 sc2 =
        try
          let subst' = Unif.FO.unify_full ~subst:!us (t1,sc1) (t2,sc2) in
          has_changed := true;
          BV.reset bv i;
          us := subst';
        with Unif.Fail -> ()
      in
      Array.iteri
        (fun i lit ->
           let can_destr_eq_var v =
             not (var_in_subst_ !us v 0) && not (Type.is_fun (HVar.ty v))
           in
           if BV.get bv i then match lit with
             | Lit.Equation (l, r, false) ->
               begin match T.view l, T.view r with
                 | T.Var v, _ when can_destr_eq_var v ->
                   (* eligible for destructive Equality Resolution, try to update
                       [subst]. Careful: in the case [X!=a | X!=b | C] we must
                       bind X only to [a] or [b], not unify [a] with [b].

                      NOTE: this also works for HO constraints for unshielded vars *)
                   try_unif i l 0 r 0
                 | _, T.Var v when can_destr_eq_var v ->
                   try_unif i r 0 l 0
                 | _ -> ()
               end
             | Lit.Equation (l, r, true) when Type.is_prop (T.ty l) ->
               begin match T.view l, T.view r with
                 | ( T.AppBuiltin (Builtin.True, []), T.Var x
                   | T.Var x, T.AppBuiltin (Builtin.True, []))
                   when not (var_in_subst_ !us x 0) ->
                   (* [C or x=true ---> C[x:=false]] *)
                   begin
                     try
                       let subst' = US.FO.bind !us (x,0) (T.false_,0) in
                       has_changed := true;
                       BV.reset bv i;
                       us := subst';
                     with Unif.Fail -> ()
                   end

                 | _ -> ()
               end
             | _ -> ())
        lits;
      let new_lits = BV.select bv lits in
      let new_lits =
        if US.is_empty !us then new_lits
        else (
          assert !has_changed;
          let subst = US.subst !us in
          let tgs = US.tags !us in
          tags := tgs @ !tags;
          let c_guard = Literal.of_unif_subst Subst.Renaming.none !us in
          c_guard @ Lit.apply_subst_list Subst.Renaming.none subst (new_lits,0)
        )
      in
      let new_lits = CCList.uniq ~eq:Lit.equal_com new_lits in
      if not !has_changed && List.length new_lits = Array.length lits then (
        Util.exit_prof prof_basic_simplify;
        C.set_flag flag_simplified c true;
        SimplM.return_same c  (* no simplification *)
      ) else (
        let parent =
          if Subst.is_empty (US.subst !us) then C.proof_parent c
          else C.proof_parent_subst Subst.Renaming.none (c,0) (US.subst !us)
        in
        let proof =
          Proof.Step.simp [parent]
            ~tags:!tags ~rule:(Proof.Rule.mk "simplify") in
        let new_lits = if List.exists Lit.is_trivial new_lits then [Lit.mk_tauto] else new_lits in
        let new_clause =
          C.create ~trail:(C.trail c) ~penalty:(C.penalty c) new_lits proof
        in
        Util.debugf ~section 3
          "@[<>@[%a@]@ @[<2>basic_simplifies into@ @[%a@]@]@ with @[%a@]@]"
          (fun k->k C.pp c C.pp new_clause US.pp !us);
        Util.incr_stat stat_basic_simplify;
        Util.exit_prof prof_basic_simplify;
        SimplM.return_new new_clause
      )
    )

  let handle_distinct_constants lit =
    match lit with
      | Lit.Equation (l, r, sign) when T.is_const l && T.is_const r ->
        let s1 = T.head_exn l and s2 = T.head_exn r in
        if ID.is_distinct_object s1 && ID.is_distinct_object s2
        then
          if sign = (ID.equal s1 s2)
          then Some (Lit.mk_tauto,[],[Proof.Tag.T_distinct])  (* "a" = "a", or "a" != "b" *)
          else Some (Lit.mk_absurd,[],[Proof.Tag.T_distinct]) (* "a" = "b" or "a" != "a" *)
        else None
      | _ -> None

  exception FoundMatch of T.t * C.t * S.t

  let positive_simplify_reflect c =
    Util.enter_prof prof_pos_simplify_reflect;
    (* iterate through literals and try to resolve negative ones *)
    let rec iterate_lits acc lits clauses = match lits with
      | [] -> List.rev acc, clauses
      | (Lit.Equation (s, t, false) as lit)::lits' ->
        begin match equatable_terms clauses s t with
          | None -> (* keep literal *)
            iterate_lits (lit::acc) lits' clauses
          | Some new_clauses -> (* drop literal, remember clauses *)
            iterate_lits acc lits' new_clauses
        end
      | lit::lits' -> iterate_lits (lit::acc) lits' clauses
    (** try to make the terms equal using some positive unit clauses
        from active_set *)
    and equatable_terms clauses t1 t2 =
      match T.Classic.view t1, T.Classic.view t2 with
        | _ when T.equal t1 t2 -> Some clauses  (* trivial *)
        | T.Classic.App (f, ss), T.Classic.App (g, ts)
          when ID.equal f g && List.length ss = List.length ts ->
          (* try to make the terms equal directly *)
          begin match equate_root clauses t1 t2 with
            | None -> (* otherwise try to make subterms pairwise equal *)
              let ok, clauses = List.fold_left2
                  (fun (ok, clauses) t1' t2' ->
                     if ok
                     then match equatable_terms clauses t1' t2' with
                       | None -> false, []
                       | Some clauses -> true, clauses
                     else false, [])
                  (true, clauses) ss ts
              in
              if ok then Some clauses else None
            | Some clauses -> Some clauses
          end
        | _ -> equate_root clauses t1 t2 (* try to solve it with a unit equality *)
    (** try to equate terms with a positive unit clause that match them *)
    and equate_root clauses t1 t2 =
      try
        UnitIdx.retrieve ~sign:true (!_idx_simpl,1)(t1,0)
        |> Iter.iter
          (fun (l,r,(_,_,_,c'),subst) ->
             assert (Unif.FO.equal ~subst (l,1)(t1,0));
             if Unif.FO.equal ~subst (r,1)(t2,0)
             && C.trail_subsumes c' c
             then begin
               (* t1!=t2 is refuted by l\sigma = r\sigma *)
               Util.debugf ~section 4
                 "@[<2>equate @[%a@]@ and @[%a@]@ using @[%a@]@]"
                 (fun k->k T.pp t1 T.pp t2 C.pp c');
               raise (FoundMatch (r, c', subst)) (* success *)
             end
          );
        None (* no match *)
      with FoundMatch (_r, c', subst) ->
        Some (C.proof_parent_subst Subst.Renaming.none (c',1) subst :: clauses)  (* success *)
    in
    (* fold over literals *)
    let lits, premises = iterate_lits [] (C.lits c |> Array.to_list) [] in
    if List.length lits = Array.length (C.lits c)
    then (
      (* no literal removed, keep c *)
      Util.exit_prof prof_pos_simplify_reflect;
      SimplM.return_same c
    ) else (
      let proof =
        Proof.Step.simp ~rule:(Proof.Rule.mk "simplify_reflect+")
          (C.proof_parent c::premises) in
      let trail = C.trail c and penalty = C.penalty c in
      let new_c = C.create ~trail ~penalty lits proof in
      Util.debugf ~section 3 "@[@[%a@]@ pos_simplify_reflect into @[%a@]@]"
        (fun k->k C.pp c C.pp new_c);
      Util.exit_prof prof_pos_simplify_reflect;
      SimplM.return_new new_c
    )

  let negative_simplify_reflect c =
    Util.enter_prof prof_neg_simplify_reflect;
    (* iterate through literals and try to resolve positive ones *)
    let rec iterate_lits acc lits clauses = match lits with
      | [] -> List.rev acc, clauses
      | (Lit.Equation (s, t, true) as lit)::lits' ->
        begin match can_refute s t, can_refute t s with
          | None, None -> (* keep literal *)
            iterate_lits (lit::acc) lits' clauses
          | Some new_clause, _ | _, Some new_clause -> (* drop literal, remember clause *)
            iterate_lits acc lits' (new_clause :: clauses)
        end
      | lit::lits' -> iterate_lits (lit::acc) lits' clauses
    (** try to remove the literal using a negative unit clause *)
    and can_refute s t =
      try
        UnitIdx.retrieve ~sign:false (!_idx_simpl,1) (s,0)
        |> Iter.iter
          (fun (l, r, (_,_,_,c'), subst) ->
             assert (Unif.FO.equal ~subst (l, 1) (s, 0));
             Util.debugf ~section 3 "@[neg_reflect trying to eliminate@ @[%a=%a@]@ with @[%a@]@]"
                 (fun k->k T.pp s T.pp t C.pp c');
             if Unif.FO.equal ~subst (r, 1) (t, 0)
             && C.trail_subsumes c' c
             then begin
               (* TODO: useless? *)
               let subst = Unif.FO.matching ~subst ~pattern:(r, 1) (t, 0) in
               Util.debugf ~section 3 "@[neg_reflect eliminates@ @[%a=%a@]@ with @[%a@]@]"
                 (fun k->k T.pp s T.pp t C.pp c');
               raise (FoundMatch (r, c', subst)) (* success *)
             end
          );
        None (* no match *)
      with FoundMatch (_r, c', subst) ->
        Some (C.proof_parent_subst Subst.Renaming.none (c',1) subst) (* success *)
    in
    (* fold over literals *)
    let lits, premises = iterate_lits [] (C.lits c |> Array.to_list) [] in
    if List.length lits = Array.length (C.lits c)
    then (
      (* no literal removed *)
      Util.exit_prof prof_neg_simplify_reflect;
      Util.debug ~section 3 "@[neg_reflect did not simplify the clause @]";
      SimplM.return_same c
    ) else (
      let proof =
        Proof.Step.simp
          ~rule:(Proof.Rule.mk "simplify_reflect-")
          (C.proof_parent c :: premises) in
      let new_c = C.create ~trail:(C.trail c) ~penalty:(C.penalty c) lits proof in
      Util.debugf ~section 3 "@[@[%a@]@ neg_simplify_reflect into @[%a@]@]"
        (fun k->k C.pp c C.pp new_c);
      Util.exit_prof prof_neg_simplify_reflect;
      SimplM.return_new new_c
    )

  (* ----------------------------------------------------------------------
   * subsumption
   * ---------------------------------------------------------------------- *)

  (** raised when a subsuming substitution is found *)
  exception SubsumptionFound of S.t

  (** check that every literal in a matches at least one literal in b *)
  let all_lits_match a sc_a b sc_b =
    CCArray.for_all
      (fun lita ->
         CCArray.exists
           (fun litb ->
              not (Iter.is_empty (Lit.subsumes (lita, sc_a) (litb, sc_b))))
           b)
      a

  (** Compare literals by subsumption difficulty
      (see "towards efficient subsumption", Tammet).
      We sort by increasing order, so non-ground, deep, heavy literals are
      smaller (thus tested early) *)
  let compare_literals_subsumption lita litb =
    CCOrd.(
      (* ground literal is bigger *)
      bool (Lit.is_ground lita) (Lit.is_ground litb)
      (* deep literal is smaller *)
      <?> (map Lit.depth (opp int), lita, litb)
      (* heavy literal is smaller *)
      <?> (map Lit.weight (opp int), lita, litb)
    )

  (* replace the bitvector system by some backtracking scheme?
     XXX: maybe not a good idea. the algorithm is actually quite subtle
     and needs tight control over the traversal (lookahead of free
     variables in next literals, see [check_vars]...) *)

  (** Check whether [a] subsumes [b], and if it does, return the
      corresponding substitution *)
  let subsumes_with_ (a,sc_a) (b,sc_b) : _ option =
    (* a must not have more literals, and it must be possible to bind
        all its vars during subsumption *)
    if Array.length a > Array.length b
    || not (all_lits_match a sc_a b sc_b)
    then None
    else (
      (* sort a copy of [a] by decreasing difficulty *)
      let a = Array.copy a in
      let tags = ref [] in
      (* try to subsumes literals of b whose index are not in bv, with [subst] *)
      let rec try_permutations i subst bv =
        if i = Array.length a
        then raise (SubsumptionFound subst)
        else
          let lita = a.(i) in
          find_matched lita i subst bv 0
      (* find literals of b that are not bv and that are matched by lita *)
      and find_matched lita i subst bv j =
        if j = Array.length b then ()
        (* if litb is already matched, continue *)
        else if BV.get bv j then find_matched lita i subst bv (j+1)
        else (
          let litb = b.(j) in
          BV.set bv j;
          (* match lita and litb, then flag litb as used, and try with next literal of a *)
          let n_subst = ref 0 in
          Lit.subsumes ~subst (lita, sc_a) (litb, sc_b)
            (fun (subst',tgs) ->
               incr n_subst;
               tags := tgs @ !tags;
               try_permutations (i+1) subst' bv);
          BV.reset bv j;
          (* some variable of lita occur in a[j+1...], try another literal of b *)
          if !n_subst > 0 && not (check_vars lita (i+1))
          then () (* no backtracking for litb *)
          else find_matched lita i subst bv (j+1)
        )
      (* does some literal in a[j...] contain a variable in l or r? *)
      and check_vars lit j =
        let vars = Lit.vars lit in
        if vars = []
        then false
        else
          try
            for k = j to Array.length a - 1 do
              if List.exists (fun v -> Lit.var_occurs v a.(k)) vars
              then raise Exit
            done;
            false
          with Exit -> true
      in
      try
        Array.sort compare_literals_subsumption a;
        let bv = BV.empty () in
        try_permutations 0 S.empty bv;
        None
      with (SubsumptionFound subst) ->
        Util.debugf ~section 2 "(@[<hv>subsumes@ :c1 @[%a@]@ :c2 @[%a@]@ :subst %a%a@]"
          (fun k->k Lits.pp a Lits.pp b Subst.pp subst Proof.pp_tags !tags);
        Some (subst, !tags)
    )

  let subsumes_with a b =
    Util.enter_prof prof_subsumption;
    Util.incr_stat stat_subsumption_call;
    let (c_a, _), (c_b, _) = a,b in
    let w_a = CCArray.fold (fun acc l -> acc + Lit.weight l) 0 c_a in
    let w_b = CCArray.fold (fun acc l -> acc + Lit.weight l) 0 c_b in

    if w_a = w_b && Literals.equal_com c_a c_b then Some (Subst.empty, [])
    else (
      let res = if w_a <= w_b then subsumes_with_ a b else None in
      Util.exit_prof prof_subsumption;
      res
    )

  let subsumes a b = match subsumes_with (a,0) (b,1) with
    | None -> false
    | Some _ -> true

  (* anti-unification of the two terms with at most one disagreement point *)
  let anti_unify (t:T.t)(u:T.t): (T.t * T.t) option =
    match Unif.FO.anti_unify ~cut:1 t u with
      | Some [pair] -> Some pair
      | _ -> None

  let eq_subsumes_with (a,sc_a) (b,sc_b) =
    (* subsume a literal using a = b *)
    let rec equate_lit_with a b lit = match lit with
      | Lit.Equation (u, v, true) when not (T.equal u v) -> equate_terms a b u v
      | _ -> None
    (* make u=v using a=b once *)
    and equate_terms a b u v =
      begin match anti_unify u v with
        | None -> None
        | Some (u', v') -> equate_root a b u' v'
      end
    (* check whether a\sigma = u and b\sigma = v, for some sigma;
       or the commutation thereof *)
    and equate_root a b u v: Subst.t option =
      let check_ a b u v =
        try
          if Term.size a > Term.size u || Term.size b > Term.size v then
            raise Unif.Fail;
          let subst = Unif.FO.matching ~pattern:(a, sc_a) (u, sc_b) in
          let subst = Unif.FO.matching ~subst ~pattern:(b, sc_a) (v, sc_b) in
          Some subst
        with Unif.Fail -> None
      in
      begin match check_ a b u v with
        | Some _ as s -> s
        | None -> check_ b a u v
      end
    in
    (* check for each literal *)
    Util.enter_prof prof_eq_subsumption;
    Util.incr_stat stat_eq_subsumption_call;
    let res = match a with
      | [|Lit.Equation (s, t, true)|] ->
        let res = CCArray.find (equate_lit_with s t) b in
        begin match res with
          | None -> None
          | Some subst ->
            Util.debugf ~section 3 "@[<2>@[%a@]@ eq-subsumes @[%a@]@ :subst %a@]"
              (fun k->k Lits.pp a Lits.pp b Subst.pp subst);
            Util.incr_stat stat_eq_subsumption_success;
            Some subst
        end
      | _ -> None (* only a positive unit clause unit-subsumes a clause *)
    in
    Util.exit_prof prof_eq_subsumption;
    res

  let eq_subsumes a b = CCOpt.is_some (eq_subsumes_with (a,1) (b,0))

  let subsumed_by_active_set c =
    Util.enter_prof prof_subsumption_set;
    Util.incr_stat stat_subsumed_by_active_set_call;
    (* if there is an equation in c, try equality subsumption *)
    let try_eq_subsumption = CCArray.exists Lit.is_eqn (C.lits c) in
    (* use feature vector indexing *)
    let res =
      SubsumIdx.retrieve_subsuming_c !_idx_fv c
      |> Iter.exists
        (fun c' ->
           C.trail_subsumes c' c
           &&
           ( (try_eq_subsumption && eq_subsumes (C.lits c') (C.lits c))
             ||
             subsumes (C.lits c') (C.lits c)
           ))
    in
    Util.exit_prof prof_subsumption_set;
    if res then (
      Util.debugf ~section 1 "@[<2>@[%a@]@ subsumed by active set@]" (fun k->k C.pp c);
      Util.incr_stat stat_clauses_subsumed;
    );
    res

  let subsumed_in_active_set acc c =
    Util.enter_prof prof_subsumption_in_set;
    Util.incr_stat stat_subsumed_in_active_set_call;
    (* if c is a single unit clause *)
    let try_eq_subsumption =
      C.is_unit_clause c && Lit.is_pos (C.lits c).(0)
    in
    (* use feature vector indexing *)
    let res =
      SubsumIdx.retrieve_subsumed_c !_idx_fv c
      |> Iter.fold
        (fun res c' ->
           if C.trail_subsumes c c'
           then
             let redundant =
               (try_eq_subsumption && eq_subsumes (C.lits c) (C.lits c'))
               || subsumes (C.lits c) (C.lits c')
             in
             if redundant then (
               Util.incr_stat stat_clauses_subsumed;
               C.ClauseSet.add c' res
             ) else res
           else res)
        acc
    in
    Util.exit_prof prof_subsumption_in_set;
    res

  (* Number of equational lits. Used as an estimation for the difficulty of the subsumption
     check for this clause. *)
  let num_equational lits =
    Array.fold_left
      (fun acc lit -> match lit with
         | Lit.Equation _ -> acc+1
         | _ -> acc
      ) 0 lits

  (* ----------------------------------------------------------------------
   * contextual literal cutting
   * ---------------------------------------------------------------------- *)

  (* Performs successive contextual literal cuttings *)
  let rec contextual_literal_cutting_rec c =
    let open SimplM.Infix in
    if Array.length (C.lits c) <= 1
    || num_equational (C.lits c) > 3
    || Array.length (C.lits c) > 8
    then SimplM.return_same c
    else (
      (* do we need to try to use equality subsumption? *)
      let try_eq_subsumption = CCArray.exists Lit.is_eqn (C.lits c) in
      (* try to remove one literal from the literal array *)
      let remove_one_lit lits =
        Iter.of_array_i lits
        |> Iter.filter (fun (_,lit) -> not (Lit.is_constraint lit))
        |> Iter.find_map
          (fun (i,old_lit) ->
             (* negate literal *)
             lits.(i) <- Lit.negate old_lit;
             (* test for subsumption *)
             SubsumIdx.retrieve_subsuming !_idx_fv
               (Lits.Seq.to_form lits) (C.trail c |> Trail.labels)
             |> Iter.filter (fun c' -> C.trail_subsumes c' c)
             |> Iter.find_map
               (fun c' ->
                  let subst =
                    match
                      if try_eq_subsumption
                      then eq_subsumes_with (C.lits c',1) (lits,0)
                      else None
                    with
                      | Some s -> Some (s, [])
                      | None -> subsumes_with (C.lits c',1) (lits,0)
                  in
                  subst
                  |> CCOpt.map
                    (fun (subst,tags) ->
                       (* remove the literal and recurse *)
                       CCArray.except_idx lits i, i, c', subst, tags))
             |> CCFun.tap
               (fun _ ->
                  (* restore literal *)
                  lits.(i) <- old_lit))
      in
      begin match remove_one_lit (Array.copy (C.lits c)) with
        | None ->
          SimplM.return_same c (* no literal removed *)
        | Some (new_lits, _, c',subst,tags) ->
          (* hc' allowed us to cut a literal *)
          assert (List.length new_lits + 1 = Array.length (C.lits c));
          let proof =
            Proof.Step.inference
              ~rule:(Proof.Rule.mk "clc") ~tags
              [C.proof_parent c;
               C.proof_parent_subst Subst.Renaming.none (c',1) subst] in
          let new_c = C.create ~trail:(C.trail c) ~penalty:(C.penalty c) new_lits proof in
          Util.debugf ~section 3
            "@[<2>contextual literal cutting@ in @[%a@]@ using @[%a@]@ gives @[%a@]@]"
            (fun k->k C.pp c C.pp c' C.pp new_c);
          Util.incr_stat stat_clc;
          (* try to cut another literal *)
          SimplM.return_new new_c >>= contextual_literal_cutting_rec
      end
    )

  let contextual_literal_cutting c =
    Util.enter_prof prof_clc;
    let res = contextual_literal_cutting_rec c in
    Util.exit_prof prof_clc;
    res

  let inject_destruct lit =
    let rec destruct l r = (try
        let l_hd, l_args = T.as_app l in
        let r_hd, r_args = T.as_app r in
        let s_sym, t_sym = T.as_const_exn l_hd, T.as_const_exn r_hd in
        if s_sym = t_sym && List.length l_args = List.length r_args then (
          let idxs = CCList.range 0 (List.length l_args - 1) in
          let zipped_args = List.combine l_args r_args in
          let zipped_idx = List.combine idxs zipped_args in
          let diffs = CCList.filter_map (fun (i, (s_i, t_i)) ->
               if not (T.equal s_i t_i) then Some (i, s_i, t_i)
               else None) zipped_idx in
          if CCList.length diffs = 1 then (
            let (i, s_i, t_i) = CCList.hd diffs in
            if (Env.Ctx.is_injective_for_arg s_sym i)
            then Some(Literal.mk_neq s_i t_i,[],[])
            else destruct s_i t_i
          ) else None
        ) else None
      with Invalid_argument _ -> None) in
    match Literal.View.as_eqn lit with
    | Some (l, r, false) ->
       destruct l r
    | _ -> None

  (* ----------------------------------------------------------------------
   * contraction (condensation)
   * ---------------------------------------------------------------------- *)

  exception CondensedInto of Lit.t array * S.t * Subst.Renaming.t * Proof.tag list

  (** performs condensation on the clause. It looks for two literals l1 and l2 of same
      sign such that l1\sigma = l2, and hc\sigma \ {l2} subsumes hc. Then
      hc is simplified into hc\sigma \ {l2}.
      If there are too many equational literals, the simplification is disabled to
      avoid pathologically expensive subsumption checks.
      TODO remove this limitation after an efficient subsumption check is implemented. *)
  let rec condensation_rec c =
    let open SimplM.Infix in
    if Array.length (C.lits c) <= 1
    || num_equational (C.lits c) > 3
    || Array.length (C.lits c) > 8
    then SimplM.return_same c
    else
      (* scope is used to rename literals for subsumption *)
      let lits = C.lits c in
      let n = Array.length lits in
      try
        for i = 0 to n - 1 do
          let lit = lits.(i) in
          for j = i+1 to n - 1 do
            let lit' = lits.(j) in
            (* see whether [lit |= lit'], and if removing [lit] gives a clause
               that subsumes c. Also try to swap [lit] and [lit']. *)
            let subst_remove_lit =
              Lit.subsumes (lit, 0) (lit', 0)
              |> Iter.map (fun s -> s, i)
            and subst_remove_lit' =
              Lit.subsumes (lit', 0) (lit, 0)
              |> Iter.map (fun s -> s, j)
            in
            (* potential condensing substitutions *)
            let substs = Iter.append subst_remove_lit subst_remove_lit' in
            Iter.iter
              (fun ((subst,tags),idx_to_remove) ->
                 let new_lits = Array.sub lits 0 (n - 1) in
                 if idx_to_remove <> n-1
                 then new_lits.(idx_to_remove) <- lits.(n-1);  (* remove lit *)
                 let renaming = Subst.Renaming.create () in
                 let new_lits = Lits.apply_subst renaming subst (new_lits,0) in
                 (* check subsumption *)
                 if subsumes new_lits lits then (
                   raise (CondensedInto (new_lits, subst, renaming, tags))
                 ))
              substs
          done;
        done;
        SimplM.return_same c
      with CondensedInto (new_lits, subst, renaming, tags) ->
        (* clause is simplified *)
        let proof =
          Proof.Step.simp
            ~rule:(Proof.Rule.mk "condensation") ~tags
            [C.proof_parent_subst renaming (c,0) subst] in
        let c' = C.create_a ~trail:(C.trail c) ~penalty:(C.penalty c) new_lits proof in
        Util.debugf ~section 3
          "@[<2>condensation@ of @[%a@] (with @[%a@])@ gives @[%a@]@]"
          (fun k->k C.pp c S.pp subst C.pp c');
        (* try to condense further *)
        Util.incr_stat stat_condensation;
        SimplM.return_new c' >>= condensation_rec

  let condensation c =
    Util.with_prof prof_condensation condensation_rec c

  let recognize_injectivity c =
    if C.length c == 2 then (
      let pos_lit = CCArray.find_idx Lit.is_pos (C.lits c) in
      let neg_lit = CCArray.find_idx Lit.is_neg (C.lits c) in
      try 
        let _,pos_lit = CCOpt.get_exn pos_lit in
        let _,neg_lit = CCOpt.get_exn neg_lit in
        match pos_lit with 
        | Equation(x, y, true) ->
          if Term.is_var x && Term.is_var y && not (Term.equal x y) then (
            match neg_lit with 
            | Equation(l,r,false) ->
              let hd_l,hd_r = CCPair.map_same Term.head_term (l,r) in
              if Term.is_const hd_l && Term.is_const hd_r 
                  && Term.equal hd_l hd_r then (
                let covered_l = Term.max_cover l [Some x] in 
                let covered_r = Term.max_cover r [Some y] in
                if Term.equal covered_l covered_r then (
                  let ty = Type.arrow [Term.ty l] (Term.ty x) in
                  let sk_vars = Term.vars covered_l |> Term.VarSet.to_list in
                  let inverse_x = Term.app (Term.mk_fresh_skolem sk_vars ty) [l] in
                  let inverse_lit = [Lit.mk_eq inverse_x x] in
                  let proof = Proof.Step.inference ~rule:(Proof.Rule.mk "inverse recognition") 
                              [C.proof_parent c] in
                  let new_clause = C.create ~trail:(C.trail c) ~penalty:(C.penalty c) inverse_lit proof in
                  Util.debugf ~section 1 "Injectivity recognized: %a |---| %a" (fun k -> k C.pp c C.pp new_clause);
                  [new_clause]
                ) else []
              ) else []
            | _ -> [] (* predicate *)
          ) else []
        | _ -> assert false
      with Invalid_argument _ -> []
    ) else []

  (** {2 Registration} *)

  (* print index into file *)
  let _print_idx ~f file idx =
    CCIO.with_out file
      (fun oc ->
         let out = Format.formatter_of_out_channel oc in
         Format.fprintf out "@[%a@]@." f idx;
         flush oc)

  let setup_dot_printers () =
    let pp_leaf _ _ = () in
    CCOpt.iter
      (fun file ->
         Signal.once Signals.on_dot_output
           (fun () -> _print_idx ~f:(TermIndex.to_dot pp_leaf) file !_idx_sup_into))
      !_dot_sup_into;
    CCOpt.iter
      (fun file ->
         Signal.once Signals.on_dot_output
           (fun () -> _print_idx ~f:(TermIndex.to_dot pp_leaf) file !_idx_sup_from))
      !_dot_sup_from;
    CCOpt.iter
      (fun file ->
         Signal.once Signals.on_dot_output
           (fun () -> _print_idx ~f:UnitIdx.to_dot file !_idx_simpl))
      !_dot_simpl;
    CCOpt.iter
      (fun file ->
         Signal.once Signals.on_dot_output
           (fun () -> _print_idx ~f:(TermIndex.to_dot pp_leaf) file !_idx_back_demod))
      !_dot_demod_into;
    ()

  let register () =
    let open SimplM.Infix in
    let rw_simplify c =
      canonize_variables c
      >>= demodulate
      >>= basic_simplify
      >>= positive_simplify_reflect
      >>= negative_simplify_reflect
    and active_simplify c =
      condensation c
      >>= contextual_literal_cutting
    and backward_simplify c =
      let set = C.ClauseSet.empty in
      backward_demodulate set c
    and redundant = subsumed_by_active_set
    and backward_redundant = subsumed_in_active_set
    and is_trivial = is_tautology in

    if !_recognize_injectivity then (
        Env.add_unary_inf "recognize injectivity" recognize_injectivity;
    );

    if !max_lits_ext_dec != 0 then (
        Env.add_binary_inf "ext_dec_act" ext_decompose_act;
        Env.add_binary_inf "ext_dec_pas" ext_decompose_pas;
        Env.add_unary_inf "ext_eqres_dec" ext_eqres_decompose;
        Env.add_unary_inf "ext_eqfact_dec" ext_eqfact_decompose;
    );

    if !_complete_ho_unification
    then (
      if !_max_infs = -1 then (
        Env.add_binary_inf "superposition_passive" infer_passive_complete_ho;
        Env.add_binary_inf "superposition_active" infer_active_complete_ho;
        Env.add_unary_inf "equality_factoring" infer_equality_factoring_complete_ho;
        Env.add_unary_inf "equality_resolution" infer_equality_resolution_complete_ho;
      )
      else (
        assert(!_max_infs > 0);
        Env.add_binary_inf "superposition_passive" (infer_passive_pragmatic_ho !_max_infs);
        Env.add_binary_inf "superposition_active" (infer_active_pragmatic_ho !_max_infs);
        Env.add_unary_inf "equality_factoring" (infer_equality_factoring_pragmatic_ho !_max_infs);
        Env.add_unary_inf "equality_resolution" (infer_equality_resolution_pragmatic_ho !_max_infs);
      );

      

      if !_fluidsup then (
        Env.add_binary_inf "fluidsup_passive" infer_fluidsup_passive;
        Env.add_binary_inf "fluidsup_active" infer_fluidsup_active;
        );
      if !_dupsup then (
        Env.add_binary_inf "dupsup_passive(into)" infer_dupsup_passive;
        Env.add_binary_inf "dupsup_active(from)" infer_dupsup_active;
      );
      if !_lambdasup != -1 then (
        Env.add_binary_inf "lambdasup_active(from)" infer_lambdasup_from;
        Env.add_binary_inf "lambdasup_passive(into)" infer_lambdasup_into;
      );
      if !_trigger_bool_inst > 0 then (
        Env.add_unary_inf "trigger_pred_var active" trigger_insantiation;
        Env.add_unary_inf "trigger_pred_var passive" instantiate_with_triggers;
      );
      

      if (List.exists CCFun.id [!_fluidsup; !_dupsup; !_lambdasup != -1; !_max_infs = -1]) then (
        if !_switch_stream_extraction then
          Env.add_generate "stream_queue_extraction" extract_from_stream_queue_fix_stm
        else
          Env.add_generate "stream_queue_extraction" extract_from_stream_queue;
      )
    )
    else (
      Env.add_binary_inf "superposition_passive" infer_passive;
      Env.add_binary_inf "superposition_active" infer_active;
      Env.add_unary_inf "equality_factoring" infer_equality_factoring;
      Env.add_unary_inf "equality_resolution" infer_equality_resolution;
    );
    if not (!_dont_simplify) then (
      Env.add_rw_simplify rw_simplify;
      Env.add_basic_simplify canonize_variables;
      Env.add_basic_simplify basic_simplify;
      Env.add_active_simplify active_simplify;
      Env.add_backward_simplify backward_simplify
    );
    Env.add_redundant redundant;
    Env.add_backward_redundant backward_redundant;
    if !_use_semantic_tauto
    then Env.add_is_trivial is_semantic_tautology;
    Env.add_is_trivial is_trivial;
    Env.add_lit_rule "distinct_symbol" handle_distinct_constants;
    (* Env.add_lit_rule "inject_destruct" inject_destruct; *)
    setup_dot_printers ();
    ()
end

let key = Flex_state.create_key()

let register ~sup =
  let module Sup = (val sup : S) in
  let module E = Sup.Env in
  E.update_flex_state (Flex_state.add key sup)

(* TODO: move DOT index printing into the extension *)

let extension =
  let action env =
    let module E = (val env : Env.S) in
    let module Sup = Make(E) in
    Sup.register();
    register ~sup:(module Sup : S)
  in
  { Extensions.default with Extensions.
                         name="superposition";
                         env_actions = [action];
  }

let () =
  Params.add_opts
    [ "--semantic-tauto"
    , Arg.Set _use_semantic_tauto
    , " enable semantic tautology check"
    ; "--no-semantic-tauto"
    , Arg.Clear _use_semantic_tauto
    , " disable semantic tautology check"
    ; "--dot-sup-into"
    , Arg.String (fun s -> _dot_sup_into := Some s)
    , " print superposition-into index into file"
    ; "--dot-sup-from"
    , Arg.String (fun s -> _dot_sup_from := Some s)
    , " print superposition-from index into file"
    ; "--dot-demod"
    , Arg.String (fun s -> _dot_simpl := Some s)
    , " print forward rewriting index into file"
    ; "--dot-demod-into"
    , Arg.String (fun s -> _dot_demod_into := Some s)
    , " print backward rewriting index into file"
    ; "--simultaneous-sup"
    , Arg.Bool (fun b -> _use_simultaneous_sup := b)
    , " enable/disable simultaneous superposition"
    ; "--dont-simplify"
    , Arg.Set _dont_simplify
    , " disable simplification rules"
    ; "--sup-at-vars"
    , Arg.Set _sup_at_vars
    , " enable superposition at variables under certain ordering conditions"
    ; "--sup-at-var-headed"
    , Arg.Bool (fun b -> _sup_at_var_headed := b)
    , " enable/disable superposition at variable headed terms"
    ; "--sup-in-var-args"
    , Arg.Bool (fun b -> _sup_in_var_args := b)
    , " enable/disable superposition in arguments of applied variables"
    ; "--sup-under-lambdas"
    , Arg.Bool (fun b -> _sup_under_lambdas := b)
    , " enable/disable superposition in bodies of lambda-expressions"
    ; "--lambda-demod"
    , Arg.Set _lambda_demod
    , " enable demodulation in bodies of lambda-expressions"
    ; "--demod-in-var-args"
    , Arg.Set _demod_in_var_args
    , " enable demodulation in arguments of variables"
    ; "--complete-ho-unif"
    , Arg.Set _complete_ho_unification
    , " enable complete higher-order unification algorithm (Jensen-Pietrzykowski)"
    ; "--switch-stream-extract"
    , Arg.Set _switch_stream_extraction
    , " in ho mode, switches heuristic of clause extraction from the stream queue"
    ; "--ord-in-normal-form"
    , Arg.Bool (fun v -> _ord_in_normal_form := v)
    , " compare intermediate terms in calculus rules in beta-normal-eta-long form"
    ; "--ext-decompose"
    , Arg.Set_int max_lits_ext_dec
    , " Sets the maximal number of literals clause can have for ExtDec inference."
    ; "--ext-decompose-lits"
    , Arg.Symbol (["all";"max"], (fun str -> 
        _ext_dec_lits := if String.equal str "all" then `All else `OnlyMax))
    , " Sets the maximal number of literals clause can have for ExtDec inference."
    ; "--fluidsup-penalty"
    , Arg.Int (fun p -> _fluidsup_penalty := p)
    , " penalty for FluidSup inferences"
    ; "--fluidsup"
    , Arg.Bool (fun b -> _fluidsup :=b)
    , " enable/disable FluidSup inferences (only effective when complete higher-order unification is enabled)"
    ; "--lambdasup"
    , Arg.Int (fun l -> 
                  if l < 0 then 
                    raise (Util.Error ("argument parsing", 
                                       "lambdaSup argument should be non-negative"));
              _lambdasup := l)
    , " enable LambdaSup -- argument is the maximum number of skolems introduced in an inference";
    "--dupsup"
    , Arg.Set _dupsup
    , " enable DupSup inferences";
    "--recognize-injectivity"
    , Arg.Bool (fun v -> _recognize_injectivity := v)
    , " recognize injectivity axiom and axiomatize corresponding inverse";
    "--trigger-bool-inst"
    , Arg.Set_int _trigger_bool_inst
    , " instantiate predicate variables with boolean terms already in the proof state. Argument is the maximal proof depth of predicate variable";
      "--ho-unif-level",
      Arg.Symbol (["full"; "pragmatic"], (fun str ->
        _unif_alg := if (String.equal "full" str) then JP_unif.unify_scoped
                     else PragHOUnif.unify_scoped)),
      "set the level of HO unification"
      ; "--max-inferences"
      , Arg.Int (fun p -> _max_infs := p)
      , " set maximal number of inferences"
    ];
    Params.add_to_mode "ho-complete-basic" (fun () ->
      _use_simultaneous_sup := false;
      _sup_at_vars := true;
      _sup_in_var_args := false;
      _sup_under_lambdas := false;
      _lambda_demod := false;
      _demod_in_var_args := false;
      _complete_ho_unification := true;
      _ord_in_normal_form := true;
      _sup_at_var_headed := false;
      _lambdasup := -1;
      _dupsup := false;
    );
    Params.add_to_mode "ho-pragmatic" (fun () ->
      _use_simultaneous_sup := false;
      _sup_at_vars := true;
      _sup_in_var_args := false;
      _sup_under_lambdas := false;
      _lambda_demod := false;
      _demod_in_var_args := false;
      _complete_ho_unification := true;
      _unif_alg := PragHOUnif.unify_scoped;
      _ord_in_normal_form := true;
      _sup_at_var_headed := true;
      _lambdasup := -1;
      _dupsup := false;
      _max_infs := 5;
      PragHOUnif.max_depth := 3;
      PragHOUnif.max_app_projections := 0;
      PragHOUnif.max_var_imitations := 1;
      PragHOUnif.max_identifications := 1;
      PragHOUnif.max_elims := 1;
      _fluidsup := false;
    );
    Params.add_to_mode "ho-competitive" (fun () ->
      _use_simultaneous_sup := false;
      _sup_at_vars := true;
      _sup_in_var_args := false;
      _sup_under_lambdas := false;
      _lambda_demod := false;
      _demod_in_var_args := false;
      _complete_ho_unification := true;
      _unif_alg := PragHOUnif.unify_scoped;
      _ord_in_normal_form := true;
      _sup_at_var_headed := true;
      _lambdasup := -1;
      _dupsup := false;
      _max_infs := 10;
      PragHOUnif.max_depth := 6;
      PragHOUnif.max_app_projections := 1;
      PragHOUnif.max_var_imitations := 1;
      PragHOUnif.max_identifications := 1;
      PragHOUnif.max_elims := 1;
      _fluidsup := false;
    );
    Params.add_to_mode "fo-complete-basic" (fun () ->
      _use_simultaneous_sup := false;
    )<|MERGE_RESOLUTION|>--- conflicted
+++ resolved
@@ -1466,12 +1466,8 @@
            let active_idx = Lits.Pos.idx s_pos in
            let is_var_pred = 
             T.is_var (T.head_term s) && Type.is_prop (T.ty s) && T.is_true_or_false t in
-<<<<<<< HEAD
-           if T.equal t T.false_ && not is_var_pred then Iter.empty 
-=======
            if T.equal s T.false_ then Iter.empty (* disable factoring from false*)
            else if T.equal t T.false_ && not is_var_pred then Iter.empty 
->>>>>>> b5b3a619
            else (
               let var_pred_status = (is_var_pred, t) in
               find_unifiable_lits ~var_pred_status active_idx s s_pos)
