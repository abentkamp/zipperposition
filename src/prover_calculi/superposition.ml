--- conflicted
+++ resolved
@@ -2799,7 +2799,6 @@
     ZProf.exit_prof prof_subsumption_in_set;
     res
 
-<<<<<<< HEAD
   (* Number of equational lits. Used as an estimation for the difficulty of the subsumption
      check for this clause. *)
   let num_equational lits =
@@ -2808,8 +2807,6 @@
         acc + (if Lit.is_predicate_lit lit then 0 else 1)
       ) 0 lits
 
-=======
->>>>>>> 31652e54
   (* ----------------------------------------------------------------------
    * contextual literal cutting
    * ---------------------------------------------------------------------- *)
