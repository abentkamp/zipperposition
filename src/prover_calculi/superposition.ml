(* This file is free software, part of Zipperposition. See file "license" for more details. *)

open Logtk
open Libzipperposition

module BV = CCBV
module T = Term
module O = Ordering
module S = Subst
module Lit = Literal
module Lits = Literals
module Comp = Comparison
module US = Unif_subst
module P = Position
module HO = Higher_order

let section = Util.Section.make ~parent:Const.section "sup"

(* flag meaning the clause has been simplified already *)
let flag_simplified = SClause.new_flag()

module type S = Superposition_intf.S

(* statistics *)
let stat_basic_simplify_calls = Util.mk_stat "sup.basic_simplify calls"
let stat_basic_simplify = Util.mk_stat "sup.basic_simplify"
let stat_superposition_call = Util.mk_stat "sup.superposition calls"
let stat_equality_resolution_call = Util.mk_stat "sup.equality_resolution calls"
let stat_equality_factoring_call = Util.mk_stat "sup.equality_factoring calls"
let stat_subsumption_call = Util.mk_stat "sup.subsumption_calls"
let stat_eq_subsumption_call = Util.mk_stat "sup.equality_subsumption calls"
let stat_eq_subsumption_success = Util.mk_stat "sup.equality_subsumption success"
let stat_subsumed_in_active_set_call = Util.mk_stat "sup.subsumed_in_active_set calls"
let stat_subsumed_by_active_set_call = Util.mk_stat "sup.subsumed_by_active_set calls"
let stat_clauses_subsumed = Util.mk_stat "sup.num_clauses_subsumed"
let stat_demodulate_call = Util.mk_stat "sup.demodulate calls"
let stat_demodulate_step = Util.mk_stat "sup.demodulate steps"
let stat_semantic_tautology = Util.mk_stat "sup.semantic_tautologies"
let stat_condensation = Util.mk_stat "sup.condensation"
let stat_clc = Util.mk_stat "sup.clc"
let stat_orphan_checks = Util.mk_stat "orphan checks"


let prof_demodulate = ZProf.make "sup.demodulate"
let prof_back_demodulate = ZProf.make "sup.backward_demodulate"
let prof_pos_simplify_reflect = ZProf.make "sup.simplify_reflect+"
let prof_neg_simplify_reflect = ZProf.make "sup.simplify_reflect-"
let prof_clc = ZProf.make "sup.contextual_literal_cutting"
let prof_semantic_tautology = ZProf.make "sup.semantic_tautology"
let prof_condensation = ZProf.make "sup.condensation"
let prof_basic_simplify = ZProf.make "sup.basic_simplify"
let prof_subsumption = ZProf.make "sup.subsumption"
let prof_eq_subsumption = ZProf.make "sup.equality_subsumption"
let prof_subsumption_set = ZProf.make "sup.forward_subsumption"
let prof_subsumption_in_set = ZProf.make "sup.backward_subsumption"
let prof_infer_active = ZProf.make "sup.infer_active"
let prof_infer_passive = ZProf.make "sup.infer_passive"
let prof_infer_fluidsup_active = ZProf.make "sup.infer_fluidsup_active"
let prof_infer_fluidsup_passive = ZProf.make "sup.infer_fluidsup_passive"
let prof_infer_equality_resolution = ZProf.make "sup.infer_equality_resolution"
let prof_infer_equality_factoring = ZProf.make "sup.infer_equality_factoring"
let prof_queues = ZProf.make "sup.queues"

let k_sup_at_vars = Flex_state.create_key ()
let k_sup_in_var_args = Flex_state.create_key ()
let k_sup_under_lambdas = Flex_state.create_key ()
let k_sup_at_var_headed = Flex_state.create_key ()
let k_sup_from_var_headed = Flex_state.create_key ()
let k_fluidsup = Flex_state.create_key ()
let k_subvarsup = Flex_state.create_key ()
let k_dupsup = Flex_state.create_key ()
let k_lambdasup = Flex_state.create_key ()
let k_demod_in_var_args = Flex_state.create_key ()
let k_lambda_demod = Flex_state.create_key ()
let k_use_simultaneous_sup = Flex_state.create_key ()
let k_unif_alg = Flex_state.create_key ()
let k_fluidsup_penalty = Flex_state.create_key ()
let k_dupsup_penalty = Flex_state.create_key ()
let k_ground_subs_check = Flex_state.create_key ()
let k_solid_subsumption = Flex_state.create_key ()
let k_dot_sup_into = Flex_state.create_key ()
let k_dot_sup_from = Flex_state.create_key ()
let k_dot_simpl = Flex_state.create_key ()
let k_dot_demod_into = Flex_state.create_key ()
let k_recognize_injectivity = Flex_state.create_key ()
let k_complete_ho_unification = Flex_state.create_key ()
let k_max_infs = Flex_state.create_key ()
let k_switch_stream_extraction = Flex_state.create_key ()
let k_dont_simplify = Flex_state.create_key ()
let k_use_semantic_tauto = Flex_state.create_key ()
let k_restrict_fluidsup = Flex_state.create_key ()
let k_check_sup_at_var_cond = Flex_state.create_key ()
let k_restrict_hidden_sup_at_vars = Flex_state.create_key ()
let k_bool_demod = Flex_state.create_key ()
let k_immediate_simplification = Flex_state.create_key ()
let k_bool_eq_fact = Flex_state.create_key ()
let k_local_rw = Flex_state.create_key ()



let _NO_LAMSUP = -1


module Make(Env : Env.S) : S with module Env = Env = struct
  module Env = Env
  module Ctx = Env.Ctx
  module C = Env.C
  module PS = Env.ProofState
  module I = PS.TermIndex
  module TermIndex = PS.TermIndex
  module SubsumIdx = PS.SubsumptionIndex
  module UnitIdx = PS.UnitIndex
  module Stm = Env.Stm
  module StmQ = Env.StmQ

  (** {6 Stream queue} *)
  let _cc_simpl = ref (Congruence.FO.create ~size:256 ())


  (** {6 Index Management} *)

  let _idx_sup_into = ref (TermIndex.empty ())
  let _idx_lambdasup_into = ref (TermIndex.empty ())
  let _idx_fluidsup_into = ref (TermIndex.empty ())
  let _idx_subvarsup_into = ref (TermIndex.empty ())
  let _idx_dupsup_into = ref (TermIndex.empty ())
  let _idx_sup_from = ref (TermIndex.empty ())
  let _idx_back_demod = ref (TermIndex.empty ())
  let _idx_fv = ref (SubsumIdx.empty ())
  (* let _idx_fv = ref (SubsumIdx.of_signature (Ctx.signature()) ()) *)

  let _idx_simpl = ref (UnitIdx.empty ())
  
  let idx_sup_into () = !_idx_sup_into
  let idx_sup_from () = !_idx_sup_from
  let idx_fv () = !_idx_fv

  (* Beta-Eta-Normalizes terms before comparing them. Note that the Clause
     module calls Ctx.ord () independently, but clauses should be normalized
     independently by simplification rules. *) 
  let ord =
    Ctx.ord ()

<<<<<<< HEAD
  let has_bad_occurence_elsewhere c var pos =
=======
  (* Given a list of streams, tries getting a single clause 
     from each of the streams; returns obtained clauses and
     partially evaluated streams *)
  let force_getting_cl streams = 
    let rec aux ((clauses, streams) as acc) = function 
      | [] -> acc
      | (penalty, parents, stm) :: xs ->
        begin
          match stm () with
          | OSeq.Nil -> aux acc xs 
          | OSeq.Cons((Some cl), stm') ->
            aux (cl::clauses, (Stm.make ~penalty ~parents stm')::streams) xs
          | OSeq.Cons(None, stm') ->
            aux (clauses, (Stm.make ~penalty ~parents stm')::streams) xs
        end 
    in
    aux ([], []) streams


  let get_triggers c =
    let trivial_trigger t =
      let body = snd @@ T.open_fun t in
      T.is_var body || T.is_true_or_false body in

    Literals.fold_terms ~ord ~subterms:true ~eligible:C.Eligible.always 
      ~which:`All (C.lits c) ~fun_bodies:false 
    |> Iter.filter_map (fun (t,p) -> 
        let ty = Term.ty t and hd = Term.head_term t in
        let cached_t = Subst.FO.canonize_all_vars t in
        if not (Term.Set.mem cached_t !Higher_order.prim_enum_terms) &&
           Type.is_fun ty && Type.returns_prop ty && not (Term.is_var hd) &&
           not (trivial_trigger t) then (
          Some t
        ) else None
      )

  let has_bad_occurrence_elsewhere c var pos =
>>>>>>> b002e2d1
    assert(T.is_var var);
    Lits.fold_terms ~ord ~subterms:true ~eligible:C.Eligible.always ~which:`All
      (C.lits c)
    |> Iter.exists (fun (t, pos') -> 
      not (Position.equal pos pos') &&
      (* variable appears at a prefix position
        somewhere else (pos ≠ pos') *)
      match T.view t with
      | T.App(hd, _) -> T.equal hd var
      | _ -> false
    )

  let fluidsup_applicable cl =
    not (Env.flex_get k_restrict_fluidsup) ||
    Array.length (C.lits cl) <= 2 ||  (C.proof_depth cl) == 0

  (* Syntactic overapproximation of fluid or deep terms *)
  let is_fluid_or_deep c t = 
    (* Fluid (1): Applied variables *)
    T.is_var (T.head_term t) && not (CCList.is_empty @@ T.args t) 
    (* Fluid (2): A lambda-expression that might eta-reduce to a non-lambda-expression after substitution (overapproximated) *)
    || T.is_fun t && not (T.is_ground t)                          
    (* Deep: A variable also occurring in a lambda-expression or in an argument of a variable in the same clause*)
    || match T.as_var t with
    | Some v -> 
      Lits.fold_terms ~vars:false ~var_args:false ~fun_bodies:false 
        ~ty_args:false ~which:`All ~ord ~subterms:true
        ~eligible:(fun _ _ -> true) (C.lits c)
      |> Iter.exists 
        (fun (t, _) -> 
           match T.view t with
           | App (head, args) when T.is_var head -> 
             Iter.exists (HVar.equal Type.equal v) (args |> Iter.of_list |> Iter.flat_map T.Seq.vars)
           | Fun (_, body) -> 
             Iter.exists (HVar.equal Type.equal v) (T.Seq.vars body)
           | _ -> false)
    | None -> false

  (* apply operation [f] to some parts of the clause [c] just added/removed
     from the active set *)
  let _update_active f c =
    (* index subterms that can be rewritten by superposition *)
    let sup_at_vars = Env.flex_get k_sup_at_vars in
    let sup_in_var_args = Env.flex_get k_sup_in_var_args in
    let sup_under_lambdas = Env.flex_get k_sup_under_lambdas in
    let sup_at_var_headed = Env.flex_get k_sup_at_var_headed in
    let sup_from_var_headed = Env.flex_get k_sup_from_var_headed in
    let fluidsup = Env.flex_get k_fluidsup in
    let subvarsup = Env.flex_get k_subvarsup in
    let dupsup = Env.flex_get k_dupsup in
    let lambdasup = Env.flex_get k_lambdasup in
    let demod_in_var_args = Env.flex_get k_demod_in_var_args in
    let lambda_demod = Env.flex_get k_lambda_demod in
    let module TPSet = SClause.TPSet in


    _idx_sup_into :=
      Lits.fold_terms ~vars:sup_at_vars ~var_args:sup_in_var_args ~fun_bodies:sup_under_lambdas 
        ~ty_args:false ~ord ~which:`Max ~subterms:true  ~eligible:(C.Eligible.res c) (C.lits c)
      |> Iter.append (TPSet.to_iter @@ C.eligible_subterms_of_bool c)
      |> Iter.sort_uniq ~cmp:(fun (_, p1) (_, p2) -> Position.compare p1 p2)
      |> Iter.filter (fun (t, _) ->
          (* Util.debugf ~section 3 "@[ Filtering vars %a,1  @]" (fun k-> k T.pp t); *)
          (not (T.is_var t) || T.is_ho_var t))
      (* TODO: could exclude more variables from the index:
         they are not needed if they occur with the same args everywhere in the clause *)
      |> Iter.filter (fun (t, _) ->
          (* Util.debugf ~section 3 "@[ Filtering vars %a,2  @]" (fun k-> k T.pp t); *)
          sup_at_var_headed || not (T.is_var (T.head_term t)))
      |> Iter.fold
        (fun tree (t, pos) ->
           (* Util.debugf ~section 3 "@[ Adding %a to into index %B @]" (fun k-> k T.pp t !_sup_under_lambdas); *)
           let with_pos = C.WithPos.({term=t; pos; clause=c;}) in
           f tree t with_pos)
        !_idx_sup_into;

    (* index subterms that can be rewritten by FluidSup *)
    if fluidsup then
      _idx_fluidsup_into :=
        Lits.fold_terms ~vars:true ~var_args:false ~fun_bodies:false
          ~ty_args:false ~ord ~which:`Max ~subterms:true
          ~eligible:(C.Eligible.res c) (C.lits c)
        (* TODO(BOOL): How is this going to be extended for Boolean reasoning? *)
        |> Iter.filter (fun (t, _) -> is_fluid_or_deep c t) 
        |> Iter.fold
          (fun tree (t, pos) ->
             let with_pos = C.WithPos.({term=t; pos; clause=c;}) in
             f tree t with_pos)
          !_idx_fluidsup_into;

     (* index subterms that can be rewritten by FluidSup *)
    if subvarsup then
      _idx_subvarsup_into :=
        Lits.fold_terms ~vars:true ~var_args:false ~fun_bodies:false
          ~ty_args:false ~ord ~which:`Max ~subterms:true
          ~eligible:(C.Eligible.res c) (C.lits c)
        (* TODO(BOOL): How is this going to be extended for Boolean reasoning? *)
        |> Iter.filter (fun (t, pos) ->
          match T.view t with
          | T.Var _ -> has_bad_occurrence_elsewhere c t pos
          | T.App(hd, [_]) when T.is_var hd -> has_bad_occurrence_elsewhere c hd pos
          | _ -> false
        ) 
        |> Iter.fold
          (fun tree (t, pos) ->
             let with_pos = C.WithPos.({term=t; pos; clause=c;}) in
             f tree t with_pos)
          !_idx_subvarsup_into;

    if dupsup then 
      _idx_dupsup_into :=
        Lits.fold_terms ~vars:false ~var_args:false ~fun_bodies:false
          ~ty_args:false ~ord ~which:`Max ~subterms:true
          ~eligible:(C.Eligible.res c) (C.lits c)
        (* TODO(BOOL): How is this going to be extended for Boolean reasoning? *)
        |> Iter.filter (fun (t, _) -> 
            T.is_var (T.head_term t) && not (CCList.is_empty @@ T.args t)
            && Type.is_ground (T.ty t)) (* Only applied variables *)
        |> Iter.fold
          (fun tree (t, pos) ->
             let with_pos = C.WithPos.({term=t; pos; clause=c;}) in
             f tree t with_pos)
          !_idx_dupsup_into;

    (* index subterms that can be rewritten by LambdaSup --
       the ones that can rewrite those are actually the ones
       already indexed by _idx_sup_from*)
    if lambdasup != _NO_LAMSUP then
      _idx_lambdasup_into :=
        Lits.fold_terms ~vars:sup_at_vars ~var_args:sup_in_var_args
          ~fun_bodies:true ~ty_args:false ~ord
          ~which:`Max ~subterms:true
          ~eligible:(C.Eligible.res c) (C.lits c)
        (* We are going only under lambdas *)
        (* TODO(BOOL): Maybe add bool stuff to LambdaSup *)
        |> Iter.filter_map (fun (t, p) ->
            if not (T.is_fun t) then None
            else (let tyargs, body = T.open_fun t in
                  let new_pos = List.fold_left (fun p _ -> P.(append p (body stop))) p tyargs in
                  let hd = T.head_term body in
                  if (not (T.is_var body) || T.is_ho_var body) &&
                     (not (T.is_const hd) || not (ID.is_skolem (T.as_const_exn hd))) &&
                     (sup_at_var_headed || not (T.is_var (T.head_term body))) then
                    ( (*CCFormat.printf "Adding %a to LS index.\n" T.pp body; *)
                      Some (body, new_pos)) else None))
        |> Iter.fold
          (fun tree (t, pos) ->
             let with_pos = C.WithPos.({term=t; pos; clause=c;}) in
             f tree t with_pos)
          !_idx_lambdasup_into;

    (* index terms that can rewrite into other clauses *)
    _idx_sup_from :=
      Lits.fold_eqn ~ord ~both:true ~sign:true
        ~eligible:(C.Eligible.param c) (C.lits c)
      |> Iter.filter((fun (l, _, _, _) -> not (T.equal l T.false_)))
      |> Iter.filter(fun (l, _, _, _) -> 
          sup_from_var_headed || not (T.is_app_var l))
      |> Iter.fold
        (fun tree (l, _, sign, pos) ->
           assert sign;
           let with_pos = C.WithPos.({term=l; pos; clause=c;}) in
           f tree l with_pos)
        !_idx_sup_from ;
    (* terms that can be demodulated: all subterms (but vars) *)
    _idx_back_demod :=
      (* TODO: allow demod under lambdas under certain conditions (DemodExt) *)
      Lits.fold_terms ~vars:false ~var_args:(demod_in_var_args) ~fun_bodies:lambda_demod  
        ~ty_args:false ~ord ~subterms:true ~which:`All
        ~eligible:C.Eligible.always (C.lits c)
      |> Iter.fold
        (fun tree (t, pos) ->
           let with_pos = C.WithPos.( {term=t; pos; clause=c} ) in
           f tree t with_pos)
        !_idx_back_demod;
    Signal.ContinueListening

  (* update simpl. index using the clause [c] just added or removed to
     the simplification set *)
  let _update_simpl f c = 
    assert (CCArray.for_all Lit.no_prop_invariant (C.lits c));
    let idx = !_idx_simpl in
    let idx' = match C.lits c with
      | [| Lit.Equation (l,r,true) |] ->
        (* do not use formulas for rewriting... can have adverse
            effects on lazy cnf *)
        if !Lazy_cnf.enabled &&
            (T.is_appbuiltin l || (T.is_appbuiltin r && not @@ T.is_true_or_false r) ) then idx
        else (
          begin match Ordering.compare ord l r with
            | Comparison.Gt ->
              f idx (l,r,true,c)
            | Comparison.Lt ->
              f idx (r,l,true,c)
            | Comparison.Incomparable ->
              let idx = f idx (l,r,true,c) in
              f idx (r,l,true,c)
            | Comparison.Eq -> idx  (* no modif *)
          end)
      | [| Lit.Equation (l,r,false) |] -> f idx (l,r,false,c)
      | _ -> idx
    in
    _idx_simpl := idx';
    Signal.ContinueListening

  let () =
    Signal.on PS.ActiveSet.on_add_clause
      (fun c ->
         _idx_fv := SubsumIdx.add !_idx_fv c;
         _update_active TermIndex.add c);
    Signal.on PS.ActiveSet.on_remove_clause
      (fun c ->
         _idx_fv := SubsumIdx.remove !_idx_fv c;
         _update_active TermIndex.remove c);
    Signal.on PS.SimplSet.on_add_clause
      (_update_simpl UnitIdx.add);
    Signal.on PS.SimplSet.on_remove_clause
      (_update_simpl UnitIdx.remove);
    ()

  (** {6 Inference Rules} *)

  (* ----------------------------------------------------------------------
   * Superposition rule
   * ---------------------------------------------------------------------- *)

  type supkind =
    | Classic
    | FluidSup
    | LambdaSup
    | DupSup
    | SubVarSup

  let kind_to_str = function
    | Classic -> "sup"
    | FluidSup -> "fluidSup"
    | LambdaSup -> "lambdaSup"
    | DupSup -> "dupSup"
    | SubVarSup -> "subVarSup"

  (* all the information needed for a superposition inference *)
  module SupInfo = struct
    type t = {
      active : C.t;
      active_pos : Position.t; (* position of [s] *)
      scope_active : int;
      s : T.t; (* lhs of rule *)
      t : T.t; (* rhs of rule *)
      passive : C.t;
      passive_pos : Position.t; (* position of [u_p] *)
      passive_lit : Lit.t;
      scope_passive : int;
      u_p : T.t; (* rewritten subterm *)
      subst : US.t;
      sup_kind: supkind;
    }
  end

  exception ExitSuperposition of string

  (* Checks whether we must allow superposition at variables to be complete. *)
  let sup_at_var_condition info var replacement =
    if Env.flex_get k_check_sup_at_var_cond then (
      let open SupInfo in
      let us = info.subst in
      let subst = US.subst us in
      let renaming = S.Renaming.create () in
      let replacement' = S.FO.apply renaming subst (replacement, info.scope_active) in
      let var' = S.FO.apply renaming subst (var, info.scope_passive) in
      if (not (Type.is_fun (Term.ty var')) || not (O.might_flip ord var' replacement'))
      then (
        Util.debugf ~section 3
          "Cannot flip: %a = %a"
          (fun k->k T.pp var' T.pp replacement');
        false (* If the lhs vs rhs cannot flip, we don't need a sup at var *)
      )
      else (
        (* Check whether var occurs only with the same arguments everywhere. *)
        let unique_args_of_var c =
          C.lits c
          |> Lits.fold_terms ~vars:true ~ty_args:false ~which:`All ~ord ~subterms:true ~eligible:(fun _ _ -> true)
          |> Iter.fold_while
            (fun unique_args (t,_) ->
               if Term.equal (fst (T.as_app t)) var
               then (
                 if CCOpt.equal (CCList.equal T.equal) unique_args (Some (snd (T.as_app t)))
                 then (unique_args, `Continue) (* found the same arguments of var again *)
                 else (None, `Stop) (* different arguments of var found *)
               ) else (unique_args, `Continue) (* this term doesn't have var as head *)
            )
            None
        in
        let unique_vars =
          if Env.flex_get Higher_order.k_prune_arg_fun != `NoPrune
          then None
          else unique_args_of_var info.passive in
        match unique_vars with
        | Some _ ->
          Util.debugf ~section 5
            "Variable %a has same args everywhere in %a"
            (fun k->k T.pp var C.pp info.passive);
          false (* If var occurs with the same arguments everywhere, we don't need sup at vars *)
        | None ->
          (* Check whether Cσ is >= C[var -> replacement]σ *)
          (* This is notoriously hard to implement due to the scope mechanism.
          Especially note that var may be of polymorphic type and subst might
          map to var, which can easily cause cyclic substitutions. *)
          let passive'_lits = Lits.apply_subst renaming subst (C.lits info.passive, info.scope_passive) in
          let fresh_var = HVar.fresh ~ty:(T.ty var) () in
          let subst_fresh_var = US.FO.bind US.empty (T.as_var_exn var, info.scope_passive) (T.var fresh_var, info.scope_passive) in
          let passive_fresh_var = Lits.apply_subst Subst.Renaming.none (US.subst subst_fresh_var) (C.lits info.passive, info.scope_passive) in
          let subst_replacement = Unif.FO.bind subst (fresh_var, info.scope_passive) (replacement, info.scope_active) in
          let passive_t'_lits = Lits.apply_subst renaming subst_replacement (passive_fresh_var, info.scope_passive) in
          if Lits.compare_multiset ~ord passive'_lits passive_t'_lits = Comp.Gt
          then (
            Util.debugf ~section 3
              "Sup at var condition is not fulfilled because: %a >= %a"
              (fun k->k Lits.pp passive'_lits Lits.pp passive_t'_lits);
            false
          )
          else true (* If Cσ is either <= or incomparable to C[var -> replacement]σ, we need sup at var.*)
      )
    ) 
    else false (* if k_check_sup_at_var_cond is false, never allow superposition at variable headed terms *)


  (* check for hidden superposition at variables,	
     e.g. superposing g x = f x into h (x b) = a to give h (f b) = a.	
     Returns a term only containing the concerned variable	
     and a term consisting of the part of info.t that unifies with the variable,	
     e.g. (x, f) in the example above. *)	
  let is_hidden_sup_at_var info =	
    let open SupInfo in	
    let active_idx = Lits.Pos.idx info.active_pos in	
    begin match T.view info.u_p with	
      | T.App (head, args) ->	
        begin match T.as_var head with	
          | Some _ ->	
            (* rewritten term is variable-headed *)	
            begin match T.view info.s, T.view info.t  with	
              | T.App (f, ss), T.App (g, tt) 
                when List.length ss >= List.length args 
                      && List.length tt >= List.length args ->	
                let s_args = Array.of_list ss in	
                let t_args = Array.of_list tt in
                let sub_s_args = 
                  Array.sub s_args (Array.length s_args - List.length args) (List.length args)
                  |> CCArray.to_list in
                let sub_t_args =
                  Array.sub t_args (Array.length t_args - List.length args) (List.length args)
                  |> CCArray.to_list in
                if	
                  Array.length s_args >= List.length args	
                  && Array.length t_args >= List.length args	
                  (* Check whether the last argument(s) of s and t are equal *)	
                  && List.for_all (fun (s,t) -> T.equal s t) (List.combine sub_s_args sub_t_args) 
                  (* Check whether they are all variables that occur nowhere else *)	
                  && CCList.(Array.length s_args - List.length args --^ Array.length s_args)	
                     |> List.for_all (fun idx ->	
                       match T.as_var (Array.get s_args idx) with	
                         | Some v ->	
                           (* Check whether variable occurs in previous arguments: *)	
                           not (CCArray.exists (T.var_occurs ~var:v) (Array.sub s_args 0 idx))	
                           && not (CCArray.exists (T.var_occurs ~var:v) (Array.sub t_args 0 (Array.length t_args - List.length args))	
                                   (* Check whether variable occurs in heads: *)	
                                   && not (T.var_occurs ~var:v f)	
                                   && not (T.var_occurs ~var:v g)	
                                   (* Check whether variable occurs in other literals: *)	
                                   && not (List.exists (Literal.var_occurs v) (CCArray.except_idx (C.lits info.active) active_idx)))	
                         | None -> false	
                     )	
                then	
                  (* Calculate the part of t that unifies with the variable *)	
                  let t_prefix = T.app g (Array.to_list (Array.sub t_args 0 (Array.length t_args - List.length args))) in	
                  Some (head, t_prefix)	
                else	
                  None 
              | _ -> None
            end
            
          | None -> None	
        end	
      | _ -> None	
    end


  let dup_sup_apply_subst t sc_a sc_p subst renaming =
    let z, args = T.as_app t in
    assert(T.is_var z);
    assert(CCList.length args >= 2);
    let u_n, t' = CCList.take_drop (List.length args - 1) args in
    let in_passive = S.FO.apply renaming subst (T.app z u_n, sc_p) in
    let t' = S.FO.apply renaming subst (List.hd t', sc_a) in
    T.app in_passive [t']

  (* Helper that does one or zero superposition inference, with all
     the given parameters. Clauses have a scope. *)
  let do_classic_superposition info =
    let open SupInfo in
    let module P = Position in
    let module TPS = SClause.TPSet in
    Util.incr_stat stat_superposition_call;
    let sc_a = info.scope_active in
    let sc_p = info.scope_passive in
    assert (InnerTerm.DB.closed (info.s:>InnerTerm.t));
    assert (info.sup_kind == LambdaSup || InnerTerm.DB.closed (info.u_p:T.t:>InnerTerm.t));
    assert (not(T.is_var info.u_p) || T.is_ho_var info.u_p || info.sup_kind = FluidSup);
    assert (Env.flex_get k_sup_at_var_headed || info.sup_kind = FluidSup || 
            info.sup_kind = DupSup || info.sup_kind = SubVarSup || not (T.is_var (T.head_term info.u_p)));
    let active_idx = Lits.Pos.idx info.active_pos in
    let shift_vars = if info.sup_kind = LambdaSup then 0 else -1 in
    let passive_idx, passive_lit_pos = Lits.Pos.cut info.passive_pos in
    let bool_inference =
      (* optimization -- if no selected subterms, do not enter eligible_subterms_of_bool *)
      not (CCList.is_empty (C.bool_selected info.passive)) &&
      TPS.mem (info.u_p, info.passive_pos) (C.eligible_subterms_of_bool info.passive)
    in

    assert(Array.for_all Literal.no_prop_invariant (C.lits info.passive));
    assert(Array.for_all Literal.no_prop_invariant (C.lits info.active));
    try
      if (info.sup_kind = LambdaSup && US.has_constr info.subst) then (
        raise (ExitSuperposition "Might sneak in bound vars through constraints.")
      );

      let renaming = S.Renaming.create () in
      let us = info.subst in
      let subst = US.subst us in
      let lambdasup_vars =
        if (info.sup_kind = LambdaSup) then (
          Term.Seq.subterms ~include_builtin:true info.u_p |> Iter.filter Term.is_var |> Term.Set.of_iter)
        else Term.Set.empty in
      let t' = if info.sup_kind != DupSup then 
          S.FO.apply ~shift_vars renaming subst (info.t, sc_a)
        else dup_sup_apply_subst info.t sc_a sc_p subst renaming in
      Util.debugf ~section 1
        "@[<2>sup, kind %s(%d)@ (@[<2>%a[%d]@ @[s=%a@]@ @[t=%a, t'=%a@]@])@ \
         (@[<2>%a[%d]@ @[passive_lit=%a@]@ @[p=%a@]@])@ with subst=@[%a@]@]"
        (fun k->k (kind_to_str info.sup_kind) (Term.Set.cardinal lambdasup_vars) C.pp info.active sc_a T.pp info.s T.pp info.t
            T.pp t' C.pp info.passive sc_p Lit.pp info.passive_lit
            Position.pp info.passive_pos US.pp info.subst);

      if(info.sup_kind = LambdaSup &&
         T.Set.exists (fun v ->
             not @@ T.DB.is_closed @@  Subst.FO.apply ~shift_vars renaming subst (v,sc_p))
           lambdasup_vars) then (
        let msg = "LambdaSup: an into free variable sneaks in bound variable" in
        Util.debugf ~section 3 "%s" (fun k->k msg);
        raise @@ ExitSuperposition(msg);
      );

      if info.sup_kind = FluidSup && 
         Term.equal (Lambda.eta_reduce @@ Lambda.snf @@ t') 
           (Lambda.eta_reduce @@ Lambda.snf @@ S.FO.apply ~shift_vars renaming subst (info.s, sc_a)) then (
        let msg = "Passive literal is trivial after substitution" in
        Util.debugf ~section 3 "%s" (fun k->k msg);
        raise @@ ExitSuperposition(msg);
      );

      begin match info.passive_lit, info.passive_pos with
        | Lit.Equation (_, v, true), P.Arg(_, P.Left P.Stop)
        | Lit.Equation (v, _, true), P.Arg(_, P.Right P.Stop) ->
          (* are we in the specific, but no that rare, case where we
             rewrite s=t using s=t (into a tautology t=t)? *)
          (* TODO: use Unif.FO.eq? *)
          let v' = S.FO.apply ~shift_vars:0 renaming subst (v, sc_p) in
          if T.equal t' v'
          then (
            Util.debugf ~section 2 "will yield a tautology" (fun k->k);
            raise (ExitSuperposition "will yield a tautology");)
        | _ -> ()
      end;

      if (info.sup_kind = LambdaSup) then (
        let vars_act = CCArray.except_idx (C.lits info.active) active_idx
                     |> CCArray.of_list |> Literals.vars |> T.VarSet.of_list in
        let vars_pas = C.lits info.passive |> Literals.vars |> T.VarSet.of_list in
        let dbs = ref [] in
        let vars_bound_to_closed_terms var_set scope =
          T.VarSet.iter (fun v -> 
              match Subst.FO.get_var subst ((v :> InnerTerm.t HVar.t),scope) with
              | Some (t,_) -> dbs := T.DB.unbound t @ !dbs (* hack *)
              | None -> ()) var_set in

        vars_bound_to_closed_terms vars_act sc_a;
        vars_bound_to_closed_terms vars_pas sc_p;

        if Util.Int_set.cardinal (Util.Int_set.of_list !dbs)  > Env.flex_get k_lambdasup   then (
          let msg = "Too many skolems will be introduced for LambdaSup." in
          Util.debugf ~section 3 "%s"  (fun k->k msg);
          raise (ExitSuperposition msg);
        )
      );     

      let subst', new_sk =
        if info.sup_kind = LambdaSup then
          S.FO.unleak_variables subst else subst, [] in
      let passive_lit' = Lit.apply_subst_no_simp renaming subst' (info.passive_lit, sc_p) in
      let new_trail = C.trail_l [info.active; info.passive] in
      if Env.is_trivial_trail new_trail then raise (ExitSuperposition "trivial trail");
      let s' = S.FO.apply ~shift_vars renaming subst (info.s, sc_a) in
      if (
        O.compare ord s' t' = Comp.Lt ||
        not (Lit.Pos.is_max_term ~ord passive_lit' passive_lit_pos) ||
        (not (BV.get (C.eligible_res (info.passive, sc_p) subst) passive_idx)
            (* if it was an inference into selected Bool position, 
              we do not reevaluate BoolSelection on the new literal set
              -- in 99% of cases it is selected again. *)
         && not bool_inference) ||
        not (C.is_eligible_param (info.active, sc_a) subst ~idx:active_idx)
      ) then (
        raise (ExitSuperposition (Format.sprintf "bad ordering conditions"))
        );
      (* Check for superposition at a variable *)
      if info.sup_kind != FluidSup then
        if not @@ Env.flex_get k_sup_at_vars then
          assert (not (T.is_var info.u_p))
        else if T.is_var info.u_p && not (sup_at_var_condition info info.u_p info.t) then (
          Util.debugf ~section 3 "superposition at variable" (fun k->k);
          raise (ExitSuperposition "superposition at variable");
        );

      (* Check for hidden superposition at a variable *)	
      if Env.flex_get k_restrict_hidden_sup_at_vars then (	
        match is_hidden_sup_at_var info with	
          | Some (var,replacement) when not (sup_at_var_condition info var replacement)	
            -> raise (ExitSuperposition "hidden superposition at variable")	
          | _ -> ()	
      );

      (* ordering constraints are ok *)
      let lits_a = CCArray.except_idx (C.lits info.active) active_idx in
      let lits_p = CCArray.except_idx (C.lits info.passive) passive_idx in
      (* replace s\sigma by t\sigma in u|_p\sigma *)
      let new_passive_lit =
        Lit.Pos.replace passive_lit'
          ~at:passive_lit_pos ~by:t' in
      let c_guard = Literal.of_unif_subst renaming us in
      (* apply substitution to other literals *)
      (* Util.debugf 1 "Before unleak: %a, after unleak: %a"
         (fun k -> k Subst.pp subst Subst.pp subst'); *)
      let new_lits =
        new_passive_lit ::
        c_guard @
        Lit.apply_subst_list renaming subst' (lits_a, sc_a) @
        Lit.apply_subst_list renaming subst' (lits_p, sc_p)
      in
      let pos_enclosing_up = Position.until_first_fun passive_lit_pos in
      let fun_context_around_up =  Subst.FO.apply renaming subst' 
          (Lit.Pos.at info.passive_lit pos_enclosing_up, sc_p) in
      let vars = Iter.append (T.Seq.vars fun_context_around_up) (T.Seq.vars t')
                 |> Term.VarSet.of_iter
                 |> Term.VarSet.to_list in
      let skolem_decls = ref [] in
      let sk_with_vars =
        List.fold_left (fun acc t ->
            let sk_decl, new_sk_vars = Term.mk_fresh_skolem vars (Term.ty t) in
            skolem_decls := sk_decl :: !skolem_decls;
            Term.Map.add t new_sk_vars acc)
          Term.Map.empty new_sk in
      let new_lits =
        List.mapi (fun i lit ->
          Lit.map (fun t ->
            Term.Map.fold 
              (fun sk sk_v acc -> Term.replace ~old:sk ~by:sk_v acc)
              sk_with_vars t ) lit) new_lits in
      
      let subst_is_ho = 
        Subst.codomain subst
        |> Iter.exists (fun (t,_) -> 
            Iter.exists (fun t -> T.is_fun t || T.is_comb t) 
              (T.Seq.subterms ~include_builtin:true (T.of_term_unsafe t))) in

      let rule =
        let r = kind_to_str info.sup_kind in
        let sign = if Lit.is_pos passive_lit' then "+" else "-" in
        Proof.Rule.mk (r ^ sign)
      in
      CCList.iter (fun (sym,ty) -> Ctx.declare sym ty) !skolem_decls;
      let tags = (if subst_is_ho || info.sup_kind != Classic 
                  then [Proof.Tag.T_ho] else []) 
                  @ Unif_subst.tags us in
      let proof =
        Proof.Step.inference ~rule ~tags
          [C.proof_parent_subst renaming (info.active,sc_a) subst';
           C.proof_parent_subst renaming (info.passive,sc_p) subst']
      and penalty =
        let pen_a = C.penalty info.active in
        let pen_b = C.penalty info.passive in
        let max_d = max (C.proof_depth info.active) (C.proof_depth info.passive) in

        (if pen_a == 1 && pen_b == 1 then 1 else pen_a + pen_b)
        + (if info.sup_kind == Classic && T.is_var info.s then 1 else 0) (* superposition from app var = bad, unless we are superposing into a formula *)
        + (if info.sup_kind == Classic && T.is_app_var info.s 
           then (if T.is_var (T.head_term info.t) then 2*max_d else max (max_d - 2) 0)
           else 0)
        + (if info.sup_kind == FluidSup then Env.flex_get k_fluidsup_penalty else 0)
        + (if info.sup_kind == DupSup then Env.flex_get k_dupsup_penalty else 0)
        + (if info.sup_kind == LambdaSup then 1 else 0)

      in
      let new_clause = C.create ~trail:new_trail ~penalty new_lits proof in
      (* Format.printf "LS: %a\n" C.pp new_clause;  *)
      Util.debugf ~section 3 "@[... ok, conclusion@ @[%a@]@]" (fun k->k C.pp new_clause);
      if (not (List.for_all (Lit.for_all Term.DB.is_closed) new_lits)) then (
        CCFormat.printf "@[<2>sup, kind %s(%d)@ (@[<2>%a[%d]@ @[s=%a@]@ @[t=%a, t'=%a@]@])@ \
         (@[<2>%a[%d]@ @[passive_lit=%a@]@ @[p=%a@]@])@ with subst=@[%a@]@]"
         (kind_to_str info.sup_kind) (Term.Set.cardinal lambdasup_vars) C.pp info.active sc_a T.pp info.s T.pp info.t
            T.pp t' C.pp info.passive sc_p Lit.pp info.passive_lit
            Position.pp info.passive_pos US.pp info.subst;
        assert false;
      );
      assert(Array.for_all Literal.no_prop_invariant (C.lits new_clause));
      if not (C.lits new_clause |> Literals.vars_distinct) then (
        CCFormat.printf "a:@[%a@]@." C.pp info.active;
        CCFormat.printf "p:@[%a@]@." C.pp info.passive;
        CCFormat.printf "r:@[%a@]@." C.pp new_clause;
        CCFormat.printf "sub:@[%a@]@." Subst.pp subst';
        assert false;
      );
      Some new_clause
    with ExitSuperposition reason ->
      Util.debugf ~section 3 "... cancel, %s" (fun k->k reason);
      None

  (* simultaneous superposition: when rewriting D with C \lor s=t,
      replace s with t everywhere in D rather than at one place. *)
  let do_simultaneous_superposition info =
    let open SupInfo in
    let module P = Position in
    let module TPS = SClause.TPSet in
    Util.incr_stat stat_superposition_call;
    let sc_a = info.scope_active in
    let sc_p = info.scope_passive in
    Util.debugf ~section 3
      "@[<hv2>simultaneous sup@ \
       @[<2>active@ %a[%d]@ s=@[%a@]@ t=@[%a@]@]@ \
       @[<2>passive@ %a[%d]@ passive_lit=@[%a@]@ p=@[%a@]@]@ with subst=@[%a@]@]"
      (fun k->k C.pp info.active sc_a T.pp info.s T.pp info.t
          C.pp info.passive sc_p Lit.pp info.passive_lit
          Position.pp info.passive_pos US.pp info.subst);
    assert (InnerTerm.DB.closed (info.s:>InnerTerm.t));
    assert (info.sup_kind == LambdaSup || InnerTerm.DB.closed (info.u_p:T.t:>InnerTerm.t));
    assert (not(T.is_var info.u_p) || T.is_ho_var info.u_p || info.sup_kind = FluidSup);
    assert (Env.flex_get k_sup_at_var_headed || info.sup_kind = FluidSup || 
            info.sup_kind = DupSup || not (T.is_var (T.head_term info.u_p)));
    let active_idx = Lits.Pos.idx info.active_pos in
    let passive_idx, passive_lit_pos = Lits.Pos.cut info.passive_pos in
    let bool_inference = 
      TPS.mem (info.u_p, info.passive_pos) (C.eligible_subterms_of_bool info.passive)
    in
    let shift_vars = if info.sup_kind = LambdaSup then 0 else -1 in
    try
      let renaming = S.Renaming.create () in
      let us = info.subst in
      let subst = US.subst us in
      let t' = S.FO.apply ~shift_vars renaming subst (info.t, sc_a) in
      begin match info.passive_lit, info.passive_pos with
        | Lit.Equation (_, v, true), P.Arg(_, P.Left P.Stop)
        | Lit.Equation (v, _, true), P.Arg(_, P.Right P.Stop) ->
          (* are we in the specific, but no that rare, case where we
             rewrite s=t using s=t (into a tautology t=t)? *)
          let v' = S.FO.apply ~shift_vars renaming subst (v, sc_p) in
          if T.equal t' v'
          then raise (ExitSuperposition "will yield a tautology");
        | _ -> ()
      end;
      let passive_lit' =
        Lit.apply_subst_no_simp renaming subst (info.passive_lit, sc_p)
      in
      let new_trail = C.trail_l [info.active; info.passive] in
      if Env.is_trivial_trail new_trail then raise (ExitSuperposition "trivial trail");
      let s' = S.FO.apply ~shift_vars renaming subst (info.s, sc_a) in
      if (
        O.compare ord s' t' = Comp.Lt ||
        not (Lit.Pos.is_max_term ~ord passive_lit' passive_lit_pos) ||
        (not (BV.get (C.eligible_res (info.passive, sc_p) subst) passive_idx)
             && not bool_inference) ||
        not (C.is_eligible_param (info.active, sc_a) subst ~idx:active_idx)
      ) then raise (ExitSuperposition "bad ordering conditions");
      (* Check for superposition at a variable *)
      if info.sup_kind != FluidSup then
        if not @@ Env.flex_get k_sup_at_vars then
          assert (not (T.is_var info.u_p))
        else if T.is_var info.u_p && not (sup_at_var_condition info info.u_p info.t) then
          raise (ExitSuperposition "superposition at variable");
      (* ordering constraints are ok, build new active lits (excepted s=t) *)
      let lits_a = CCArray.except_idx (C.lits info.active) active_idx in
      let lits_a = Lit.apply_subst_list renaming subst (lits_a, sc_a) in
      (* build passive literals and replace u|p\sigma with t\sigma *)
      let u' = S.FO.apply ~shift_vars renaming subst (info.u_p, sc_p) in
      assert (Type.equal (T.ty u') (T.ty t'));
      let lits_p = Array.to_list (C.lits info.passive) in
      let lits_p = Lit.apply_subst_list renaming subst (lits_p, sc_p) in
      (* assert (T.equal (Lits.Pos.at (Array.of_list lits_p) info.passive_pos) u'); *)
      let lits_p = List.map (Lit.map (fun t-> T.replace t ~old:u' ~by:t')) lits_p in
      let c_guard = Literal.of_unif_subst renaming us in
      (* build clause *)
      let new_lits = c_guard @ lits_a @ lits_p in
      let rule =
        let r = kind_to_str info.sup_kind in
        let sign = if Lit.is_pos passive_lit' then "+" else "-" in
        Proof.Rule.mk ("s_" ^ r ^ sign)
      in
      let subst_is_ho = 
        Subst.codomain subst
        |> Iter.exists (fun (t,_) -> 
            Iter.exists (fun t -> T.is_fun t || T.is_comb t) 
              (T.Seq.subterms ~include_builtin:true (T.of_term_unsafe t))) in
      let tags = (if subst_is_ho then [Proof.Tag.T_ho] else []) @ Unif_subst.tags us in
      let proof =
        Proof.Step.inference ~rule ~tags
          [C.proof_parent_subst renaming (info.active,sc_a) subst;
           C.proof_parent_subst renaming (info.passive,sc_p) subst]
      and penalty =
        let pen_a = C.penalty info.active in
        let pen_b = C.penalty info.passive in
        (if pen_a == 1 && pen_b == 1 then 1 else pen_a + pen_b + 1)
        + (if T.is_var s' then 2 else 0) (* superposition from var = bad *)
        + (if US.has_constr info.subst then 1 else 0)
      in
      let new_clause = C.create ~trail:new_trail ~penalty new_lits proof in
      Util.debugf ~section 3 "@[... ok, conclusion@ @[%a@]@]" (fun k->k C.pp new_clause);
      assert(C.lits new_clause |> Literals.vars_distinct);
      Some new_clause
    with ExitSuperposition reason ->
      Util.debugf ~section 3 "@[... cancel, %s@]" (fun k->k reason);
      None

  (* choose between regular and simultaneous superposition *)
  let do_superposition info =
    let open SupInfo in
    assert (info.sup_kind=DupSup || info.sup_kind=SubVarSup || Type.equal (T.ty info.s) (T.ty info.t));
    assert (info.sup_kind=DupSup || info.sup_kind=SubVarSup ||
            Unif.Ty.equal ~subst:(US.subst info.subst)
              (T.ty info.s, info.scope_active) (T.ty info.u_p, info.scope_passive));
    let renaming = Subst.Renaming.create () in
    let shift_vars = if info.sup_kind = LambdaSup then 0 else -1 in
    let s = Subst.FO.apply ~shift_vars renaming (US.subst info.subst) (info.s, info.scope_active) in
    let u_p = Subst.FO.apply ~shift_vars renaming (US.subst info.subst) (info.u_p, info.scope_passive) in
    let norm t = T.normalize_bools @@ Lambda.eta_expand @@ Lambda.snf t in
    if info.sup_kind != SubVarSup && 
       not (Term.equal (norm @@ s) (norm @@ u_p) || US.has_constr info.subst) then (
        CCFormat.printf "@[<2>sup, kind %s@ (@[<2>%a[%d]@ @[s=%a@]@ @[t=%a@]@])@ \
          (@[<2>%a[%d]@ @[passive_lit=%a@]@ @[p=%a@]@])@ with subst=@[%a@]@].\n"
              (kind_to_str info.sup_kind) C.pp info.active info.scope_active T.pp info.s T.pp info.t
              C.pp info.passive info.scope_passive Lit.pp info.passive_lit
              Position.pp info.passive_pos US.pp info.subst;
        CCFormat.printf "orig_s:@[%a@]@." T.pp info.s;
        CCFormat.printf "norm_s:@[%a@]@." T.pp (norm s);
        CCFormat.printf "orig_u_p:@[%a@]@." T.pp info.u_p;
        CCFormat.printf "norm_u_p:@[%a@]@." T.pp (norm u_p);

        assert false;
    );
    if Env.flex_get k_use_simultaneous_sup && info.sup_kind != LambdaSup && info.sup_kind != DupSup
    then do_simultaneous_superposition info
    else do_classic_superposition info

  let infer_active_aux ~retrieve_from_index ~process_retrieved clause =
    ZProf.enter_prof prof_infer_active;
    (* no literal can be eligible for paramodulation if some are selected.
       This checks if inferences with i-th literal are needed? *)
    let eligible = C.Eligible.param clause in
    (* do the inferences where clause is active; for this,
       we try to rewrite conditionally other clauses using
       non-minimal sides of every positive literal *)
    let new_clauses =
      Lits.fold_eqn ~sign:true ~ord
        ~both:true ~eligible (C.lits clause)
      |> Iter.flat_map
        (fun (s, t, _, s_pos) ->
           let do_sup u_p with_pos subst =
             (* rewrite u_p with s *)
             if T.DB.is_closed u_p
             then
               let passive = with_pos.C.WithPos.clause in
               let passive_pos = with_pos.C.WithPos.pos in
               let passive_lit, _ = Lits.Pos.lit_at (C.lits passive) passive_pos in
               let info = SupInfo.( {
                   s; t; active=clause; active_pos=s_pos; scope_active=0;
                   u_p; passive; passive_lit; passive_pos; scope_passive=1; subst; sup_kind=Classic
                 }) in
               do_superposition info
             else None
           in
           (* rewrite clauses using s *)
           retrieve_from_index (!_idx_sup_into, 1) (s, 0)
           |> Iter.filter_map (process_retrieved do_sup)
        )
      |> Iter.to_rev_list

    in
    ZProf.exit_prof prof_infer_active;
    new_clauses

  let infer_passive_aux ~retrieve_from_index ~process_retrieved clause =
    ZProf.enter_prof prof_infer_passive;
    (* perform inference on this lit? *)
    let eligible = C.Eligible.(res clause) in
    (* do the inferences in which clause is passive (rewritten),
       so we consider both negative and positive literals *)
    let module TPSet = SClause.TPSet in
    let new_clauses =
      Lits.fold_terms ~vars:(Env.flex_get k_sup_at_vars) 
        ~var_args:(Env.flex_get k_sup_in_var_args)
        ~fun_bodies:(Env.flex_get k_sup_under_lambdas) 
        ~subterms:true ~ord ~which:`Max ~eligible ~ty_args:false 
        (C.lits clause)
      |> Iter.append (TPSet.to_iter (C.eligible_subterms_of_bool clause))
      |> Iter.sort_uniq ~cmp:(fun (_,p1) (_,p2) -> Position.compare p1 p2)
      |> Iter.filter (fun (u_p, _) -> not (T.is_var u_p) || T.is_ho_var u_p)
      |> Iter.filter (fun (u_p, _) -> T.DB.is_closed u_p)
      |> Iter.filter (fun (u_p, _) -> 
          Env.flex_get k_sup_at_var_headed || not (T.is_var (T.head_term u_p)))
      |> Iter.flat_map
        (fun (u_p, passive_pos) ->
           let passive_lit, _ = Lits.Pos.lit_at (C.lits clause) passive_pos in
           let do_sup _ with_pos subst =
             let active = with_pos.C.WithPos.clause in
             let s_pos = with_pos.C.WithPos.pos in
             match Lits.View.get_eqn (C.lits active) s_pos with
             | Some (s, t, true) ->
               let info = SupInfo.({
                   s; t; active; active_pos=s_pos; scope_active=1; subst;
                   u_p; passive=clause; passive_lit; passive_pos; scope_passive=0; sup_kind=Classic
                 }) in
               do_superposition info
             | _ -> None
           in
           (* all terms that occur in an equation in the active_set
              and that are potentially unifiable with u_p (u at position p) *)
           retrieve_from_index (!_idx_sup_from, 1) (u_p,0)
           |> Iter.filter_map (process_retrieved do_sup)
        )
      |> Iter.to_rev_list
    in
    ZProf.exit_prof prof_infer_passive;
    new_clauses

  let infer_active clause =
    infer_active_aux
      ~retrieve_from_index:(I.retrieve_unifiables)
      ~process_retrieved:(fun do_sup (u_p, with_pos, subst) -> do_sup u_p with_pos subst)
      clause

  let infer_lambdasup_from clause =
    (* no literal can be eligible for paramodulation if some are selected.
       This checks if inferences with i-th literal are needed? *)
    let eligible = C.Eligible.param clause in
    (* do the inferences where clause is active; for this,
       we try to rewrite conditionally other clauses using
       non-minimal sides of every positive literal *)
    Lits.fold_eqn ~sign:true ~ord  ~both:true ~eligible (C.lits clause)
    |> Iter.flat_map
      (fun (s, t, _, s_pos) ->
         let do_lambdasup u_p with_pos subst =
           (* rewrite u_p with s *)
           let passive = with_pos.C.WithPos.clause in
           let passive_pos = with_pos.C.WithPos.pos in
           let passive_lit, _ = Lits.Pos.lit_at (C.lits passive) passive_pos in
           let info = SupInfo.( {
               s; t; active=clause; active_pos=s_pos; scope_active=0;
               u_p; passive; passive_lit; passive_pos; scope_passive=1;
               subst; sup_kind=LambdaSup
             }) in
           Util.debugf ~section 10 "[Trying lambdasup from %a into %a with term %a into term %a]"
             (fun k -> k C.pp clause C.pp passive T.pp s T.pp u_p);

           do_superposition info
         in
         I.retrieve_unifiables (!_idx_lambdasup_into, 1) (s, 0)
         |> Iter.filter_map (fun (u_p, with_pos, subst) -> do_lambdasup u_p with_pos subst))
    |> Iter.to_rev_list

  let infer_passive clause =
    infer_passive_aux
      ~retrieve_from_index:(I.retrieve_unifiables)
      ~process_retrieved:(fun do_sup (u_p, with_pos, subst) -> do_sup u_p with_pos subst)
      clause

  let infer_lambdasup_into clause =
    (* perform inference on this lit? *)
    let eligible = C.Eligible.(res clause) in
    (* do the inferences in which clause is passive (rewritten),
       so we consider both negative and positive literals *)
    let new_clauses =
      Lits.fold_terms ~vars:(Env.flex_get k_sup_at_vars) 
        ~var_args:(Env.flex_get k_sup_in_var_args)
        ~fun_bodies:true ~subterms:true ~ord
        ~which:`Max ~eligible ~ty_args:false (C.lits clause)
      |> Iter.filter_map (fun (u_p, p) ->
          (* we rewrite only under lambdas  *)
          if not (T.is_fun u_p) then None
          else (let tyargs, body = T.open_fun u_p in
                let hd = T.head_term body in
                let new_pos = List.fold_left (fun p _ -> P.(append p (body stop)) ) p tyargs in
                (* we check normal superposition conditions  *)
                if (not (T.is_var body) || T.is_ho_var body) &&
                   (not (T.is_const hd) || not (ID.is_skolem (T.as_const_exn hd))) &&
                   (Env.flex_get k_sup_at_var_headed || not (T.is_var (T.head_term body))) then
                  Some (body, new_pos)
                else None) )
      |> Iter.flat_map
        (fun (u_p, passive_pos) ->
           let passive_lit, _ = Lits.Pos.lit_at (C.lits clause) passive_pos in
           let do_sup _ with_pos subst =
             let active = with_pos.C.WithPos.clause in
             let s_pos = with_pos.C.WithPos.pos in
             match Lits.View.get_eqn (C.lits active) s_pos with
             | Some (s, t, true) ->
               let info = SupInfo.({
                   s; t; active; active_pos=s_pos; scope_active=1; subst;
                   u_p; passive=clause; passive_lit; passive_pos;
                   scope_passive=0; sup_kind=LambdaSup
                 }) in
               Util.debugf ~section 10 "[Trying lambdasup from %a into %a with term %a into term %a]"
                 (fun k -> k C.pp active C.pp clause T.pp s T.pp u_p);
               do_superposition info
             | _ -> None
           in
           (* all terms that occur in an equation in the active_set
              and that are potentially unifiable with u_p (u at position p) *)
           I.retrieve_unifiables (!_idx_sup_from, 1) (u_p,0)
           |> Iter.filter_map (fun (t,p,s) -> do_sup t p s))
      |> Iter.to_rev_list
    in
    ZProf.exit_prof prof_infer_passive;
    new_clauses
  
  let infer_active_complete_ho clause =
    let inf_res = infer_active_aux
        ~retrieve_from_index:(I.retrieve_unifiables_complete ~unif_alg:(Env.flex_get k_unif_alg))
        ~process_retrieved:(fun do_sup (u_p, with_pos, substs) ->
            (* let penalty = max (C.penalty clause) (C.penalty with_pos.C.WithPos.clause) in *)
            (* /!\ may differ from the actual penalty (by -2) *)
            let parents = [clause; with_pos.clause] in
            let p = max (C.penalty clause) (C.penalty with_pos.clause) in
            Some (p, parents, OSeq.map (CCOpt.flat_map (do_sup u_p with_pos)) substs))
        clause
    in
<<<<<<< HEAD
    let stm_res = List.map (fun (penalty, parents, s) -> Stm.make ~penalty ~parents s) inf_res in
    StmQ.add_lst (Env.get_stm_queue ()) stm_res; []
=======
    let clauses, streams = force_getting_cl inf_res in
    StmQ.add_lst (_stmq()) streams; clauses
>>>>>>> b002e2d1

  let infer_passive_complete_ho clause =
    let inf_res = infer_passive_aux
        ~retrieve_from_index:(I.retrieve_unifiables_complete ~unif_alg:(Env.flex_get k_unif_alg))
        ~process_retrieved:(fun do_sup (u_p, with_pos, substs) ->
            (* let penalty = max (C.penalty clause) (C.penalty with_pos.C.WithPos.clause) in *)
            (* /!\ may differ from the actual penalty (by -2) *)
            let parents = [clause; with_pos.clause] in
            let p = max (C.penalty clause) (C.penalty with_pos.clause) in
            Some (p, parents, OSeq.map (CCOpt.flat_map (do_sup u_p with_pos)) substs))
        clause
    in
<<<<<<< HEAD
    let stm_res = List.map (fun (penalty,parents,s) -> Stm.make ~penalty ~parents s) inf_res in
    StmQ.add_lst (Env.get_stm_queue ()) stm_res; []
=======
    let clauses, streams = force_getting_cl inf_res in
    StmQ.add_lst (_stmq()) streams; clauses
>>>>>>> b002e2d1

  let infer_active_pragmatic_ho max_unifs clause =
    let inf_res = infer_active_aux
        ~retrieve_from_index:(I.retrieve_unifiables_complete ~unif_alg:(Env.flex_get k_unif_alg))
        ~process_retrieved:(fun do_sup (u_p, with_pos, substs) ->
            let all_substs = OSeq.to_list @@ OSeq.take max_unifs @@ OSeq.filter_map CCFun.id substs   in
            let res = List.map (fun subst -> do_sup u_p with_pos subst) all_substs in
            Some res
          )
        clause
    in
    inf_res |> CCList.flatten |> List.filter CCOpt.is_some  |> List.map CCOpt.get_exn

  let infer_passive_pragmatic_ho max_unifs clause =
    let inf_res = infer_passive_aux
        ~retrieve_from_index:(I.retrieve_unifiables_complete ~unif_alg:(Env.flex_get k_unif_alg))
        ~process_retrieved:(fun do_sup (u_p, with_pos, substs) ->
            let all_substs = OSeq.to_list @@ OSeq.take max_unifs @@ OSeq.filter_map CCFun.id substs   in
            let res = List.map (fun subst -> do_sup u_p with_pos subst) all_substs in
            Some res   
          )
        clause
    in
    inf_res |> CCList.flatten |> List.filter CCOpt.is_some  |> List.map CCOpt.get_exn

  (* ----------------------------------------------------------------------
   * FluidSup rule (Superposition at applied variables)
   * ---------------------------------------------------------------------- *)

  let infer_fluidsup_active clause =
    ZProf.enter_prof prof_infer_fluidsup_active;
    (* no literal can be eligible for paramodulation if some are selected.
       This checks if inferences with i-th literal are needed? *)
    let eligible = C.Eligible.param clause in
    (* do the inferences where clause is active; for this,
       we try to rewrite conditionally other clauses using
       non-minimal sides of every positive literal *)
    let new_clauses =
      if fluidsup_applicable clause then
        Lits.fold_eqn ~sign:true ~ord ~both:true ~eligible (C.lits clause)
        |> Iter.flat_map
          (fun (s, t, _, s_pos) ->
             I.fold !_idx_fluidsup_into
               (fun acc u_p with_pos ->
                  assert (is_fluid_or_deep with_pos.C.WithPos.clause u_p);
                  assert (T.DB.is_closed u_p);
                  (* Create prefix variable H and use H s = H t for superposition *)
                  let var_h = T.var (HVar.fresh ~ty:(Type.arrow [T.ty s] (Type.var (HVar.fresh ~ty:Type.tType ()))) ()) in
                  let hs = T.app var_h [s] in
                  let ht = T.app var_h [t] in
                  let res = Env.flex_get k_unif_alg (u_p,1) (hs,0) |> OSeq.map (
                      fun osubst ->
                        osubst |> CCOpt.flat_map (
                          fun subst ->
                            let passive = with_pos.C.WithPos.clause in
                            let passive_pos = with_pos.C.WithPos.pos in
                            let passive_lit, _ = Lits.Pos.lit_at (C.lits passive) passive_pos in
                            let info = SupInfo.({
                                s=hs; t=ht; active=clause; active_pos=s_pos; scope_active=0;
                                u_p; passive; passive_lit; passive_pos; scope_passive=1; subst; sup_kind=FluidSup
                              }) in
                            do_superposition info
                        )
                    )
                  in
                  let penalty = 
                    max (C.penalty clause) (C.penalty with_pos.C.WithPos.clause)
                    + (Env.flex_get k_fluidsup_penalty) in
                  (* /!\ may differ from the actual penalty (by -2) *)
                  Iter.cons (penalty,res,[clause;with_pos.clause]) acc
               )
               Iter.empty
          )
        |> Iter.to_rev_list
      else []
    in
    let stm_res = List.map (fun (p,s,parents) -> Stm.make ~penalty:p ~parents s) new_clauses in
    StmQ.add_lst (Env.get_stm_queue ()) stm_res;
    ZProf.exit_prof prof_infer_fluidsup_active;
    []

  let infer_fluidsup_passive clause =
    ZProf.enter_prof prof_infer_fluidsup_passive;
    (* perform inference on this lit? *)
    let eligible = C.Eligible.(res clause) in
    (* do the inferences in which clause is passive (rewritten),
       so we consider both negative and positive literals *)
    let new_clauses =
      if fluidsup_applicable clause then
        Lits.fold_terms ~vars:true ~var_args:false ~fun_bodies:false ~subterms:true ~ord
          ~which:`Max ~eligible ~ty_args:false (C.lits clause)
        |> Iter.filter (fun (u_p, _) -> is_fluid_or_deep clause u_p)
        |> Iter.flat_map
          (fun (u_p, passive_pos) ->
             let passive_lit, _ = Lits.Pos.lit_at (C.lits clause) passive_pos in
             I.fold !_idx_sup_from
               (fun acc _ with_pos ->
                  let active = with_pos.C.WithPos.clause in
                  let s_pos = with_pos.C.WithPos.pos in
                  let res = match Lits.View.get_eqn (C.lits active) s_pos with
                    | Some (s, t, true) ->
                      (* Create prefix variable H and use H s = H t for superposition *)
                      let var_h = T.var (HVar.fresh ~ty:(Type.arrow [T.ty s] (Type.var (HVar.fresh ~ty:Type.tType ()))) ()) in
                      let hs = T.app var_h [s] in
                      let ht = T.app var_h [t] in
                      Env.flex_get k_unif_alg (hs,1) (u_p,0)
                      |> OSeq.map
                        (fun osubst ->
                           osubst |> CCOpt.flat_map (fun subst ->
                               let info = SupInfo.({
                                   s = hs; t = ht; active; active_pos=s_pos; scope_active=1; subst;
                                   u_p; passive=clause; passive_lit; passive_pos; scope_passive=0; sup_kind=FluidSup
                                 }) in
                               do_superposition info
                             )
                        )
                    | _ -> assert false
                  in
                  let penalty = 
                    max (C.penalty clause) (C.penalty with_pos.C.WithPos.clause) 
                    + Env.flex_get k_fluidsup_penalty in
                  (* /!\ may differ from the actual penalty (by -2) *)
                  Iter.cons (penalty,res,[clause;with_pos.clause]) acc
               )
               Iter.empty
          )
        |> Iter.to_rev_list
      else []
    in
    let stm_res = List.map (fun (p,s,parents) -> Stm.make ~penalty:p ~parents s) new_clauses in
    StmQ.add_lst (Env.get_stm_queue ()) stm_res;
    ZProf.exit_prof prof_infer_fluidsup_passive;
    []

  (* ----------------------------------------------------------------------
   * DupSup rule (Lightweight superposition at applied variables)
   * ---------------------------------------------------------------------- *)

  let infer_dupsup_active clause =
    let eligible = C.Eligible.param clause in
    let new_clauses =
      Lits.fold_eqn ~sign:true ~ord ~both:true ~eligible (C.lits clause)
      |> Iter.flat_map
        (fun (s, t, _, s_pos) ->
           I.fold !_idx_dupsup_into
             (fun acc u_p with_pos ->
                assert (T.is_var (T.head_term u_p));
                assert (T.DB.is_closed u_p);
                if (T.Seq.vars s |> Iter.append (T.Seq.vars t)
                    |> Iter.exists (fun v -> Type.is_tType (HVar.ty v))) then (
                  acc
                )
                else (
                  let scope_passive, scope_active = 0, 1 in
                  let hd_up, args_up = T.as_app u_p in
                  let arg_types = List.map T.ty args_up in
                  let n = List.length args_up in
                  let var_up = T.as_var_exn hd_up in
                  let var_w = HVar.fresh ~ty:(Type.arrow arg_types (T.ty t)) () in
                  let var_z = HVar.fresh ~ty:(Type.arrow (arg_types @ [T.ty t]) (T.ty u_p)) () in
                  let db_args = List.mapi (fun i ty -> T.bvar ~ty (n-1-i)) arg_types in
                  let term_w,term_z = T.var var_w, T.var var_z in
                  let w_db = T.app term_w db_args in
                  let z_db = T.app term_z (db_args @ [w_db]) in
                  let y_subst_val = T.fun_l arg_types z_db in
                  assert (T.DB.is_closed y_subst_val);
                  let subst_y = US.FO.bind (US.empty) (var_up, scope_passive) (y_subst_val, scope_passive) in
                  let w_args = T.app term_w args_up in
                  let w_args = Subst.FO.apply Subst.Renaming.none (US.subst subst_y) (w_args,scope_passive) in
                  let z_args = T.app term_z (args_up @ [t]) in
                  let res = Env.flex_get k_unif_alg (s,scope_active) (w_args,scope_passive) |> OSeq.map (
                      fun osubst ->
                        osubst |> CCOpt.flat_map (
                          fun subst ->
                            let subst = US.merge subst subst_y in
                            let passive = with_pos.C.WithPos.clause in
                            let passive_pos = with_pos.C.WithPos.pos in
                            let passive_lit, _ = Lits.Pos.lit_at (C.lits passive) passive_pos in
                            let info = SupInfo.({
                                s; t=z_args; active=clause; active_pos=s_pos; scope_active;
                                u_p=w_args; passive; passive_lit; passive_pos; scope_passive; subst; 
                                sup_kind=DupSup
                              }) in
                            do_superposition info
                        )
                    )
                  in
                  let penalty = 
                    max (C.penalty clause) (C.penalty with_pos.C.WithPos.clause) 
                    + (Env.flex_get k_fluidsup_penalty / 3) in
                  (* /!\ may differ from the actual penalty (by -2) *)
                  Iter.cons (penalty,res,[clause; with_pos.clause]) acc
                ))
             Iter.empty
        )
      |> Iter.to_rev_list
    in
    let stm_res = List.map (fun (p,s,parents) -> Stm.make ~penalty:p ~parents s) new_clauses in
    StmQ.add_lst (Env.get_stm_queue ()) stm_res;
    ZProf.exit_prof prof_infer_fluidsup_active;
    []

  let infer_dupsup_passive clause =
    ZProf.enter_prof prof_infer_fluidsup_passive;
    (* perform inference on this lit? *)
    let eligible = C.Eligible.(res clause) in
    (* do the inferences in which clause is passive (rewritten),
       so we consider both negative and positive literals *)
    let new_clauses =
      Lits.fold_terms ~vars:false ~var_args:false ~fun_bodies:false ~subterms:true
        ~ord ~which:`Max ~eligible ~ty_args:false (C.lits clause)
      |> Iter.filter (fun (u_p, _) -> 
          (T.is_var (T.head_term u_p) && not (CCList.is_empty @@ T.args u_p)
           && Type.is_ground (T.ty u_p)))
      |> Iter.flat_map
        (fun (u_p, passive_pos) ->
           let passive_lit, _ = Lits.Pos.lit_at (C.lits clause) passive_pos in
           I.fold !_idx_sup_from
             (fun acc _ with_pos ->
                let active = with_pos.C.WithPos.clause in
                let s_pos = with_pos.C.WithPos.pos in
                match Lits.View.get_eqn (C.lits active) s_pos with
                | Some (s, t, true) -> (
                    if (T.Seq.vars s |> Iter.append (T.Seq.vars t)
                        |> Iter.exists (fun v -> Type.is_tType (HVar.ty v))) then (
                      acc
                    )
                    else (
                      let scope_passive, scope_active = 0, 1 in
                      let hd_up, args_up = T.as_app u_p in
                      let arg_types = List.map T.ty args_up in
                      let n = List.length args_up in
                      let var_up = T.as_var_exn hd_up in
                      let var_w = HVar.fresh ~ty:(Type.arrow arg_types (T.ty t)) () in
                      let var_z = HVar.fresh ~ty:(Type.arrow (List.append arg_types [(T.ty t)]) (T.ty u_p)) () in
                      let db_args = List.mapi (fun i ty -> T.bvar ~ty (n-1-i)) arg_types in
                      let term_w,term_z = T.var var_w, T.var var_z in
                      let w_db = T.app term_w db_args in
                      let z_db = T.app term_z (List.append db_args [w_db]) in
                      let y_subst_val = T.fun_l arg_types z_db in
                      assert (T.DB.is_closed y_subst_val);
                      let subst_y = US.FO.bind (US.empty) (var_up, scope_passive) (y_subst_val, scope_passive) in
                      let w_args = T.app term_w args_up in
                      let w_args = Subst.FO.apply Subst.Renaming.none (US.subst subst_y) (w_args,scope_passive) in
                      let z_args = T.app term_z (List.append args_up [t]) in
                      let res = Env.flex_get k_unif_alg (w_args,scope_passive) (s,scope_active) |> OSeq.map (
                          fun osubst ->
                            osubst |> CCOpt.flat_map (
                              fun subst ->
                                let subst = US.merge subst subst_y in
                                let info = SupInfo.({
                                    s; t=z_args; active; active_pos=s_pos; scope_active;
                                    u_p=w_args; passive=clause; passive_lit; passive_pos; scope_passive; subst; 
                                    sup_kind=DupSup
                                  }) in
                                do_superposition info
                            ))
                      in
                      let penalty = 
                        max (C.penalty clause) (C.penalty with_pos.C.WithPos.clause) 
                        + ((Env.flex_get k_fluidsup_penalty) / 3) in
                      (* /!\ may differ from the actual penalty (by -2) *)
                      Iter.cons (penalty,res,[clause;with_pos.clause]) acc))
                | _ -> acc)
             Iter.empty
        )
      |> Iter.to_rev_list
    in
    let stm_res = List.map (fun (p,s,parents) -> Stm.make ~penalty:p ~parents s) new_clauses in
    StmQ.add_lst (Env.get_stm_queue ()) stm_res;
    ZProf.exit_prof prof_infer_fluidsup_passive;
    []

  (* ----------------------------------------------------------------------
   * SubVarSup rules
   * ---------------------------------------------------------------------- *)

  let do_subvarsup ~active_pos ~passive_pos =
    (* Variable names in each clause renamed apart *)
    let renaming = Subst.Renaming.create () in
    let rename_term t = Subst.FO.apply renaming Subst.empty t in
    let sc_a, sc_p = 0, 1 in

    let cl_a, cl_p = 
      C.apply_subst ~renaming (active_pos.C.WithPos.clause,sc_a) Subst.empty,
      C.apply_subst ~renaming (passive_pos.C.WithPos.clause,sc_p) Subst.empty in
    let s,t = 
      match Lits.View.get_eqn (C.lits cl_a) active_pos.C.WithPos.pos with
      | Some(l,r,_) -> l,r
      | _ -> invalid_arg "active lit must be an equation" in

    assert(T.is_var t || T.is_app_var t || T.is_comb t);

    let u_p = rename_term (passive_pos.C.WithPos.term,sc_p) in
    let var,args =
      match T.view u_p with 
      | T.Var v -> v,[]
      | T.App(hd, [x]) when T.is_var hd ->
        T.as_var_exn hd, [x]
      | _ -> invalid_arg "u_p must be of the form y or y s" in
    

    let z_ty = Type.arrow [T.ty t] (HVar.ty var) in
    let z = T.app (T.var @@ HVar.fresh ~ty:z_ty ()) [t] in
    let subst = Subst.FO.bind' Subst.empty (var, 0) (z,0) in
    
    let passive_lit,_ = Lits.Pos.lit_at (C.lits cl_p) passive_pos.C.WithPos.pos in

    let sup_info = 
      SupInfo.{
        active = cl_a; active_pos=active_pos.C.WithPos.pos; scope_active=0; s; t=T.app z args;
        passive = cl_p; passive_pos=passive_pos.C.WithPos.pos; scope_passive=0;
        passive_lit; u_p; subst = US.of_subst subst; sup_kind = SubVarSup} in
    do_superposition sup_info
  
  let infer_subvarsup_active clause =
    let eligible = C.Eligible.param clause in
    Lits.fold_eqn ~sign:true ~ord ~both:true ~eligible (C.lits clause)
    |> Iter.filter(fun (_,t,_,_) -> T.is_var t || T.is_app_var t || T.is_comb t) 
    |> Iter.flat_map
      (fun (s, t, _, s_pos) ->
          (* rewrite clauses using s *)
          I.fold !_idx_subvarsup_into
            (fun acc _ with_pos ->
              let active_pos = C.WithPos.{term=s; pos=s_pos; clause} in
              match do_subvarsup ~passive_pos:with_pos ~active_pos with
              | Some c -> 
                Util.debugf ~section 1 "svs: @[%a@]@. @[%a@]. @[%a@]@." 
                  (fun k -> k C.pp clause C.pp with_pos.clause C.pp c);
                Iter.cons c acc
              | None -> acc)
            Iter.empty
      )
    |> Iter.to_rev_list


  let infer_subvarsup_passive clause =
    let eligible = C.Eligible.(res clause) in
    Lits.fold_terms ~vars:true ~var_args:false ~fun_bodies:false ~subterms:true ~ord
      ~which:`Max ~eligible ~ty_args:false (C.lits clause)
    |> Iter.filter( fun (t,pos) -> 
        match T.view t with 
        | T.Var _ -> has_bad_occurrence_elsewhere clause t pos
        | T.App(hd, [x]) -> has_bad_occurrence_elsewhere clause hd pos
        | _ -> false)
    |> Iter.flat_map
      (fun (u_p, passive_pos) ->
          I.fold !_idx_sup_from
            (fun acc _ with_pos ->
              let passive_pos = C.WithPos.{term=u_p; pos=passive_pos; clause} in
              match Lits.View.get_eqn (C.lits with_pos.C.WithPos.clause) with_pos.C.WithPos.pos with
              | Some(l,r,_) when T.is_var r || T.is_app_var r || T.is_comb r->
                begin match do_subvarsup ~passive_pos ~active_pos:with_pos with
                | Some c -> 
                  Util.debugf ~section 1 "svs: @[%a@]@. @[%a@]. @[%a@]@." 
                    (fun k -> k C.pp with_pos.clause C.pp clause C.pp c);
                  Iter.cons c acc
                | None -> acc end
              | _ -> acc)
            Iter.empty
      )
    |> Iter.to_rev_list


  (* ----------------------------------------------------------------------
   * Equality Resolution rule
   * ---------------------------------------------------------------------- *)

  let infer_equality_resolution_aux ~unify ~iterate_substs clause =
    ZProf.enter_prof prof_infer_equality_resolution;
    let eligible = C.Eligible.filter (fun lit -> not @@ Lit.is_predicate_lit lit) in
    (* iterate on those literals *)
    let new_clauses =
      Lits.fold_eqn ~sign:false ~ord ~both:false ~eligible (C.lits clause)
      |> Iter.filter_map
        (fun (l, r, _, l_pos) ->
          let do_eq_res us =
            let pos = Lits.Pos.idx l_pos in
            (* CCFormat.printf "trying %d@." pos; *)
            let eligible = BV.get (C.eligible_res_no_subst clause) pos in
            if eligible  
            (* subst(lit) is maximal, we can do the inference *)
            then (
              Util.incr_stat stat_equality_resolution_call;
              let renaming = Subst.Renaming.create () in
              let subst = US.subst us in
              let rule = Proof.Rule.mk "eq_res" in
              let new_lits = CCArray.except_idx (C.lits clause) pos in
              let new_lits = Lit.apply_subst_list renaming subst (new_lits,0) in
              let c_guard = Literal.of_unif_subst renaming us in
              let subst_is_ho = 
                  Subst.codomain subst
                  |> Iter.exists (fun (t,_) -> 
                      Iter.exists (fun t -> T.is_fun t || T.is_comb t) 
                        (T.Seq.subterms ~include_builtin:true (T.of_term_unsafe t))) in
              let tags = (if subst_is_ho then [Proof.Tag.T_ho] else []) @ Unif_subst.tags us in
              let trail = C.trail clause in
              let penalty = if C.penalty clause = 1 then 1 else C.penalty clause + 1 in
              let proof = Proof.Step.inference ~rule ~tags
                  [C.proof_parent_subst renaming (clause,0) subst] in
              let new_clause = C.create ~trail ~penalty (c_guard@new_lits) proof in
              (* CCFormat.printf "success: @[%a@]@." C.pp new_clause; *)
              Util.debugf ~section 1 "@[<hv2>equality resolution on@ @[%a@]@ yields @[%a@],\n subst @[%a@]@]"
                (fun k->k C.pp clause C.pp new_clause US.pp us);
              Some new_clause
            ) else None
          in
          let substs = unify (l, 0) (r, 0) in
          iterate_substs substs do_eq_res
        )
      |> Iter.to_rev_list
    in
    ZProf.exit_prof prof_infer_equality_resolution;
    new_clauses

  let infer_equality_resolution c =
    infer_equality_resolution_aux
      ~unify:(fun l r -> 
        try Some (Unif.FO.unify_full l r) 
        with Unif.Fail -> None)
      ~iterate_substs:(fun substs do_eq_res -> CCOpt.flat_map do_eq_res substs) c

  let infer_equality_resolution_complete_ho clause =
    let inf_res = infer_equality_resolution_aux
        ~unify:(Env.flex_get k_unif_alg)
        ~iterate_substs:(fun substs do_eq_res -> Some (OSeq.map (CCOpt.flat_map do_eq_res) substs))
        clause
    in
<<<<<<< HEAD
    let stm_res = List.map (Stm.make ~penalty:(0) ~parents:[clause]) inf_res in
    StmQ.add_lst (Env.get_stm_queue ()) stm_res; []
=======
    let cls, stm_res = force_getting_cl (List.map (fun stm -> C.penalty clause, [clause], stm)  inf_res) in
    StmQ.add_lst (_stmq()) stm_res; cls
>>>>>>> b002e2d1

  let infer_equality_resolution_pragmatic_ho max_unifs clause =
    let inf_res = infer_equality_resolution_aux
        ~unify:(Env.flex_get k_unif_alg)
        ~iterate_substs:(fun substs do_eq_res ->
            (* Some (OSeq.map (CCOpt.flat_map do_eq_res) substs) *)
            let all_substs = OSeq.to_list @@ OSeq.take max_unifs @@ OSeq.filter_map CCFun.id substs   in
            let res = List.map (fun subst -> do_eq_res subst) all_substs in
            Some res)
        clause
    in
    inf_res |> CCList.flatten |> List.filter CCOpt.is_some  |> List.map CCOpt.get_exn

  (* ----------------------------------------------------------------------
   * Equality Factoring rule
   * ---------------------------------------------------------------------- *)

  module EqFactInfo = struct
    type t = {
      clause : C.t;
      active_idx : int;
      s : T.t;
      t : T.t;
      u : T.t;
      v : T.t;
      subst : US.t;
      scope : int;
      pred_var_eq_fact : bool
    }
  end

  (* do the inference between given positions, if ordering conditions are respected *)
  let do_eq_factoring info =
    let open EqFactInfo in
    let s = info.s and t = info.t and v = info.v in
    let us = info.subst in
    (* check whether subst(lit) is maximal, and not (subst(s) < subst(t)) *)
    let renaming = S.Renaming.create () in
    let subst = US.subst us in

    if info.pred_var_eq_fact ||
        (O.compare ord (S.FO.apply renaming subst (s, info.scope))
          (S.FO.apply renaming subst (t, info.scope)) <> Comp.Lt
        &&
        (C.is_eligible_param (info.clause,info.scope) subst ~idx:info.active_idx))
    then (
      let subst_is_ho = 
        Subst.codomain subst
        |> Iter.exists (fun (t,_) -> 
            Iter.exists (fun t -> T.is_fun t || T.is_comb t) 
              (T.Seq.subterms ~include_builtin:true (T.of_term_unsafe t))) in
      let tags = (if subst_is_ho then [Proof.Tag.T_ho] else []) @ Unif_subst.tags us in
      Util.incr_stat stat_equality_factoring_call;
      let proof =
        Proof.Step.inference
          ~rule:(Proof.Rule.mk"eq_fact") ~tags
          [C.proof_parent_subst renaming (info.clause,0) subst]
      (* new_lits: literals of the new clause. remove active literal
         and replace it by a t!=v one, and apply subst *)
      and new_lits = CCArray.except_idx (C.lits info.clause) info.active_idx in
      let new_lits = Lit.apply_subst_list renaming subst (new_lits,info.scope) in
      let c_guard = Literal.of_unif_subst renaming us in
      let lit' = Lit.mk_neq
          (S.FO.apply renaming subst (t, info.scope))
          (S.FO.apply renaming subst (v, info.scope))
      in
      let new_lits = lit' :: c_guard @ new_lits in
      let penalty = if C.penalty info.clause = 1 then 1 else C.penalty info.clause + 1 in
      let new_clause =
        C.create ~trail:(C.trail info.clause) ~penalty new_lits proof
      in
      Util.debugf ~section 3 "@[<hv2>equality factoring on@ @[%a@]@ yields @[%a@]@]"
        (fun k->k C.pp info.clause C.pp new_clause);

      Some new_clause
    ) else(None)

  let infer_equality_factoring_aux ~unify ~iterate_substs clause =
    ZProf.enter_prof prof_infer_equality_factoring;
    let eligible = C.Eligible.(filter (function 
      | Lit.Equation(lhs,_,_) as lit ->
        Lit.is_pos lit ||
        (Lit.is_neg lit && Lit.is_predicate_lit lit && T.is_app_var lhs)
      | _ -> false )) in
    (* find root terms that are unifiable with s and are not in the
       literal at s_pos. Calls [k] with a position and substitution *)
    let find_unifiable_lits ~var_pred_status idx s _s_pos k =
      let is_pred_var, pred_var_sign = var_pred_status in
      Array.iteri
        (fun i lit ->
           match lit with
           | _ when i = idx -> () (* same index *)
           | Lit.Equation (u, v, _) ->
             let sign = Lit.is_pos lit in
             if not sign && not is_pred_var then ()
             else (
               if is_pred_var && Lit.is_predicate_lit lit then (
                 if sign == pred_var_sign then (
                   k (u, v, unify (s,0) (u,0))
                 ) else (
                   let u = T.Form.not_ u in
                   k (u, (if sign then T.false_ else T.true_),
                      unify (s,0) (u,0))
                 )
               ) else if sign && ((not is_pred_var) || pred_var_sign) then (
                 k (u, v, unify (s,0) (u,0));
                 k (v, u, unify (s,0) (v,0))
               );
             )
           | _ -> () (* ignore other literals *)
        ) (C.lits clause)
    in
    (* try to do inferences with each positive literal *)
    let new_clauses =
      Lits.fold_eqn ~ord ~both:true ~eligible (C.lits clause)
      |> Iter.flat_map
        (fun (s, t, sign, s_pos) -> (* try with s=t *)
           (* temoprary assert for current representation of predicate literals *)
           assert (sign || 
                  (T.equal s T.false_ && T.is_app_var t) || 
                  (T.equal t T.false_ && T.is_app_var s));
           let active_idx = Lits.Pos.idx s_pos in
           let is_var_pred =
             Env.flex_get k_bool_eq_fact && T.is_app_var s && Type.is_prop (T.ty s) in
           let var_pred_status = (is_var_pred, T.equal t T.true_) in
           find_unifiable_lits ~var_pred_status active_idx s s_pos
           |> Iter.filter_map
             (fun (u,v,substs) ->
               iterate_substs substs
                 (fun subst ->
                     let info = EqFactInfo.({
                         clause; s; t; u; v; active_idx; subst; scope=0; pred_var_eq_fact=is_var_pred
                       }) in
                   do_eq_factoring info)))
      |> Iter.to_rev_list
    in
    ZProf.exit_prof prof_infer_equality_factoring;
    new_clauses

  let infer_equality_factoring c =
    infer_equality_factoring_aux
      ~unify:(fun s t ->
        try Some (Unif.FO.unify_full s t) 
        with Unif.Fail -> 
      None)
      ~iterate_substs:(fun subst do_eq_fact -> CCOpt.flat_map do_eq_fact subst) c

  let infer_equality_factoring_complete_ho clause =
    let inf_res = infer_equality_factoring_aux
        ~unify:(Env.flex_get k_unif_alg)
        ~iterate_substs:(fun substs do_eq_fact -> Some (OSeq.map (CCOpt.flat_map do_eq_fact) substs))
        clause
    in
<<<<<<< HEAD
    let stm_res = List.map (Stm.make ~penalty:(0) ~parents:[clause]) inf_res in
    StmQ.add_lst (Env.get_stm_queue ()) stm_res; []
=======
    let cls, stm_res = force_getting_cl (List.map (fun stm -> C.penalty clause, [clause], stm)  inf_res) in
    StmQ.add_lst (_stmq()) stm_res; cls
>>>>>>> b002e2d1

  let infer_equality_factoring_pragmatic_ho max_unifs clause =
    let inf_res = infer_equality_factoring_aux
        ~unify:(Env.flex_get k_unif_alg)
        ~iterate_substs:(fun substs do_eq_fact ->
            (* Some (OSeq.map (CCOpt.flat_map do_eq_fact) substs) *)
            let all_substs = OSeq.to_list @@ OSeq.take max_unifs @@ OSeq.filter_map CCFun.id substs in
            let res = List.map (fun subst -> do_eq_fact subst) all_substs in
            Some res)
        clause
    in
    inf_res |> CCList.flatten |> List.filter CCOpt.is_some  |> List.map CCOpt.get_exn

  (* ----------------------------------------------------------------------
   * extraction of a clause from the stream queue (HO feature)
   * ---------------------------------------------------------------------- *)

  let extract_from_stream_queue ~full () =
    ZProf.enter_prof prof_queues;
    let cl =
      if full then
        StmQ.take_fair_anyway (Env.get_stm_queue ())
      else
        StmQ.take_stm_nb (Env.get_stm_queue ())
    in
    let opt_res = CCOpt.sequence_l (List.filter CCOpt.is_some cl)  in
    ZProf.exit_prof prof_queues;
    match opt_res with
    | None -> []
    | Some l ->  l

  let extract_from_stream_queue_fix_stm ~full () =
    ZProf.enter_prof prof_queues;
    let cl =
      if full then
        StmQ.take_fair_anyway (Env.get_stm_queue ())
      else
        StmQ.take_stm_nb_fix_stm (Env.get_stm_queue ())
    in
    let opt_res = CCOpt.sequence_l (List.filter CCOpt.is_some cl) in
    ZProf.exit_prof prof_queues;
    match opt_res with
    | None -> []
    | Some l -> l


  (* ----------------------------------------------------------------------
   * simplifications
   * ---------------------------------------------------------------------- *)

  (* TODO: put forward pointers in simpl_set, to make some rewriting steps
      faster? (invalidate when updated, also allows to reclaim memory) *)

  (* TODO: use a record with
     - head
     - args
     - subst
       so as not to rebuild intermediate terms, and also to avoid mixing
       the head normal form and the substitution for (evaluated) arguments.

     Might even convert rules into De Bruijn, because:
     - special restriction (vars rhs ⊆ vars lhs)
     - indexing on first symbol might be sufficient if matching is fast
     - must rewrite matching to work on the record anyway
  *)

  let lazy_false = Lazy.from_val false

  type demod_state = {
    mutable demod_clauses: (C.t * Subst.t * Scoped.scope) list; (* rules used *)
    mutable demod_sc: Scoped.scope; (* current scope *)
  }

  (** Compute normal form of term w.r.t active set. Clauses used to
      rewrite are added to the clauses hashset.
      restrict is an option for restricting demodulation in positive maximal terms *)
  let demod_nf ?(restrict=lazy_false) (st:demod_state) c t : T.t =
    (* compute normal form of subterm. If restrict is true, substitutions that
       are variable renamings are forbidden (since we are at root of a max term) *)
    let rec reduce_at_root ~restrict t k =
      (* find equations l=r that match subterm *)
      let cur_sc = st.demod_sc in
      assert (cur_sc > 0);
      let step =
        UnitIdx.retrieve ~sign:true (!_idx_simpl, cur_sc) (t, 0)
        |> Iter.find_map
          (fun (l, r, (_,_,sign,unit_clause), subst) ->
             let rename = Subst.Renaming.create () in
             (* r is the term subterm is going to be rewritten into *)
             assert (C.is_unit_clause unit_clause);
             if sign &&
                C.trail_subsumes unit_clause c &&
                not (C.equal unit_clause c) &&
                (not (Lazy.force restrict) || not (S.is_renaming subst)) &&
                (O.compare ord
                   (S.FO.apply rename subst (l,cur_sc))
                   (S.FO.apply rename subst (r,cur_sc)) = Comp.Gt)
                (* subst(l) > subst(r) and restriction does not apply, we can rewrite *)
             then (
               Util.debugf ~section 3
                 "@[<hv2>demod(%d):@ @[<hv>t=%a[%d],@ l=%a[%d],@ r=%a[%d]@],@ subst=@[%a@]@]"
                 (fun k->k (C.id c) T.pp t 0 T.pp l cur_sc T.pp r cur_sc S.pp subst);

               let expand_quant = not @@ Env.flex_get Combinators.k_enable_combinators in
               let norm t = T.normalize_bools @@ Lambda.eta_reduce ~expand_quant @@ Lambda.snf t in
               let t' = norm t in
               let l' = norm @@ Subst.FO.apply Subst.Renaming.none subst (l,cur_sc) in               
               (* sanity checks *)
               assert (Type.equal (T.ty l) (T.ty r));
               assert (T.equal l' t');
               st.demod_clauses <-
                 (unit_clause,subst,cur_sc) :: st.demod_clauses;
               st.demod_sc <- 1 + st.demod_sc; (* allocate new scope *)
               Util.incr_stat stat_demodulate_step;
               Some (r, subst, cur_sc)
             ) else None)
      in
      begin match step with
        | None -> k t (* not found any match, normal form found *)
        | Some (rhs,subst,cur_sc) ->
          (* reduce [rhs] in current scope [cur_sc] *)
          assert (cur_sc < st.demod_sc);
          (* bind variables not occurring in [rhs] to fresh ones *)
          let subst = 
            (InnerTerm.Seq.vars (rhs :> InnerTerm.t)) 
            |> Iter.fold (fun subst v -> 
                if S.mem subst (v, cur_sc) 
                then subst 
                else S.bind subst (v, cur_sc) 
                  (InnerTerm.var (HVar.fresh ~ty:(HVar.ty v) ()), cur_sc)) 
              subst in
          (* If not beta-reduced this can get out of hands --  *)
          let rhs' = Lambda.snf @@ Subst.FO.apply Subst.Renaming.none subst (rhs,cur_sc) in
          Util.debugf ~section 3
            "@[<2>demod(%d):@ rewrite `@[%a@]`@ into `@[%a@]`@ resulting `@[%a@]`@ nf `@[%a@]` using %a[%d]@]"
            (fun k->k (C.id c) T.pp t T.pp rhs T.pp rhs' T.pp (Lambda.snf rhs') Subst.pp subst cur_sc);
          (* NOTE: we retraverse the term several times, but this is simpler *)
          normal_form ~restrict rhs' k (* done one rewriting step, continue *)
      end
    (* rewrite innermost-leftmost of [subst(t,scope)]. The initial scope is
       0, but then we normal_form terms in which variables are really the variables
       of the RHS of a previously applied rule (in context !sc); all those
       variables are bound to terms in context 0 
       
       when rewriting under quantifiers whose bodies are lambdas, we need to
       force lambda rewriting (force_lam_rw) to rewrite the quantifier body
       *)
    and normal_form ~restrict ?(force_lam_rw=false) t k =
      match T.view t with
      | T.Const _ -> reduce_at_root ~restrict t k
      | T.App (hd, l) ->
        (* rewrite subterms in call by value. *)
        let rewrite_args = Env.flex_get k_demod_in_var_args || not (T.is_var hd) in
        if rewrite_args
        then
          normal_form_l l
            (fun l' ->
               let t' =
                 if T.same_l l l'
                 then t
                 else T.app hd l'
               in
               (* rewrite term at root *)
               reduce_at_root ~restrict t' k)
        else reduce_at_root ~restrict t k
      | T.Fun (ty_arg, body) ->
        (* reduce under lambdas *)
        if force_lam_rw || Env.flex_get k_lambda_demod
        then
          normal_form ~restrict:lazy_false body
            (fun body' ->
               let u = if T.equal body body' then t else T.fun_ ty_arg body' in
               reduce_at_root ~restrict u k)
        else reduce_at_root ~restrict t k (* TODO: DemodExt *)
      | T.Var _ | T.DB _ -> k t
      | T.AppBuiltin(Builtin.(ForallConst|ExistsConst) as hd, [_; body]) ->
        let mk_quant = if hd = ForallConst then T.Form.forall else T.Form.exists in
        normal_form ~restrict:lazy_false ~force_lam_rw:true body
          (fun body' ->
            let u = if T.equal body body' then t else mk_quant body' in
            reduce_at_root ~restrict u k)
      | T.AppBuiltin (b, l) ->
        normal_form_l l
          (fun l' ->
             let u =
               if T.same_l l l' then t else T.app_builtin ~ty:(T.ty t) b l'
             in
             reduce_at_root ~restrict u k)
    and normal_form_l l k = match l with
      | [] -> k []
      | t :: tail ->
        normal_form ~restrict:lazy_false t
          (fun t' ->
             normal_form_l tail
               (fun l' -> k (t' :: l')))
    in
    normal_form ~restrict t (fun t->t)

  let[@inline] eq_c_subst (c1,s1,sc1)(c2,s2,sc2) =
    C.equal c1 c2 && sc1=sc2 && Subst.equal s1 s2

  (* Demodulate the clause, with restrictions on which terms to rewrite *)
  let demodulate_ c =
    Util.incr_stat stat_demodulate_call;
    (* state for storing proofs and scope *)
    let st = {
      demod_clauses=[];
      demod_sc=1;
    } in
    (* literals that are eligible for paramodulation. *)
    let eligible_param = lazy (C.eligible_param (c,0) S.empty) in
    (* demodulate literals *)
    let demod_lit i lit =
      (* strictly maximal terms might be blocked *)
      let strictly_max = lazy (
        begin match lit with
          | Lit.Equation (t1,t2,_) when Lit.is_pos lit -> 
            begin match O.compare ord t1 t2 with
              | Comp.Gt -> [t1] | Comp.Lt -> [t2] | _ -> []
            end 
          | _ -> []
        end
      ) in
      (* shall we restrict a subterm? only for max terms in positive
          equations that are eligible for paramodulation.

         NOTE: E's paper mentions that restrictions should occur for
         literals eligible for {b resolution}, not paramodulation, but
         it seems it might be a typo
      *)
      let restrict_term t = lazy (
        Lit.is_pos lit &&
        BV.get (Lazy.force eligible_param) i &&
        (* restrict max terms in positive literals eligible for resolution *)
        CCList.mem ~eq:T.equal t (Lazy.force strictly_max)
      ) in
      Lit.map
        (fun t -> demod_nf ~restrict:(restrict_term t) st c t)
        lit
    in


    (* demodulate every literal *)
    let lits = Array.mapi demod_lit (C.lits c) in
    if CCList.is_empty st.demod_clauses then (
      (* no rewriting performed *)
      SimplM.return_same c
    ) else (
      assert (not (Lits.equal_com lits (C.lits c)));
      (* construct new clause *)
      st.demod_clauses <- CCList.uniq ~eq:eq_c_subst st.demod_clauses;
      let proof =
        Proof.Step.simp
          ~rule:(Proof.Rule.mk "demod")
          (C.proof_parent c ::
           List.rev_map
             (fun (c,subst,sc) ->
                C.proof_parent_subst Subst.Renaming.none (c,sc) subst)
             st.demod_clauses) in
      let trail = C.trail c in (* we know that demodulating rules have smaller trail *)
      let new_c = C.create_a ~trail ~penalty:(C.penalty c) lits proof in
      Util.debugf ~section 3 "@[<hv2>demodulate@ @[%a@]@ into @[%a@]@ using {@[<hv>%a@]}@]"
        (fun k->
           let pp_c_s out (c,s,sc) =
             Format.fprintf out "(@[%a@ :subst %a[%d]@])" C.pp c Subst.pp s sc in
           k C.pp c C.pp new_c (Util.pp_list pp_c_s) st.demod_clauses);
      assert(C.lits new_c |> Literals.vars_distinct);
      SimplM.return_new new_c
    )

  let demodulate c = 
    assert (Term.VarSet.for_all (fun v -> HVar.id v >= 0) (Literals.vars (C.lits c) |> Term.VarSet.of_list));
    ZProf.with_prof prof_demodulate demodulate_ c

  let local_rewrite c =
    try
      assert(Env.flex_get k_local_rw != `Off);

    let neqs, others =
      CCArray.fold_left (fun (neq_map, others) lit ->
        match lit with
        | Literal.Equation(lhs,rhs,sign) ->
          (* NOTE: based on the representation of the literals! *)
          if sign && T.is_true_or_false rhs && not (T.is_var lhs) then (
            let negate t = if T.equal t T.true_ then T.false_ else T.true_ in
            (T.Map.add lhs (negate rhs) neq_map, others)
          ) else if not sign then (
            match Ordering.compare ord lhs rhs with
            | Gt -> (T.Map.add lhs rhs neq_map, others)
            | Lt -> (T.Map.add rhs lhs neq_map, others)
            | _ -> ((neq_map), lit::others)
          ) else ((neq_map), lit::others)
        | _ -> ((neq_map), lit::others)
      ) ((Term.Map.empty),[]) (C.lits c) in
    
    let normalize ~restrict ~neqs t =
        let only_green_ctx = Env.flex_get k_local_rw == `GreenContext in
        
        let rec aux ~top t =
          (match T.Map.get t neqs with
          | Some t' when not restrict || not top -> 
            assert(Type.equal (T.ty t) (T.ty t'));
            aux ~top t'
          | _ ->
            begin
              match T.view t with
              | T.App(hd, args) when not (T.is_var hd) || not only_green_ctx ->
                let hd' = aux ~top:false hd in
                let args' = List.map (aux ~top:false) args in
                if T.equal hd hd' && T.same_l args args' then t
                else aux ~top:false (T.app hd' args')
              | T.AppBuiltin(hd, args) ->
                let args' = List.map (aux ~top:false) args in
                if T.same_l args args' then t
                else aux ~top:false (T.app_builtin ~ty:(T.ty t) hd args')
              | T.Fun _ when not only_green_ctx ->
                let pref,body = T.open_fun t in
                let body' = aux ~top:false body in
                if T.equal body body' then t
                else T.fun_l pref body'
              | _ -> t (* do not rewrite under lambdas *)
            end) in
        aux ~top:true t in

      let rewritten = ref false in
      let new_lits =
        CCArray.map (function
        | Lit.Equation(lhs,rhs,sign) as l ->
          if sign && T.is_true_or_false rhs then (
            let lhs' = normalize ~restrict:true ~neqs lhs in
            if not (T.equal lhs lhs') then (
              rewritten := true;
              Lit.mk_lit lhs' rhs sign
            ) else l
          ) else if not sign then (
            let lhs', rhs' = 
              match Ordering.compare ord lhs rhs with
              | Gt -> normalize ~restrict:true ~neqs lhs, normalize ~restrict:false ~neqs rhs
              | Lt -> normalize ~restrict:false ~neqs lhs, normalize ~restrict:true ~neqs rhs
              | _ -> normalize ~restrict:false ~neqs lhs, normalize ~restrict:false ~neqs rhs 
            in
            if not (T.equal lhs lhs') || not (T.equal rhs rhs') then (
              rewritten := true;
              Lit.mk_lit lhs' rhs' sign
            ) else l
          ) else (
            let lhs',rhs' = normalize ~restrict:false ~neqs lhs, normalize ~restrict:false ~neqs rhs in
            if not (T.equal lhs lhs') || not (T.equal rhs rhs') then (
                rewritten := true;
                Lit.mk_lit lhs' rhs' sign
            ) else l
          )
        | x -> x) (C.lits c) in
      
      if not !rewritten then SimplM.return_same c
      else (
        let new_lits = CCArray.to_list new_lits in
        let proof = Proof.Step.simp [C.proof_parent c] ~rule:(Proof.Rule.mk "local_rewriting") in
        let new_c = C.create ~trail:(C.trail c) ~penalty:(C.penalty c) new_lits proof in
        Util.debugf ~section 1 "local_rw(@[%a@]):@.@[%a@]@." (fun k -> k C.pp c C.pp new_c);
        SimplM.return_new new_c
      )
    with Invalid_argument err ->
      CCFormat.printf "err in local_rw:@[%s@]@." err;
      CCFormat.printf "proof: @[%a@]@." Proof.S.pp_tstp (C.proof c);
      CCFormat.printf "local_rw: @[%a@]@." C.pp c;
      Format.print_flush ();
      assert false

    

  let canonize_variables c =
    let all_vars = Literals.vars (C.lits c) 
                   |> (fun v -> InnerTerm.VarSet.of_list (v:>InnerTerm.t HVar.t list)) in
    let neg_vars_renaming = Subst.FO.canonize_neg_vars ~var_set:all_vars in 
    if Subst.is_empty neg_vars_renaming then SimplM.return_same c
    else (
      let new_lits = Literals.apply_subst Subst.Renaming.none neg_vars_renaming (C.lits c, 0)
                     |> CCArray.to_list in
      let proof = Proof.Step.inference [C.proof_parent c] ~rule:(Proof.Rule.mk "cannonize vars") in
      let new_c = C.create ~trail:(C.trail c) ~penalty:(C.penalty c) new_lits proof in
      SimplM.return_new new_c)

<<<<<<< HEAD
=======
  let do_ext_sup from_c from_p from_t into_c into_p into_t = 
    let sc_f, sc_i = 0, 1 in
    if Type.equal (Term.ty from_t) (Term.ty into_t) &&
       not (C.id from_c = C.id into_c && Position.equal from_p into_p) then (

      match find_ho_disagremeents (from_t, sc_f) (into_t, sc_i) with 
      | Some (disagreements, subst) ->
        assert(not @@ US.has_constr subst);        
        let renaming = Subst.Renaming.create () in
        let subst = US.subst subst in
        let lits_f = Lits.apply_subst renaming subst (C.lits from_c, sc_f) in
        let lits_i = Lits.apply_subst renaming subst (C.lits into_c, sc_i) in
        
        let app_subst renaming scoped_t =
          Subst.FO.apply renaming subst scoped_t in
        
        let new_neq_lits = 
          List.map (fun (arg_f, arg_i) ->
            Lit.mk_neq (app_subst renaming (arg_f, sc_f)) (app_subst renaming (arg_i, sc_i))) 
          disagreements  in

        
        let (i, pos_f) = Lits.Pos.cut from_p in
        let from_s = Lits.Pos.at lits_f (Position.arg i (Position.opp pos_f)) in
        Lits.Pos.replace lits_i ~at:into_p ~by:(from_s);
        let new_lits = new_neq_lits @ CCArray.except_idx lits_f i  @ CCArray.to_list lits_i in
        let trail = C.trail_l [from_c; into_c] in
        let penalty = max (C.penalty from_c) (C.penalty into_c) in
        let tags = [Proof.Tag.T_ho] in
        let proof =
          Proof.Step.inference
            [C.proof_parent_subst renaming (from_c, sc_f) subst;
              C.proof_parent_subst renaming  (into_c, sc_i) subst] 
            ~rule:(Proof.Rule.mk "ext_sup") ~tags in
        let new_c = C.create ~trail ~penalty new_lits proof in
        Some new_c
      | None -> None
    ) else None


  (* Given a "from"-clause C \/ f t1 ... tn = s  and 
     "into"-clause D \/ f u1 .. un (~)= v, where some of the t_i 
     (and consequently u_i) are of functional type, construct
     a clause C \/ D \/ t1 ~= u1 \/ ... tn ~= un \/ s (~)= v.

     Intuitively, we are waiting for efficient extensionality rules
     to kick in and fix the problem of not being able to paramodulate
     with this equation.

     Currently with no restrictions or indexing. After initial evaluation,
     will find ways to restrict it somehow. *)
  let retrieve_from_extdec_idx idx id = 
    let cl_map = ID.Map.find_opt id idx in
    match cl_map with
    | None -> Iter.empty
    | Some cl_map -> 
      C.Tbl.to_iter cl_map 
      |> Iter.flat_map (fun (c, l) -> 
          Iter.of_list l
          |> Iter.map (fun (t,p) -> (c,t,p)))

  let ext_sup_act given =
    if ext_rule_eligible given then (
      let eligible = 
        if Env.flex_get k_ext_dec_lits = `OnlyMax then C.Eligible.param given else C.Eligible.always in
      Lits.fold_eqn ~ord ~both:true ~sign:true ~eligible (C.lits given)
      |> Iter.flat_map (fun (l,_,sign,pos) ->
          let hd,args = T.as_app l in
          if T.is_const hd && T.has_ho_subterm l then (
            let inf_partners = retrieve_from_extdec_idx !_ext_dec_into_idx (T.as_const_exn hd) in
            Iter.map (fun (into_c,into_t, into_p) -> 
                do_ext_sup given pos l into_c into_p into_t) inf_partners)
          else Iter.empty)
      |> Iter.filter_map CCFun.id
      |> Iter.to_list)
    else []

  let ext_sup_pas given =
    if ext_rule_eligible given then ( 
      let which, eligible =
        if Env.flex_get k_ext_dec_lits = `OnlyMax then `Max, C.Eligible.res given 
        else `All, C.Eligible.always in
      Lits.fold_terms ~vars:false ~var_args:false ~fun_bodies:false ~ty_args:false 
        ~ord ~which ~subterms:true ~eligible (C.lits given)
      |> Iter.flat_map (fun (t,p) ->
          let hd, args = T.as_app t in
          if T.is_const hd && T.has_ho_subterm t  then (
            let inf_partners = retrieve_from_extdec_idx !_ext_dec_from_idx (T.as_const_exn hd) in
            Iter.map (fun (from_c,from_t, from_p) -> 
                do_ext_sup from_c from_p from_t given p t) inf_partners) 
          else Iter.empty))
      |> Iter.filter_map CCFun.id
      |> Iter.to_list
    else []

  let ext_inst_sup_act given =
    if ext_rule_eligible given then (
      let eligible =
        if Env.flex_get k_ext_dec_lits = `OnlyMax then C.Eligible.param given else C.Eligible.always in
      Lits.fold_eqn ~ord ~both:true ~sign:true ~eligible (C.lits given)
      |> Iter.flat_map (fun (l,_,sign,pos) ->
          let hd,args = T.as_app l in
          if T.is_const hd && T.has_ho_subterm l then (
            let inf_partners = retrieve_from_extdec_idx !_ext_dec_into_idx (T.as_const_exn hd) in
            Iter.map (fun (into_c,into_t, _) -> 
              do_ext_inst ~parents:[given;into_c] (l, 0) (into_t, 1)
          ) inf_partners)
          else Iter.empty)
      |> Iter.to_list
      |> CCList.flatten)
    else []

  let ext_inst_sup_pas given =
    if ext_rule_eligible given then ( 
      let which, eligible =
        if Env.flex_get k_ext_dec_lits = `OnlyMax then `Max, C.Eligible.res given 
        else `All, C.Eligible.always in
      Lits.fold_terms ~vars:false ~var_args:false ~fun_bodies:false ~ty_args:false 
        ~ord ~which ~subterms:true ~eligible (C.lits given)
      |> Iter.flat_map (fun (t,p) ->
          let hd, args = T.as_app t in
          if T.is_const hd && T.has_ho_subterm t  then (
            Iter.map (fun (from_c,from_t, from_p) -> 
              do_ext_inst ~parents:[from_c; given] (from_t,0) (t,1))
            (retrieve_from_extdec_idx !_ext_dec_from_idx (T.as_const_exn hd)))
          else Iter.empty))
      |> Iter.to_list
      |> CCList.flatten
    else []

  let ext_eqres_aux c =
    let eligible = C.Eligible.always in
    if ext_rule_eligible c then (
      let res = 
        Literals.fold_eqn (C.lits c) ~eligible ~ord ~both:false ~sign:false
        |> Iter.to_list
        |> CCList.filter_map (fun (lhs,rhs,sign,pos) ->
            assert(sign = false);
            let idx = Lits.Pos.idx pos in
            if Env.flex_get k_ext_dec_lits != `OnlyMax ||
               BV.get (C.eligible_res_no_subst c) idx then (
              let sc = 0 in
              match find_ho_disagremeents (lhs,sc) (rhs, sc) with
              | Some (disagremeents, subst) ->
                let new_neq_lits =
                  List.map (fun (s,t) -> Lit.mk_neq s t) disagremeents in
                let i, _ = Literals.Pos.cut pos in
                let new_lits =
                  (Array.of_list @@ new_neq_lits @ CCArray.except_idx (C.lits c) i, sc)
                  |> Literals.apply_subst (Subst.Renaming.create()) (US.subst subst)
                  |> Array.to_list in
                let proof =
                  Proof.Step.inference [C.proof_parent c] ~rule:(Proof.Rule.mk "ext_eqres") in
                let new_c =
                  C.create ~trail:(C.trail c) ~penalty:(C.penalty c) new_lits proof in
                Some new_c
              | None -> None)
            else None)
        in
      Util.incr_stat stat_ext_dec;
      res
    ) else []

  let ext_inst_eqres c =
    let eligible = C.Eligible.always in
    if ext_rule_eligible c then (
      let res = 
        Literals.fold_eqn (C.lits c) ~eligible ~ord ~both:false ~sign:false
        |> Iter.to_list
        |> CCList.flat_map (fun (lhs,rhs,sign,pos) ->
            assert(sign = false);
            let idx = Lits.Pos.idx pos in
            if Env.flex_get k_ext_dec_lits != `OnlyMax ||
               BV.get (C.eligible_res_no_subst c) idx then (
              do_ext_inst ~parents:[c] (lhs,0) (rhs,0))
            else [])
        in
      Util.incr_stat stat_ext_inst;
      res
    ) else []


  let ext_eqres given = 
    ZProf.with_prof prof_ext_dec ext_eqres_aux given

  (* complete [f = g] into [f x1…xn = g x1…xn] for each [n ≥ 1] *)
  let complete_eq_args (c:C.t) : C.t list =
    let var_offset = C.Seq.vars c |> Type.Seq.max_var |> succ in
    let eligible = C.Eligible.param c in
    let aux ?(start=1) ~poly lits lit_idx t u =
      let n_ty_args, ty_args, _ = Type.open_poly_fun (T.ty t) in
      assert (n_ty_args = 0);
      assert (ty_args <> []);
      let vars =
        List.mapi
          (fun i ty -> HVar.make ~ty (i+var_offset) |> T.var)
          ty_args
      in
      CCList.(start -- List.length vars)
      |> List.map
        (fun prefix_len ->
          let vars_prefix = CCList.take prefix_len vars in
          let new_lit = Literal.mk_eq (T.app t vars_prefix) (T.app u vars_prefix) in
          let new_lits = new_lit :: CCArray.except_idx lits lit_idx in
          let proof =
            Proof.Step.inference [C.proof_parent c]
              (* THIS NAME IS USED IN HEURISTICS -- CHANGE CAREFULLY! *)
              ~rule:(Proof.Rule.mk "ho_complete_eq")
              ~tags:[Proof.Tag.T_ho;Proof.Tag.T_dont_increase_depth]
          in
          let penalty = C.penalty c + (if poly then 1 else 0) in
          let new_c =
            C.create new_lits proof ~penalty ~trail:(C.trail c) in

          if poly then (
            C.set_flag SClause.flag_poly_arg_cong_res new_c true;
          );

          new_c)
      in
      let is_poly_arg_cong_res = C.get_flag SClause.flag_poly_arg_cong_res c in
      let new_c =
        C.lits c
        |> Iter.of_array |> Util.seq_zipi
        |> Iter.filter (fun (idx,lit) -> eligible idx lit)
        |> Iter.flat_map_l
          (fun (lit_idx,lit) -> match lit with
            | Literal.Equation (t, u, true) when Type.is_fun (T.ty t) ->
              aux ~poly:false (C.lits c) lit_idx t u
            | Literal.Equation (t, u, true) 
              when Type.is_var (T.ty t) && not is_poly_arg_cong_res ->
              (* A polymorphic variable might be functional on the ground level *)
              let ty_args = 
                OSeq.iterate [Type.var @@ HVar.fresh ~ty:Type.tType ()] 
                  (fun types_w -> 
                    Type.var (HVar.fresh ~ty:Type.tType ()) :: types_w) in
              let res = 
                ty_args
                |> OSeq.mapi (fun arrarg_idx arrow_args -> 
                    let var = Type.as_var_exn (T.ty t) in
                    let funty = 
                      T.of_ty 
                        (Type.arrow arrow_args (Type.var (HVar.fresh ~ty:Type.tType ()))) in
                    let subst = Unif_subst.FO.singleton (var,0) (funty,0) in
                    let renaming, subst = Subst.Renaming.none, Unif_subst.subst subst in
                    let lits' = Lits.apply_subst renaming subst (C.lits c, 0) in
                    let t' = Subst.FO.apply renaming subst (t, 0) in
                    let u' = Subst.FO.apply renaming subst (u, 0) in
                    let new_cl = aux ~poly:true ~start:(arrarg_idx+1) lits' lit_idx t' u' in
                    assert(List.length new_cl == 1);
                    List.hd new_cl
                ) in
              let first_two, rest = 
                OSeq.take 2 res, OSeq.map CCOpt.return (OSeq.drop 2 res) in
              let stm =  Stm.make ~penalty:(C.penalty c + 20) ~parents:[c] rest in
              StmQ.add (_stmq()) stm;
              
              OSeq.to_list first_two
            | _ -> [])
        |> Iter.to_rev_list
      in
      if new_c<>[] then (
        Util.add_stat stat_complete_eq (List.length new_c);
        Util.debugf ~section 4
          "(@[complete-eq@ :clause %a@ :yields (@[<hv>%a@])@])"
          (fun k->k C.pp c (Util.pp_list ~sep:" " C.pp) new_c);
      );
      new_c

>>>>>>> b002e2d1
  (** Find clauses that [given] may demodulate, add them to set *)
  let backward_demodulate set given =
    ZProf.enter_prof prof_back_demodulate;
    let renaming = Subst.Renaming.create () in
    (* find clauses that might be rewritten by l -> r *)
    let recurse ~oriented set l r =
      I.retrieve_specializations (!_idx_back_demod,1) (l,0)
      |> Iter.fold
        (fun set (_t',with_pos,subst) ->
           let c = with_pos.C.WithPos.clause in
           (* subst(l) matches t' and is > subst(r), very likely to rewrite! *)
           if (C.trail_subsumes c given && (oriented ||
                                            O.compare ord
                                              (S.FO.apply renaming subst (l,0))
                                              (S.FO.apply renaming subst (r,0)) = Comp.Gt
                                           )
              )
           then  (* add the clause to the set, it may be rewritten by l -> r *)
             C.ClauseSet.add c set
           else set)
        set
    in
    let set' = match C.lits given with
      | [|Lit.Equation (l,r,true) |] ->
        begin match Ordering.compare ord l r with
          | Comp.Gt -> recurse ~oriented:true set l r
          | Comp.Lt -> recurse ~oriented:true set r l
          | _ ->
            let set' = recurse ~oriented:false set l r in
            recurse ~oriented:false set' r l
            (* both sides can rewrite, but we need to check ordering *)
        end
      | _ -> set
    in
    ZProf.exit_prof prof_back_demodulate;
    set'

  let is_tautology c =
    let is_tauto = Lits.is_trivial (C.lits c) || Trail.is_trivial (C.trail c) in
    if is_tauto then Util.debugf ~section 3 "@[@[%a@]@ is a tautology@]" (fun k->k C.pp c);
    is_tauto

  (* semantic tautology deletion, using a congruence closure algorithm
     to see if negative literals imply some positive literal *)
  let is_semantic_tautology_real (c:C.t) : bool =
    (* create the congruence closure of all negative equations of [c] *)
    let cc = Congruence.FO.create ~size:8 () in
    let cc =
      Array.fold_left
        (fun cc lit -> match lit with
           (* NOTE: Based on the representation of the literals *)
           | Lit.Equation (l, r, true) when T.equal r T.false_ ->
             Congruence.FO.mk_eq cc l T.true_
           | Lit.Equation (l, r, false) ->
             Congruence.FO.mk_eq cc l r
           | _ -> cc)
        cc (C.lits c)
    in
    let res = CCArray.exists
        (function
          (* NOTE: Based on the representation of the literals *)
          | Lit.Equation (l, r, _) as lit when Lit.is_pos lit ->
            (* if l=r is implied by the congruence, then the clause is redundant *)
            Congruence.FO.is_eq cc l r
          | _ -> false)
        (C.lits c)
    in
    if res then (
      Util.incr_stat stat_semantic_tautology;
      Util.debugf ~section 1 "@[@[%a@]@ is a semantic tautology@]" (fun k->k C.pp c);
    );
    res

  let is_semantic_tautology_ c =
    if Array.length (C.lits c) >= 2 &&
       CCArray.exists Lit.is_neg (C.lits c) &&
       CCArray.exists Lit.is_pos (C.lits c)
    then is_semantic_tautology_real c
    else false

  let is_semantic_tautology c =
    ZProf.with_prof prof_semantic_tautology is_semantic_tautology_ c

  let var_in_subst_ us v sc =
    S.mem (US.subst us) ((v:T.var:>InnerTerm.t HVar.t),sc)

  let basic_simplify c =
    if C.get_flag flag_simplified c
    then SimplM.return_same c
    else (
      ZProf.enter_prof prof_basic_simplify;
      Util.incr_stat stat_basic_simplify_calls;
      let lits = C.lits c in
      let has_changed = ref false in
      let tags = ref [] in
      (* bv: literals to keep *)
      let bv = BV.create ~size:(Array.length lits) true in
      (* eliminate absurd lits *)
      Array.iteri
        (fun i lit ->
           if Lit.is_absurd lit then (
             has_changed := true;
             tags := Lit.is_absurd_tags lit @ !tags;
             BV.reset bv i
           ))
        lits;
      (* eliminate inequations x != t *)
      let us = ref US.empty in
      let try_unif i t1 sc1 t2 sc2 =
        try
          let subst' = Unif.FO.unify_full ~subst:!us (t1,sc1) (t2,sc2) in
          has_changed := true;
          BV.reset bv i;
          us := subst';
        with Unif.Fail -> ()
      in
      Array.iteri
        (fun i lit ->
           let can_destr_eq_var v =
             not (var_in_subst_ !us v 0) && not (Type.is_fun (HVar.ty v))
           in
           if BV.get bv i then match lit with
             | Lit.Equation (l, r, false) ->
               assert(not (T.is_true_or_false r));
               begin match T.view l, T.view r with
                 | T.Var v, _ when can_destr_eq_var v ->
                   (* eligible for destructive Equality Resolution, try to update
                       [subst]. Careful: in the case [X!=a | X!=b | C] we must
                       bind X only to [a] or [b], not unify [a] with [b].

                      NOTE: this also works for HO constraints for unshielded vars *)
                   try_unif i l 0 r 0
                 | _, T.Var v when can_destr_eq_var v ->
                   try_unif i r 0 l 0
                 | _ -> ()
               end
             | _ -> ())
        lits;
      let new_lits = BV.select bv lits in
      let new_lits =
        if US.is_empty !us then new_lits
        else (
          assert !has_changed;
          let subst = US.subst !us in
          let tgs = US.tags !us in
          tags := tgs @ !tags;
          let c_guard = Literal.of_unif_subst Subst.Renaming.none !us in
          c_guard @ Lit.apply_subst_list Subst.Renaming.none subst (new_lits,0)
        )
      in
      let new_lits = CCList.uniq ~eq:Lit.equal_com new_lits in
      if not !has_changed && List.length new_lits = Array.length lits then (
        ZProf.exit_prof prof_basic_simplify;
        C.set_flag flag_simplified c true;
        SimplM.return_same c  (* no simplification *)
      ) else (
        let parent =
          if Subst.is_empty (US.subst !us) then C.proof_parent c
          else C.proof_parent_subst Subst.Renaming.none (c,0) (US.subst !us)
        in
        let proof =
          Proof.Step.simp [parent]
            ~tags:!tags ~rule:(Proof.Rule.mk "simplify") in
        let new_lits = if List.exists Lit.is_trivial new_lits then [Lit.mk_tauto] else new_lits in
        let new_clause =
          C.create ~trail:(C.trail c) ~penalty:(C.penalty c) new_lits proof
        in
        Util.debugf ~section 3
          "@[<>@[%a@]@ @[<2>basic_simplifies into@ @[%a@]@]@ with @[%a@]@]"
          (fun k->k C.pp c C.pp new_clause US.pp !us);
        Util.incr_stat stat_basic_simplify;
        ZProf.exit_prof prof_basic_simplify;
        SimplM.return_new new_clause
      )
    )

  let handle_distinct_constants lit =
    match lit with
    | Lit.Equation (l, r, sign) when T.is_const l && T.is_const r ->
      assert(not (T.is_true_or_false r));
      let s1 = T.head_exn l and s2 = T.head_exn r in
      if ID.is_distinct_object s1 && ID.is_distinct_object s2
      then
        if sign = (ID.equal s1 s2)
        then Some (Lit.mk_tauto,[],[Proof.Tag.T_distinct])  (* "a" = "a", or "a" != "b" *)
        else Some (Lit.mk_absurd,[],[Proof.Tag.T_distinct]) (* "a" = "b" or "a" != "a" *)
      else None
    | _ -> None

  exception FoundMatch of T.t * C.t * S.t

  let positive_simplify_reflect c =
    ZProf.enter_prof prof_pos_simplify_reflect;
    (* iterate through literals and try to resolve negative ones *)
    let rec iterate_lits acc lits clauses = match lits with
      | [] -> List.rev acc, clauses
      | (Lit.Equation (s, t, false) as lit)::lits' ->
        begin match equatable_terms clauses s t with
          | None -> (* keep literal *)
            iterate_lits (lit::acc) lits' clauses
          | Some new_clauses -> (* drop literal, remember clauses *)
            iterate_lits acc lits' new_clauses
        end
      | lit::lits' -> iterate_lits (lit::acc) lits' clauses
    (* try to make the terms equal using some positive unit clauses
       from active_set *)
    and equatable_terms clauses t1 t2 =
      match T.Classic.view t1, T.Classic.view t2 with
      | _ when T.equal t1 t2 -> Some clauses  (* trivial *)
      | T.Classic.App (f, ss), T.Classic.App (g, ts)
        when ID.equal f g && List.length ss = List.length ts ->
        (* try to make the terms equal directly *)
        begin match equate_root clauses t1 t2 with
          | None -> (* otherwise try to make subterms pairwise equal *)
            let ok, clauses = List.fold_left2
                (fun (ok, clauses) t1' t2' ->
                   if ok
                   then match equatable_terms clauses t1' t2' with
                     | None -> false, []
                     | Some clauses -> true, clauses
                   else false, [])
                (true, clauses) ss ts
            in
            if ok then Some clauses else None
          | Some clauses -> Some clauses
        end
      | _ -> equate_root clauses t1 t2 (* try to solve it with a unit equality *)
    (* try to equate terms with a positive unit clause that match them *)
    and equate_root clauses t1 t2 =
      try
        UnitIdx.retrieve ~sign:true (!_idx_simpl,1)(t1,0)
        |> Iter.iter
          (fun (l,r,(_,_,_,c'),subst) ->
             let app_sub t = 
              Term.normalize_bools @@ Lambda.eta_expand @@ Lambda.snf @@ 
                Subst.FO.apply Subst.Renaming.none subst t in
             assert(T.equal (app_sub (l,1)) (app_sub (t1, 0)));
             if C.trail_subsumes c' c &&
                Term.equal (app_sub (r,1)) (app_sub (t2,0))
             then begin
               (* t1!=t2 is refuted by l\sigma = r\sigma *)
               Util.debugf ~section 4
                 "@[<2>equate @[%a@]@ and @[%a@]@ using @[%a@]@]"
                 (fun k->k T.pp t1 T.pp t2 C.pp c');
               raise (FoundMatch (r, c', subst)) (* success *)
             end
          );
        None (* no match *)
      with FoundMatch (_r, c', subst) ->
        Some (C.proof_parent_subst Subst.Renaming.none (c',1) subst :: clauses)  (* success *)
    in
    (* fold over literals *)
    let lits, premises = iterate_lits [] (C.lits c |> Array.to_list) [] in
    if List.length lits = Array.length (C.lits c)
    then (
      (* no literal removed, keep c *)
      ZProf.exit_prof prof_pos_simplify_reflect;
      SimplM.return_same c
    ) else (
      let proof =
        Proof.Step.simp ~rule:(Proof.Rule.mk "simplify_reflect+")
          (C.proof_parent c::premises) in
      let trail = C.trail c and penalty = C.penalty c in
      let new_c = C.create ~trail ~penalty lits proof in
      Util.debugf ~section 3 "@[@[%a@]@ pos_simplify_reflect into @[%a@]@]"
        (fun k->k C.pp c C.pp new_c);
      ZProf.exit_prof prof_pos_simplify_reflect;
      SimplM.return_new new_c
    )

  let negative_simplify_reflect c =
    ZProf.enter_prof prof_neg_simplify_reflect;
    (* iterate through literals and try to resolve positive ones *)
    let rec iterate_lits acc lits clauses = match lits with
      | [] -> List.rev acc, clauses
      | (Lit.Equation (s, t, true) as lit)::lits' ->
        begin match can_refute s t, can_refute t s with
          | None, None -> (* keep literal *)
            iterate_lits (lit::acc) lits' clauses
          | Some new_clause, _ | _, Some new_clause -> (* drop literal, remember clause *)
            iterate_lits acc lits' (new_clause :: clauses)
        end
      | lit::lits' -> iterate_lits (lit::acc) lits' clauses
    (* try to remove the literal using a negative unit clause *)
    and can_refute s t =
      try
        UnitIdx.retrieve ~sign:false (!_idx_simpl,1) (s,0)
        |> Iter.iter
          (fun (l, r, (_,_,_,c'), subst) ->
             (* if not  (Unif.FO.equal ~subst (l, 1) (s, 0)) then (
               CCFormat.printf "l:@[%a@], r:@[%a@]@." T.pp l T.pp s;
               CCFormat.printf "subst: @[%a@]@." Subst.pp subst;
               assert false;
             ); *)
             let norm t =
              let t = Subst.FO.apply Subst.Renaming.none subst t in
              Lambda.eta_reduce ~expand_quant:false @@ Lambda.snf t in
             assert(Term.equal (norm (l,1)) (norm (s,0)));
             Util.debugf ~section 3 "@[neg_reflect trying to eliminate@ @[%a=%a@]@ with @[%a@]@]"
               (fun k->k T.pp s T.pp t C.pp c');
             if C.trail_subsumes c' c && Unif.FO.equal ~subst (r, 1) (t, 0)
             then begin
               (* TODO: useless? *)
               let subst = Unif.FO.matching ~subst ~pattern:(r, 1) (t, 0) in
               Util.debugf ~section 3 "@[neg_reflect eliminates@ @[%a=%a@]@ with @[%a@]@]"
                 (fun k->k T.pp s T.pp t C.pp c');
               raise (FoundMatch (r, c', subst)) (* success *)
             end
          );
        None (* no match *)
      with FoundMatch (_r, c', subst) ->
        Some (C.proof_parent_subst Subst.Renaming.none (c',1) subst) (* success *)
    in
    (* fold over literals *)
    let lits, premises = iterate_lits [] (C.lits c |> Array.to_list) [] in
    if List.length lits = Array.length (C.lits c)
    then (
      (* no literal removed *)
      ZProf.exit_prof prof_neg_simplify_reflect;
      Util.debug ~section 3 "neg_reflect did not simplify the clause";
      SimplM.return_same c
    ) else (
      let proof =
        Proof.Step.simp
          ~rule:(Proof.Rule.mk "simplify_reflect-")
          (C.proof_parent c :: premises) in
      let new_c = C.create ~trail:(C.trail c) ~penalty:(C.penalty c) lits proof in
      Util.debugf ~section 3 "@[@[%a@]@ neg_simplify_reflect into @[%a@]@]"
        (fun k->k C.pp c C.pp new_c);
      ZProf.exit_prof prof_neg_simplify_reflect;
      SimplM.return_new new_c
    )

  (* ----------------------------------------------------------------------
   * subsumption
   * ---------------------------------------------------------------------- *)

  (** raised when a subsuming substitution is found *)
  exception SubsumptionFound of S.t

  (** check that every literal in a matches at least one literal in b *)
  let all_lits_match a sc_a b sc_b =
    CCArray.for_all
      (fun lita ->
         CCArray.exists
           (fun litb ->
              not (Iter.is_empty (Lit.subsumes (lita, sc_a) (litb, sc_b))))
           b)
      a

  (** Compare literals by subsumption difficulty
      (see "towards efficient subsumption", Tammet).
      We sort by increasing order, so non-ground, deep, heavy literals are
      smaller (thus tested early) *)
  let compare_literals_subsumption lita litb =
    CCOrd.(
      (* ground literal is bigger *)
      bool (Lit.is_ground lita) (Lit.is_ground litb)
      (* deep literal is smaller *)
      <?> (map Lit.depth (opp int), lita, litb)
      (* heavy literal is smaller *)
      <?> (map Lit.weight (opp int), lita, litb)
    )

  (* replace the bitvector system by some backtracking scheme?
     XXX: maybe not a good idea. the algorithm is actually quite subtle
     and needs tight control over the traversal (lookahead of free
     variables in next literals, see [check_vars]...) *)

  (** Check whether [a] subsumes [b], and if it does, return the
      corresponding substitution *)
  let subsumes_with_ (a,sc_a) (b,sc_b) : _ option =
    (* a must not have more literals, and it must be possible to bind
        all its vars during subsumption *)
    if Array.length a > Array.length b
    || not (all_lits_match a sc_a b sc_b)
    then None
    else (
      (* sort a copy of [a] by decreasing difficulty *)
      let a = Array.copy a in
      let tags = ref [] in
      (* try to subsumes literals of b whose index are not in bv, with [subst] *)
      let rec try_permutations i subst bv =
        if i = Array.length a
        then raise (SubsumptionFound subst)
        else
          let lita = a.(i) in
          find_matched lita i subst bv 0
      (* find literals of b that are not bv and that are matched by lita *)
      and find_matched lita i subst bv j =
        if j = Array.length b then ()
        (* if litb is already matched, continue *)
        else if BV.get bv j then find_matched lita i subst bv (j+1)
        else (
          let litb = b.(j) in
          BV.set bv j;
          (* match lita and litb, then flag litb as used, and try with next literal of a *)
          let n_subst = ref 0 in
          Lit.subsumes ~subst (lita, sc_a) (litb, sc_b)
            (fun (subst',tgs) ->
               incr n_subst;
               tags := tgs @ !tags;
               try_permutations (i+1) subst' bv);
          BV.reset bv j;
          (* some variable of lita occur in a[j+1...], try another literal of b *)
          if !n_subst > 0 && not (check_vars lita (i+1))
          then () (* no backtracking for litb *)
          else find_matched lita i subst bv (j+1)
        )
      (* does some literal in a[j...] contain a variable in l or r? *)
      and check_vars lit j =
        let vars = Lit.vars lit in
        if vars = []
        then false
        else
          try
            for k = j to Array.length a - 1 do
              if List.exists (fun v -> Lit.var_occurs v a.(k)) vars
              then raise Exit
            done;
            false
          with Exit -> true
      in
      try
        Array.sort compare_literals_subsumption a;
        let bv = BV.empty () in
        try_permutations 0 S.empty bv;
        None
      with (SubsumptionFound subst) ->
        Util.debugf ~section 2 "(@[<hv>subsumes@ :c1 @[%a@]@ :c2 @[%a@]@ :subst %a%a@]"
          (fun k->k Lits.pp a Lits.pp b Subst.pp subst Proof.pp_tags !tags);
        Some (subst, !tags)
    )

  let subsumes_with a b =
    ZProf.enter_prof prof_subsumption;
    Util.incr_stat stat_subsumption_call;
    let (c_a, _), (c_b, _) = a,b in
    let w_a = CCArray.fold (fun acc l -> acc + Lit.weight l) 0 c_a in
    let w_b = CCArray.fold (fun acc l -> acc + Lit.weight l) 0 c_b in

    if w_a = w_b && Literals.equal_com c_a c_b then Some (Subst.empty, [])
    else (
      let res = if w_a <= w_b then subsumes_with_ a b else None in
      ZProf.exit_prof prof_subsumption;
      res
    )

  let subsumes_classic a b = match subsumes_with (a,0) (b,1) with
    | None -> false
    | Some _ -> true

  let subsumes a b = 
    let module SS = SolidSubsumption.Make(struct let st = Env.flex_state () end) in

    if not @@ Env.flex_get k_solid_subsumption 
       || Env.flex_get Combinators.k_enable_combinators
    then subsumes_classic a b 
    else (
      try 
        SS.subsumes a b
      with SolidSubsumption.UnsupportedLiteralKind -> 
        subsumes_classic a b)

  (* anti-unification of the two terms with at most one disagreement point *)
  let anti_unify (t:T.t)(u:T.t): (T.t * T.t) option =
    match Unif.FO.anti_unify ~cut:1 t u with
    | Some [pair] -> Some pair
    | _ -> None

  let eq_subsumes_with (a,sc_a) (b,sc_b) =
    (* subsume a literal using a = b *)
    let rec equate_lit_with a b lit = match lit with
      | Lit.Equation (u, v, true) when not (T.equal u v) -> equate_terms a b u v
      | _ -> None
    (* make u=v using a=b once *)
    and equate_terms a b u v =
      begin match anti_unify u v with
        | None -> None
        | Some (u', v') -> equate_root a b u' v'
      end
    (* check whether a\sigma = u and b\sigma = v, for some sigma;
       or the commutation thereof *)
    and equate_root a b u v: Subst.t option =
      let check_ a b u v =
        try
          if Term.size a > Term.size u || Term.size b > Term.size v then
            raise Unif.Fail;
          let subst = Unif.FO.matching ~pattern:(a, sc_a) (u, sc_b) in
          let subst = Unif.FO.matching ~subst ~pattern:(b, sc_a) (v, sc_b) in
          Some subst
        with Unif.Fail -> None
      in
      begin match check_ a b u v with
        | Some _ as s -> s
        | None -> check_ b a u v
      end
    in
    (* check for each literal *)
    ZProf.enter_prof prof_eq_subsumption;
    Util.incr_stat stat_eq_subsumption_call;
    let res = match a with
      | [|Lit.Equation (s, t, true)|] ->
        let res = CCArray.find_map (equate_lit_with s t) b in
        begin match res with
          | None -> None
          | Some subst ->
            Util.debugf ~section 3 "@[<2>@[%a@]@ eq-subsumes @[%a@]@ :subst %a@]"
              (fun k->k Lits.pp a Lits.pp b Subst.pp subst);
            Util.incr_stat stat_eq_subsumption_success;
            Some subst
        end
      | _ -> None (* only a positive unit clause unit-subsumes a clause *)
    in
    ZProf.exit_prof prof_eq_subsumption;
    res

  let eq_subsumes a b = CCOpt.is_some (eq_subsumes_with (a,1) (b,0))

  let subsumed_by_active_set c =
    ZProf.enter_prof prof_subsumption_set;
    Util.incr_stat stat_subsumed_by_active_set_call;
    (* if there is an equation in c, try equality subsumption *)
    let try_eq_subsumption = CCArray.exists Lit.is_eqn (C.lits c) in
    (* use feature vector indexing *)
    let c = if Env.flex_get k_ground_subs_check > 0 then  C.ground_clause c else c in
    let res =
      SubsumIdx.retrieve_subsuming_c !_idx_fv c
      |> Iter.exists
        (fun c' ->
           let res = 
             C.trail_subsumes c' c
             &&
             ( (try_eq_subsumption && eq_subsumes (C.lits c') (C.lits c))
               ||
               subsumes (C.lits c') (C.lits c)
             ) in
           if res  then (
            Util.debugf ~section 1 "@[<2>@[%a@]@ subsumed by @[%a@]@]" (fun k->k C.pp c C.pp c');
            Util.incr_stat stat_clauses_subsumed;
           );
           res)
    in
    ZProf.exit_prof prof_subsumption_set;
    res

  let subsumed_in_active_set acc c =
    ZProf.enter_prof prof_subsumption_in_set;
    Util.incr_stat stat_subsumed_in_active_set_call;
    (* if c is a single unit clause *)
    let try_eq_subsumption =
      C.is_unit_clause c && Lit.is_pos (C.lits c).(0)
    in
    (* use feature vector indexing *)
    let res =
      SubsumIdx.retrieve_subsumed_c !_idx_fv c
      |> Iter.fold
        (fun res c' ->
           if C.trail_subsumes c c'
           then
             let c' = if Env.flex_get k_ground_subs_check > 1 then C.ground_clause c' else c' in
             let redundant =
               (try_eq_subsumption && eq_subsumes (C.lits c) (C.lits c'))
               || subsumes (C.lits c) (C.lits c')
             in
             if redundant then (
               Util.incr_stat stat_clauses_subsumed;
               C.ClauseSet.add c' res
             ) else res
           else res)
        acc
    in
    ZProf.exit_prof prof_subsumption_in_set;
    res

  (* Number of equational lits. Used as an estimation for the difficulty of the subsumption
     check for this clause. *)
  let num_equational lits =
    Array.fold_left
      (fun acc lit -> 
        acc + (if Lit.is_predicate_lit lit then 0 else 1)
      ) 0 lits

  (* ----------------------------------------------------------------------
   * contextual literal cutting
   * ---------------------------------------------------------------------- *)

  (* Performs successive contextual literal cuttings *)
  let rec contextual_literal_cutting_rec c =
    let open SimplM.Infix in
    if Array.length (C.lits c) <= 1
    || num_equational (C.lits c) > 3
    || Array.length (C.lits c) > 8
    then SimplM.return_same c
    else (
      (* do we need to try to use equality subsumption? *)
      let try_eq_subsumption = CCArray.exists Lit.is_eqn (C.lits c) in
      (* try to remove one literal from the literal array *)
      let remove_one_lit lits =
        Iter.of_array_i lits
        |> Iter.filter (fun (_,lit) -> not (Lit.is_constraint lit))
        |> Iter.find_map
          (fun (i,old_lit) ->
             (* negate literal *)
             lits.(i) <- Lit.negate old_lit;
             (* test for subsumption *)
             SubsumIdx.retrieve_subsuming !_idx_fv
               (Lits.Seq.to_form lits) (C.trail c |> Trail.labels)
             |> Iter.filter (fun c' -> C.trail_subsumes c' c)
             |> Iter.find_map
               (fun c' ->
                  let subst =
                    match
                      if try_eq_subsumption
                      then eq_subsumes_with (C.lits c',1) (lits,0)
                      else None
                    with
                    | Some s -> Some (s, [])
                    | None -> subsumes_with (C.lits c',1) (lits,0)
                  in
                  subst
                  |> CCOpt.map
                    (fun (subst,tags) ->
                       (* remove the literal and recurse *)
                       CCArray.except_idx lits i, i, c', subst, tags))
             |> CCFun.tap
               (fun _ ->
                  (* restore literal *)
                  lits.(i) <- old_lit))
      in
      begin match remove_one_lit (Array.copy (C.lits c)) with
        | None ->
          SimplM.return_same c (* no literal removed *)
        | Some (new_lits, _, c',subst,tags) ->
          (* hc' allowed us to cut a literal *)
          assert (List.length new_lits + 1 = Array.length (C.lits c));
          let proof =
            Proof.Step.simp
              ~rule:(Proof.Rule.mk "clc") ~tags
              [C.proof_parent c;
               C.proof_parent_subst Subst.Renaming.none (c',1) subst] in
          let new_c = C.create ~trail:(C.trail c) ~penalty:(C.penalty c) new_lits proof in
          Util.debugf ~section 3
            "@[<2>contextual literal cutting@ in @[%a@]@ using @[%a@]@ gives @[%a@]@]"
            (fun k->k C.pp c C.pp c' C.pp new_c);
          Util.incr_stat stat_clc;
          (* try to cut another literal *)
          SimplM.return_new new_c >>= contextual_literal_cutting_rec
      end
    )

  let contextual_literal_cutting c =
    ZProf.enter_prof prof_clc;
    let res = contextual_literal_cutting_rec c in
    ZProf.exit_prof prof_clc;
    res

  (* ----------------------------------------------------------------------
   * contraction (condensation)
   * ---------------------------------------------------------------------- *)

  exception CondensedInto of Lit.t array * S.t * Subst.Renaming.t * Proof.tag list

  (** performs condensation on the clause. It looks for two literals l1 and l2 of same
      sign such that l1\sigma = l2, and hc\sigma \ {l2} subsumes hc. Then
      hc is simplified into hc\sigma \ {l2}.
      If there are too many equational literals, the simplification is disabled to
      avoid pathologically expensive subsumption checks.
      TODO remove this limitation after an efficient subsumption check is implemented. *)
  let rec condensation_rec c =
    let open SimplM.Infix in
    if Array.length (C.lits c) <= 1
    || num_equational (C.lits c) > 3
    || Array.length (C.lits c) > 8
    then SimplM.return_same c
    else
      (* scope is used to rename literals for subsumption *)
      let lits = C.lits c in
      let n = Array.length lits in
      try
        for i = 0 to n - 1 do
          let lit = lits.(i) in
          for j = i+1 to n - 1 do
            let lit' = lits.(j) in
            (* see whether [lit |= lit'], and if removing [lit] gives a clause
               that subsumes c. Also try to swap [lit] and [lit']. *)
            let subst_remove_lit =
              Lit.subsumes (lit, 0) (lit', 0)
              |> Iter.map (fun s -> s, i)
            and subst_remove_lit' =
              Lit.subsumes (lit', 0) (lit, 0)
              |> Iter.map (fun s -> s, j)
            in
            (* potential condensing substitutions *)
            let substs = Iter.append subst_remove_lit subst_remove_lit' in
            Iter.iter
              (fun ((subst,tags),idx_to_remove) ->
                 let new_lits = Array.sub lits 0 (n - 1) in
                 if idx_to_remove <> n-1
                 then new_lits.(idx_to_remove) <- lits.(n-1);  (* remove lit *)
                 let renaming = Subst.Renaming.create () in
                 let new_lits = Lits.apply_subst renaming subst (new_lits,0) in
                 (* check subsumption *)
                 if subsumes new_lits lits then (
                   raise (CondensedInto (new_lits, subst, renaming, tags))
                 ))
              substs
          done;
        done;
        SimplM.return_same c
      with CondensedInto (new_lits, subst, renaming, tags) ->
        (* clause is simplified *)
        let proof =
          Proof.Step.simp
            ~rule:(Proof.Rule.mk "condensation") ~tags
            [C.proof_parent_subst renaming (c,0) subst] in
        let c' = C.create_a ~trail:(C.trail c) ~penalty:(C.penalty c) new_lits proof in
        Util.debugf ~section 3
          "@[<2>condensation@ of @[%a@] (with @[%a@])@ gives @[%a@]@]"
          (fun k->k C.pp c S.pp subst C.pp c');
        (* try to condense further *)
        Util.incr_stat stat_condensation;
        SimplM.return_new c' >>= condensation_rec

  let condensation c =
    ZProf.with_prof prof_condensation condensation_rec c
  
  let subsumption_weight c =
    C.Seq.terms c
    |> Iter.fold (fun acc t -> (T.weight ~var:1 ~sym:(fun _ -> 2) t) + acc ) 0

  let immediate_subsume c immediate =
    let subsumes subsumer subsumee =
      (subsumption_weight subsumer <= subsumption_weight subsumee) &&
      C.trail_subsumes subsumer subsumee &&
      ((Array.exists Lit.is_eqn (C.lits subsumee) && 
          eq_subsumes (C.lits subsumer) (C.lits subsumee)) ||
        subsumes (C.lits subsumer) (C.lits subsumee)) in

    let immediate = Iter.filter (fun c' -> not (subsumes c c')) immediate in
    if Iter.exists C.is_empty immediate then None 
    else (
      immediate
      |> Iter.find_map (fun c' -> 
        if (subsumes c' c) then (
          C.mark_redundant c;
          Env.remove_active (Iter.singleton c);
          Env.remove_simpl (Iter.singleton c);
          Util.debugf ~section 1 "immediate subsume @[%a@]@." (fun k -> k C.pp c);
          Some c'
        ) else None))
    |> (function 
        | Some subsumer -> Some (Iter.singleton subsumer)
        | None -> Some immediate)

  let is_orphaned c =
    let res = not (C.is_empty c) && C.is_orphaned c in
    if res then (
      Util.incr_stat stat_orphan_checks
    );
    res

  let recognize_injectivity c =
    let exception Fail in

    (* avoiding cascading if-then-elses *)
    let fail_on condition =
      if condition then raise Fail in

    let find_in_args var args =
      fst @@ CCOpt.get_or ~default:(-1, T.true_)
        (CCList.find_idx (T.equal var) args) in

    try 
      fail_on (C.length c != 2);

      match C.lits c with
      | [|lit1; lit2|] ->
        fail_on (not ((Lit.is_pos lit1 || Lit.is_pos lit2) &&
                     (Lit.is_neg lit1 || Lit.is_neg lit2)));

        let pos_lit,neg_lit = 
          if Lit.is_pos lit1 then lit1, lit2 else lit2,lit1 in
       
        begin match pos_lit, neg_lit with
        | Equation(x,y,true), Equation(lhs,rhs,sign) ->
          fail_on (not (T.is_var x && T.is_var y));
          fail_on (T.equal x y);

          let (hd_lhs, lhs_args), (hd_rhs, rhs_args) = 
            CCPair.map_same T.as_app_mono (lhs,rhs) in
          
          fail_on (not (T.is_const hd_lhs && T.is_const hd_rhs));
          fail_on (not (T.equal hd_lhs hd_rhs));
          fail_on (not (List.length lhs_args == List.length rhs_args));

          fail_on (not ((find_in_args x lhs_args) != (-1) ||
                        (find_in_args x rhs_args) != (-1)));
          fail_on (not ((find_in_args y lhs_args) != (-1) ||
                        (find_in_args y rhs_args) != (-1)));
          
          (* reorient equations so that x appears in lhs *)
          let lhs,rhs,lhs_args,rhs_args =
            if find_in_args x lhs_args != -1 
            then (lhs, rhs, lhs_args, rhs_args)
            else (rhs, lhs, rhs_args, lhs_args) in

          fail_on (find_in_args x lhs_args != find_in_args y rhs_args);
          
          let same_vars, diff_eqns = List.fold_left (fun (same, diff) (s,t) -> 
            fail_on (not (T.is_var s && T.is_var t));
            if T.equal s t then (s :: same, diff)
            else (same, (s,t)::diff)
          ) ([],[]) (List.combine lhs_args rhs_args) in

          let same_set = T.Set.of_list same_vars in
          let diff_lhs_set, diff_rhs_set = 
            CCPair.map_same T.Set.of_list (CCList.split diff_eqns) in
          
          (* variables in each group are unique *)
          fail_on (List.length same_vars != T.Set.cardinal same_set);
          fail_on (List.length diff_eqns != T.Set.cardinal diff_lhs_set);
          fail_on (List.length diff_eqns != T.Set.cardinal diff_rhs_set);

          (* variable groups do not intersect *)
          fail_on (not (T.Set.is_empty (T.Set.inter diff_lhs_set diff_rhs_set)));
          fail_on (not (T.Set.is_empty (T.Set.inter diff_lhs_set same_set)));
          fail_on (not (T.Set.is_empty (T.Set.inter diff_rhs_set same_set)));

          let (sk_id, sk_ty),inv_sk = 
            Term.mk_fresh_skolem 
              (List.map T.as_var_exn same_vars) 
              (Type.arrow [T.ty lhs] (T.ty x)) in
          let inv_sk = T.app inv_sk [lhs] in
          let inv_lit = [Lit.mk_eq inv_sk x] in

           let proof = Proof.Step.inference ~rule:(Proof.Rule.mk "inj_rec") 
              [C.proof_parent c] in
          Ctx.declare sk_id sk_ty;
          let new_clause = 
            C.create ~trail:(C.trail c) ~penalty:(C.penalty c) inv_lit proof in
          Util.debugf ~section 1 "Injectivity recognized: %a |---| %a" 
            (fun k -> k C.pp c C.pp new_clause);
          [new_clause]
        | _ -> assert false; end
      | _ -> assert false;
    with Fail -> []
  
  let normalize_equalities c =
    let lits = Array.to_list (C.lits c) in
    let normalized = List.map Literal.normalize_eq lits in
    if List.exists CCOpt.is_some normalized then (
      let new_lits = List.mapi (fun i l_opt -> 
          CCOpt.get_or ~default:(Array.get (C.lits c) i) l_opt) normalized in
      let proof = Proof.Step.simp [C.proof_parent c] 
          ~rule:(Proof.Rule.mk "simplify nested equalities")  in
      let new_c = C.create ~trail:(C.trail c) ~penalty:(C.penalty c) new_lits proof in
      SimplM.return_new new_c
    ) 
    else (
      SimplM.return_same c 
    )
  
  (** {2 Registration} *)

  (* print index into file *)
  let _print_idx ~f file idx =
    CCIO.with_out file
      (fun oc ->
         let out = Format.formatter_of_out_channel oc in
         Format.fprintf out "@[%a@]@." f idx;
         flush oc)

  let setup_dot_printers () =
    let pp_leaf _ _ = () in
    CCOpt.iter
      (fun file ->
         Signal.once Signals.on_dot_output
           (fun () -> _print_idx ~f:(TermIndex.to_dot pp_leaf) file !_idx_sup_into))
    @@ Env.flex_get k_dot_sup_into;
    CCOpt.iter
      (fun file ->
         Signal.once Signals.on_dot_output
           (fun () -> _print_idx ~f:(TermIndex.to_dot pp_leaf) file !_idx_sup_from))
    @@ Env.flex_get k_dot_sup_from;
    CCOpt.iter
      (fun file ->
         Signal.once Signals.on_dot_output
           (fun () -> _print_idx ~f:UnitIdx.to_dot file !_idx_simpl))
    @@ Env.flex_get k_dot_simpl;
    CCOpt.iter
      (fun file ->
         Signal.once Signals.on_dot_output
           (fun () -> _print_idx ~f:(TermIndex.to_dot pp_leaf) file !_idx_back_demod))
    @@ Env.flex_get k_dot_demod_into;
    ()

  let register () =

    let open SimplM.Infix in
    let rw_simplify c =
      canonize_variables c
      >>= demodulate
      >>= basic_simplify
      >>= positive_simplify_reflect
      >>= negative_simplify_reflect
    and active_simplify c =
      condensation c
      >>= contextual_literal_cutting
    and backward_simplify c =
      let set = C.ClauseSet.empty in
      backward_demodulate set c
    and redundant = subsumed_by_active_set
    and backward_redundant = subsumed_in_active_set
    and is_trivial = is_tautology in

    Env.add_basic_simplify normalize_equalities;
    if Env.flex_get k_local_rw != `Off then (
      Env.add_basic_simplify local_rewrite
    );

    if Env.flex_get Combinators.k_enable_combinators
       && Env.flex_get k_subvarsup then (
      Env.add_binary_inf "subvarsup" infer_subvarsup_active;
      Env.add_binary_inf "subvarsup" infer_subvarsup_passive;
    );

    if Env.flex_get k_switch_stream_extraction then (
      Env.add_generate ~priority:0 "stream_queue_extraction" extract_from_stream_queue_fix_stm)
    else (
      Env.add_generate ~priority:0 "stream_queue_extraction" extract_from_stream_queue
    );

    if Env.flex_get k_recognize_injectivity then (
      Env.add_unary_inf "recognize injectivity" recognize_injectivity;
    );

    if Env.flex_get k_complete_ho_unification
    then (
      if (Env.flex_get k_max_infs) = -1 then (
        Env.add_binary_inf "superposition_passive" infer_passive_complete_ho;
        Env.add_binary_inf "superposition_active" infer_active_complete_ho;
        Env.add_unary_inf "equality_factoring" infer_equality_factoring_complete_ho;
        Env.add_unary_inf "equality_resolution" infer_equality_resolution_complete_ho;
      )
      else (
        assert((Env.flex_get k_max_infs) > 0);
        Env.add_binary_inf "superposition_passive" (infer_passive_pragmatic_ho (Env.flex_get k_max_infs));
        Env.add_binary_inf "superposition_active" (infer_active_pragmatic_ho (Env.flex_get k_max_infs));
        Env.add_unary_inf "equality_factoring" (infer_equality_factoring_pragmatic_ho (Env.flex_get k_max_infs));
        Env.add_unary_inf "equality_resolution" (infer_equality_resolution_pragmatic_ho (Env.flex_get k_max_infs));
      );

      if Env.flex_get k_fluidsup then (
        Env.add_binary_inf "fluidsup_passive" infer_fluidsup_passive;
        Env.add_binary_inf "fluidsup_active" infer_fluidsup_active;
      );
      if Env.flex_get k_dupsup then (
        Env.add_binary_inf "dupsup_passive(into)" infer_dupsup_passive;
        Env.add_binary_inf "dupsup_active(from)" infer_dupsup_active;
      );
      if Env.flex_get k_lambdasup != -1 then (
        Env.add_binary_inf "lambdasup_active(from)" infer_lambdasup_from;
        Env.add_binary_inf "lambdasup_passive(into)" infer_lambdasup_into;
      );
    )
    else (
      Env.add_binary_inf "superposition_passive" infer_passive;
      Env.add_binary_inf "superposition_active" infer_active;
      Env.add_unary_inf "equality_factoring" infer_equality_factoring;
      Env.add_unary_inf "equality_resolution" infer_equality_resolution;
    );
    if not (Env.flex_get k_dont_simplify) then (
      Env.add_rw_simplify rw_simplify;
      Env.add_basic_simplify canonize_variables;
      Env.add_basic_simplify basic_simplify;
      Env.add_active_simplify active_simplify;
      Env.add_backward_simplify backward_simplify
    );
    Env.add_redundant redundant;
    Env.add_backward_redundant backward_redundant;
    if Env.flex_get k_use_semantic_tauto
    then Env.add_is_trivial is_semantic_tautology;
    Env.add_is_trivial is_trivial;
    Env.add_lit_rule "distinct_symbol" handle_distinct_constants;
    if Env.flex_get k_immediate_simplification then (
      Env.add_immediate_simpl_rule immediate_subsume
    );
    setup_dot_printers ();
    ()
end

let _use_semantic_tauto = ref true
let _use_simultaneous_sup = ref true
let _dot_sup_into = ref None
let _dot_sup_from = ref None
let _dot_simpl = ref None
let _dont_simplify = ref false
let _sup_at_vars = ref false
let _sup_at_var_headed = ref true
let _sup_from_var_headed = ref true
let _sup_in_var_args = ref true
let _sup_under_lambdas = ref true
let _lambda_demod = ref false
let _demod_in_var_args = ref true
let _dot_demod_into = ref None
let _complete_ho_unification = ref false
let _switch_stream_extraction = ref false
let _fluidsup_penalty = ref 9
let _dupsup_penalty = ref 2
let _fluidsup = ref true
let _subvarsup = ref true
let _dupsup = ref true
let _recognize_injectivity = ref false
let _restrict_fluidsup = ref false
let _check_sup_at_var_cond = ref true
let _restrict_hidden_sup_at_vars = ref false
let _local_rw = ref `Off

let _lambdasup = ref (-1)
let _max_infs = ref (-1)

let _unif_alg = ref `NewJPFull
let _unif_level = ref `Full
let _ground_subs_check = ref 0
let _solid_subsumption = ref false

let _skip_multiplier = ref 4.0
let _imit_first = ref false
let _unif_logop_mode = ref `Pragmatic
let _max_depth = ref 2
let _max_rigid_imitations = ref 2
let _max_app_projections = ref 1
let _max_elims = ref 0
let _max_identifications = ref 0
let _pattern_decider = ref true
let _fixpoint_decider = ref false
let _solid_decider = ref false
let _solidification_limit = ref 3
let _max_unifs_solid_ff = ref 60
let _use_weight_for_solid_subsumption = ref false
let _sort_constraints = ref false
let _bool_demod = ref false
let _immediate_simplification = ref false
let _try_lfho_unif = ref true
let _bool_eq_fact = ref true

<<<<<<< HEAD
let _guard = ref 30
let _ratio = ref 100
let _clause_num = ref (-1)
=======
let _guard = ref 20
let _ratio = ref 70
let _clause_num = ref 7
>>>>>>> b002e2d1

let key = Flex_state.create_key ()

let unif_params_to_def () =
  _max_depth := 2;
  _max_app_projections := 1;
  _max_rigid_imitations := 2;
  _max_identifications := 0;
  _max_elims           := 0;
  _max_infs := -1

let register ~sup =
  let module Sup = (val sup : S) in
  let module E = Sup.Env in

  E.update_flex_state (Flex_state.add key sup);
  E.flex_add k_sup_at_vars !_sup_at_vars;
  E.flex_add k_sup_in_var_args !_sup_in_var_args;
  E.flex_add k_sup_under_lambdas !_sup_under_lambdas;
  E.flex_add k_sup_at_var_headed !_sup_at_var_headed;
  E.flex_add k_sup_from_var_headed !_sup_from_var_headed;
  E.flex_add k_fluidsup !_fluidsup;
  E.flex_add k_subvarsup !_subvarsup;
  E.flex_add k_dupsup !_dupsup;
  E.flex_add k_lambdasup !_lambdasup;
  E.flex_add k_restrict_fluidsup !_restrict_fluidsup;
  E.flex_add k_check_sup_at_var_cond !_check_sup_at_var_cond;
  E.flex_add k_restrict_hidden_sup_at_vars !_restrict_hidden_sup_at_vars;
  E.flex_add k_demod_in_var_args !_demod_in_var_args;
  E.flex_add k_lambda_demod !_lambda_demod;

  E.flex_add k_use_simultaneous_sup !_use_simultaneous_sup;  
  E.flex_add k_fluidsup_penalty !_fluidsup_penalty;
  E.flex_add k_dupsup_penalty !_dupsup_penalty;
  E.flex_add k_ground_subs_check !_ground_subs_check;
  E.flex_add k_solid_subsumption !_solid_subsumption;
  E.flex_add k_dot_sup_into !_dot_sup_into;
  E.flex_add k_dot_sup_from !_dot_sup_from;
  E.flex_add k_dot_simpl !_dot_simpl;
  E.flex_add k_dot_demod_into !_dot_demod_into;
  E.flex_add k_recognize_injectivity !_recognize_injectivity;
  E.flex_add k_complete_ho_unification !_complete_ho_unification;
  E.flex_add k_max_infs !_max_infs;
  E.flex_add k_switch_stream_extraction !_switch_stream_extraction;
  E.flex_add k_dont_simplify !_dont_simplify;
  E.flex_add k_use_semantic_tauto !_use_semantic_tauto;
  E.flex_add k_bool_demod !_bool_demod;
  E.flex_add k_immediate_simplification !_immediate_simplification;
  E.flex_add k_bool_eq_fact !_bool_eq_fact;


  E.flex_add PragUnifParams.k_max_inferences !_max_infs;
  E.flex_add PragUnifParams.k_skip_multiplier !_skip_multiplier;
  E.flex_add PragUnifParams.k_imit_first !_imit_first;
  E.flex_add PragUnifParams.k_logop_mode !_unif_logop_mode;
  E.flex_add PragUnifParams.k_max_depth !_max_depth;
  E.flex_add PragUnifParams.k_max_rigid_imitations !_max_rigid_imitations;
  E.flex_add PragUnifParams.k_max_app_projections !_max_app_projections;
  E.flex_add PragUnifParams.k_max_elims !_max_elims;
  E.flex_add PragUnifParams.k_max_identifications !_max_identifications;
  E.flex_add PragUnifParams.k_pattern_decider !_pattern_decider;
  E.flex_add PragUnifParams.k_fixpoint_decider !_fixpoint_decider;
  E.flex_add PragUnifParams.k_solid_decider !_solid_decider;
  E.flex_add PragUnifParams.k_solidification_limit !_solidification_limit;
  E.flex_add PragUnifParams.k_max_unifs_solid_ff !_max_unifs_solid_ff;
  E.flex_add PragUnifParams.k_use_weight_for_solid_subsumption !_use_weight_for_solid_subsumption;
  E.flex_add PragUnifParams.k_sort_constraints !_sort_constraints;
  E.flex_add PragUnifParams.k_try_lfho !_try_lfho_unif;

  E.flex_add StreamQueue.k_guard !_guard;
  E.flex_add StreamQueue.k_ratio !_ratio;
  E.flex_add StreamQueue.k_clause_num !_clause_num;

  E.flex_add k_local_rw !_local_rw;

  let module JPF = JPFull.Make(struct let st = E.flex_state () end) in
  let module JPP = PUnif.Make(struct let st = E.flex_state () end) in
  begin match !_unif_alg with 
    | `OldJP -> E.flex_add k_unif_alg JP_unif.unify_scoped
    | `NewJPFull -> E.flex_add k_unif_alg JPF.unify_scoped
    | `NewJPPragmatic -> E.flex_add k_unif_alg JPP.unify_scoped end

(* TODO: move DOT index printing into the extension *)

let extension =
  let action env =
    let module E = (val env : Env.S) in
    let module Sup = Make(E) in
    register ~sup:(module Sup : S);
    Sup.register();
  in
  { Extensions.default with Extensions.
                         name="superposition";
                         env_actions = [action];
  }

let () =
  Params.add_opts
    [
      "--semantic-tauto", Arg.Bool (fun v -> _use_semantic_tauto := v), " enable/disable semantic tautology check";
      "--dot-sup-into", Arg.String (fun s -> _dot_sup_into := Some s), " print superposition-into index into file";
      "--dot-sup-from", Arg.String (fun s -> _dot_sup_from := Some s), " print superposition-from index into file";
      "--dot-demod", Arg.String (fun s -> _dot_simpl := Some s), " print forward rewriting index into file";
      "--dot-demod-into", Arg.String (fun s -> _dot_demod_into := Some s), " print backward rewriting index into file"; 
      "--simultaneous-sup", Arg.Bool (fun b -> _use_simultaneous_sup := b), " enable/disable simultaneous superposition";
      "--dont-simplify", Arg.Set _dont_simplify, " disable simplification rules";
      "--sup-at-vars", Arg.Bool (fun v -> _sup_at_vars := v), " enable/disable superposition at variables under certain ordering conditions";
      "--sup-at-var-headed", Arg.Bool (fun b -> _sup_at_var_headed := b), " enable/disable superposition at variable headed terms";
      "--sup-from-var-headed", Arg.Bool (fun b -> _sup_from_var_headed := b), " enable/disable superposition from variable headed terms";
      "--sup-in-var-args", Arg.Bool (fun b -> _sup_in_var_args := b), " enable/disable superposition in arguments of applied variables";
      "--sup-under-lambdas", Arg.Bool (fun b -> _sup_under_lambdas := b), " enable/disable superposition in bodies of lambda-expressions";
      "--lambda-demod", Arg.Bool (fun b -> _lambda_demod := b), " enable/disable demodulation in bodies of lambda-expressions";
      "--demod-in-var-args", Arg.Bool (fun b -> _demod_in_var_args := b), " enable demodulation in arguments of variables";
      "--complete-ho-unif", Arg.Bool (fun b -> _complete_ho_unification := b), " enable complete higher-order unification algorithm (Jensen-Pietrzykowski)";
      "--switch-stream-extract", Arg.Bool (fun b -> _switch_stream_extraction := b), " in ho mode, switches heuristic of clause extraction from the stream queue";
      "--fluidsup-penalty", Arg.Int (fun p -> _fluidsup_penalty := p), " penalty for FluidSup inferences";
      "--dupsup-penalty", Arg.Int (fun p -> _dupsup_penalty := p), " penalty for DupSup inferences";
      "--bool-eq-fact", Arg.Bool ((:=) _bool_eq_fact), " turn bool eq-fact on or off";
      "--fluidsup", Arg.Bool (fun b -> _fluidsup :=b), " enable/disable FluidSup inferences (only effective when complete higher-order unification is enabled)";
      "--subvarsup", Arg.Bool ((:=) _subvarsup), " enable/disable SubVarSup inferences";
      "--lambdasup", Arg.Int (fun l -> 
          if l < 0 then 
            raise (Util.Error ("argument parsing", 
                               "lambdaSup argument should be non-negative"));
          _lambdasup := l), 
      " enable LambdaSup -- argument is the maximum number of skolems introduced in an inference";
      "--dupsup", Arg.Bool (fun v -> _dupsup := v), " enable/disable DupSup inferences";
      "--ground-before-subs", Arg.Set_int _ground_subs_check, " set the level of grounding before substitution. 0 - no grounding. 1 - only active. 2 - both.";
      "--solid-subsumption", Arg.Bool (fun v -> _solid_subsumption := v), " set solid subsumption on or off";
      "--recognize-injectivity", Arg.Bool (fun v -> _recognize_injectivity := v), " recognize injectivity axiom and axiomatize corresponding inverse";
      "--restrict-fluidsup" , Arg.Bool (fun v -> _restrict_fluidsup := v), " enable/disable restriction of fluidSup to up to two literal or inital clauses";
      "--use-weight-for-solid-subsumption", Arg.Bool (fun v -> _use_weight_for_solid_subsumption := v), 
      " enable/disable superposition to and from pure variable equations";
      "--ho-unif-level",
      Arg.Symbol (["full-framework";"full"; "pragmatic-framework";], (fun str ->
          _unif_alg := if (String.equal "full" str) then `OldJP
            else if (String.equal "full-framework" str) then (
              unif_params_to_def ();
              `NewJPFull)
            else if (String.equal "pragmatic-framework" str) then `NewJPPragmatic
            else invalid_arg "unknown argument")), "set the level of HO unification";
      "--ho-imitation-first",Arg.Bool (fun v -> _imit_first:=v), " Use imitation rule before projection rule";
      "--ho-unif-logop-mode",Arg.Symbol (["conservative"; "pragmatic"; "off"], 
        (function | "conservative" -> _unif_logop_mode := `Conservative
                  | "pragmatic" -> _unif_logop_mode := `Pragmatic
                  | _ -> _unif_logop_mode := `Off)), " Choose level of AC reasoning on logical symbols in unification algorithm";
      "--ho-unif-max-depth", Arg.Set_int _max_depth, " set pragmatic unification max depth";
      "--ho-max-app-projections", Arg.Set_int _max_app_projections, " set maximal number of functional type projections";
      "--ho-max-elims", Arg.Set_int _max_elims, " set maximal number of eliminations";
      "--ho-max-identifications", Arg.Set_int _max_identifications, " set maximal number of flex-flex identifications";
      "--ho-skip-multiplier", Arg.Set_float _skip_multiplier, " set maximal number of flex-flex identifications";
      "--ho-max-rigid-imitations", Arg.Set_int _max_rigid_imitations, " set maximal number of rigid imitations";
      "--ho-max-solidification", Arg.Set_int _solidification_limit, " set maximal number of rigid imitations";
      "--ho-max-unifs-solid-flex-flex", Arg.Set_int _max_unifs_solid_ff, " set maximal number of found unifiers for solid flex-flex pairs. -1 stands for finding the MGU";
      "--ho-pattern-decider", Arg.Bool (fun b -> _pattern_decider := b), "turn pattern decider on or off";
      "--ho-solid-decider", Arg.Bool (fun b -> _solid_decider := b), "turn solid decider on or off";
      "--ho-fixpoint-decider", Arg.Bool (fun b -> _fixpoint_decider := b), "turn fixpoint decider on or off";
      "--max-inferences", Arg.Int (fun p -> _max_infs := p), " set maximal number of inferences";
      "--stream-queue-guard", Arg.Set_int _guard, "set value of guard for streamQueue";
      "--stream-queue-ratio", Arg.Set_int _ratio, "set value of ratio for streamQueue";
      "--bool-demod", Arg.Bool ((:=) _bool_demod), " turn BoolDemod on/off";
      "--local-rw", Arg.Symbol (["any-context"; "green-context"; "off"], (fun opt -> 
        match opt with
        | "any-context" -> _local_rw := `AnyContext
        | "green-context" -> _local_rw := `GreenContext
        | "off" -> _local_rw := `Off
        | _ -> invalid_arg "possible arugments are: [any-context; green-context; off]"
      )), " turn local rewriting rule on/off";
      "--immediate-simplification", Arg.Bool ((:=) _immediate_simplification), " turn immediate simplification on/off";
      "--try-lfho-unif", Arg.Bool ((:=) _try_lfho_unif), " if term is of the right shape, try LFHO unification before HO unification";
      "--stream-clause-num", Arg.Set_int _clause_num, "how many clauses to take from streamQueue; by default as many as there are streams";
      "--ho-sort-constraints", Arg.Bool (fun b -> _sort_constraints := b), "sort constraints in unification algorithm by weight";
      "--check-sup-at-var-cond", Arg.Bool (fun b -> _check_sup_at_var_cond := b), " enable/disable superposition at variable monotonicity check";
      "--restrict-hidden-sup-at-vars", Arg.Bool (fun b -> _restrict_hidden_sup_at_vars :=	b), " enable/disable hidden superposition at variables only under certain ordering conditions"
    ];

  Params.add_to_mode "ho-complete-basic" (fun () ->
      _use_simultaneous_sup := false;
      _local_rw := `GreenContext;
      _unif_logop_mode := `Conservative;
      _sup_at_vars := true;
      _sup_in_var_args := false;
      _sup_under_lambdas := false;
      _lambda_demod := false;
      _demod_in_var_args := false;
      _complete_ho_unification := true;
      _sup_at_var_headed := false;
      _unif_alg := `NewJPFull;
      _lambdasup := -1;
      _dupsup := false;
    );
  Params.add_to_mode "ho-pragmatic" (fun () ->
      _use_simultaneous_sup := false;
      _sup_at_vars := true;
      _sup_in_var_args := false;
      _sup_under_lambdas := false;
      _lambda_demod := false;
      _local_rw := `GreenContext;
      _demod_in_var_args := false;
      _complete_ho_unification := true;
      _unif_alg := `NewJPPragmatic;
      _sup_at_var_headed := true;
      _lambdasup := -1;
      _dupsup := false;
      _max_infs := 4;
      _max_depth := 2;
      _max_app_projections := 0;
      _max_rigid_imitations := 2;
      _max_identifications := 1;
      _max_elims := 0;
      _fluidsup := false;
    );
  Params.add_to_mode "ho-competitive" (fun () ->
      _use_simultaneous_sup := false;
      _sup_at_vars := true;
      _sup_in_var_args := false;
      _sup_under_lambdas := false;
      _lambda_demod := false;
      _demod_in_var_args := false;
      _complete_ho_unification := true;
      _unif_alg := `NewJPFull;
      _local_rw := `GreenContext;
      _sup_at_var_headed := true;
      _lambdasup := -1;
      _dupsup := false;
      _fluidsup := false;
    );
  Params.add_to_mode "fo-complete-basic" (fun () ->
      _use_simultaneous_sup := false;
      _local_rw := `GreenContext;
      _unif_logop_mode := `Conservative
    );
  Params.add_to_modes 
    [ "lambda-free-intensional"
    ; "lambda-free-extensional"
    ; "ho-comb-complete"
    ; "lambda-free-purify-intensional"
    ; "lambda-free-purify-extensional"] (fun () ->
    _use_simultaneous_sup := false;
    _sup_in_var_args := true;
    _unif_logop_mode := `Conservative;
    _demod_in_var_args := true;
    (* _local_rw := `GreenContext; *)
    _dupsup := false;
    _complete_ho_unification := false;
    _lambdasup := -1;
    _fluidsup := false;
  );
  Params.add_to_modes 
    [ "lambda-free-extensional"
    ; "ho-comb-complete"
    ; "lambda-free-purify-extensional"] (fun () ->
    _restrict_hidden_sup_at_vars := true;
  );
  Params.add_to_modes 
    [ "lambda-free-intensional"
    ; "lambda-free-purify-intensional"] (fun () ->
    _restrict_hidden_sup_at_vars := false;
  );
  Params.add_to_modes
    [ "lambda-free-intensional"
    ; "lambda-free-extensional"
    ; "ho-comb-complete"] (fun () ->
      _sup_at_vars := true;
  );
  Params.add_to_modes
    [ "lambda-free-purify-intensional"
    ; "lambda-free-purify-extensional"] (fun () ->
      _sup_at_vars := false;
      _check_sup_at_var_cond := false;
  );<|MERGE_RESOLUTION|>--- conflicted
+++ resolved
@@ -141,47 +141,7 @@
   let ord =
     Ctx.ord ()
 
-<<<<<<< HEAD
-  let has_bad_occurence_elsewhere c var pos =
-=======
-  (* Given a list of streams, tries getting a single clause 
-     from each of the streams; returns obtained clauses and
-     partially evaluated streams *)
-  let force_getting_cl streams = 
-    let rec aux ((clauses, streams) as acc) = function 
-      | [] -> acc
-      | (penalty, parents, stm) :: xs ->
-        begin
-          match stm () with
-          | OSeq.Nil -> aux acc xs 
-          | OSeq.Cons((Some cl), stm') ->
-            aux (cl::clauses, (Stm.make ~penalty ~parents stm')::streams) xs
-          | OSeq.Cons(None, stm') ->
-            aux (clauses, (Stm.make ~penalty ~parents stm')::streams) xs
-        end 
-    in
-    aux ([], []) streams
-
-
-  let get_triggers c =
-    let trivial_trigger t =
-      let body = snd @@ T.open_fun t in
-      T.is_var body || T.is_true_or_false body in
-
-    Literals.fold_terms ~ord ~subterms:true ~eligible:C.Eligible.always 
-      ~which:`All (C.lits c) ~fun_bodies:false 
-    |> Iter.filter_map (fun (t,p) -> 
-        let ty = Term.ty t and hd = Term.head_term t in
-        let cached_t = Subst.FO.canonize_all_vars t in
-        if not (Term.Set.mem cached_t !Higher_order.prim_enum_terms) &&
-           Type.is_fun ty && Type.returns_prop ty && not (Term.is_var hd) &&
-           not (trivial_trigger t) then (
-          Some t
-        ) else None
-      )
-
   let has_bad_occurrence_elsewhere c var pos =
->>>>>>> b002e2d1
     assert(T.is_var var);
     Lits.fold_terms ~ord ~subterms:true ~eligible:C.Eligible.always ~which:`All
       (C.lits c)
@@ -1123,13 +1083,8 @@
             Some (p, parents, OSeq.map (CCOpt.flat_map (do_sup u_p with_pos)) substs))
         clause
     in
-<<<<<<< HEAD
     let stm_res = List.map (fun (penalty, parents, s) -> Stm.make ~penalty ~parents s) inf_res in
     StmQ.add_lst (Env.get_stm_queue ()) stm_res; []
-=======
-    let clauses, streams = force_getting_cl inf_res in
-    StmQ.add_lst (_stmq()) streams; clauses
->>>>>>> b002e2d1
 
   let infer_passive_complete_ho clause =
     let inf_res = infer_passive_aux
@@ -1142,13 +1097,8 @@
             Some (p, parents, OSeq.map (CCOpt.flat_map (do_sup u_p with_pos)) substs))
         clause
     in
-<<<<<<< HEAD
     let stm_res = List.map (fun (penalty,parents,s) -> Stm.make ~penalty ~parents s) inf_res in
     StmQ.add_lst (Env.get_stm_queue ()) stm_res; []
-=======
-    let clauses, streams = force_getting_cl inf_res in
-    StmQ.add_lst (_stmq()) streams; clauses
->>>>>>> b002e2d1
 
   let infer_active_pragmatic_ho max_unifs clause =
     let inf_res = infer_active_aux
@@ -1577,13 +1527,8 @@
         ~iterate_substs:(fun substs do_eq_res -> Some (OSeq.map (CCOpt.flat_map do_eq_res) substs))
         clause
     in
-<<<<<<< HEAD
     let stm_res = List.map (Stm.make ~penalty:(0) ~parents:[clause]) inf_res in
     StmQ.add_lst (Env.get_stm_queue ()) stm_res; []
-=======
-    let cls, stm_res = force_getting_cl (List.map (fun stm -> C.penalty clause, [clause], stm)  inf_res) in
-    StmQ.add_lst (_stmq()) stm_res; cls
->>>>>>> b002e2d1
 
   let infer_equality_resolution_pragmatic_ho max_unifs clause =
     let inf_res = infer_equality_resolution_aux
@@ -1737,13 +1682,8 @@
         ~iterate_substs:(fun substs do_eq_fact -> Some (OSeq.map (CCOpt.flat_map do_eq_fact) substs))
         clause
     in
-<<<<<<< HEAD
     let stm_res = List.map (Stm.make ~penalty:(0) ~parents:[clause]) inf_res in
     StmQ.add_lst (Env.get_stm_queue ()) stm_res; []
-=======
-    let cls, stm_res = force_getting_cl (List.map (fun stm -> C.penalty clause, [clause], stm)  inf_res) in
-    StmQ.add_lst (_stmq()) stm_res; cls
->>>>>>> b002e2d1
 
   let infer_equality_factoring_pragmatic_ho max_unifs clause =
     let inf_res = infer_equality_factoring_aux
@@ -2127,278 +2067,6 @@
       let new_c = C.create ~trail:(C.trail c) ~penalty:(C.penalty c) new_lits proof in
       SimplM.return_new new_c)
 
-<<<<<<< HEAD
-=======
-  let do_ext_sup from_c from_p from_t into_c into_p into_t = 
-    let sc_f, sc_i = 0, 1 in
-    if Type.equal (Term.ty from_t) (Term.ty into_t) &&
-       not (C.id from_c = C.id into_c && Position.equal from_p into_p) then (
-
-      match find_ho_disagremeents (from_t, sc_f) (into_t, sc_i) with 
-      | Some (disagreements, subst) ->
-        assert(not @@ US.has_constr subst);        
-        let renaming = Subst.Renaming.create () in
-        let subst = US.subst subst in
-        let lits_f = Lits.apply_subst renaming subst (C.lits from_c, sc_f) in
-        let lits_i = Lits.apply_subst renaming subst (C.lits into_c, sc_i) in
-        
-        let app_subst renaming scoped_t =
-          Subst.FO.apply renaming subst scoped_t in
-        
-        let new_neq_lits = 
-          List.map (fun (arg_f, arg_i) ->
-            Lit.mk_neq (app_subst renaming (arg_f, sc_f)) (app_subst renaming (arg_i, sc_i))) 
-          disagreements  in
-
-        
-        let (i, pos_f) = Lits.Pos.cut from_p in
-        let from_s = Lits.Pos.at lits_f (Position.arg i (Position.opp pos_f)) in
-        Lits.Pos.replace lits_i ~at:into_p ~by:(from_s);
-        let new_lits = new_neq_lits @ CCArray.except_idx lits_f i  @ CCArray.to_list lits_i in
-        let trail = C.trail_l [from_c; into_c] in
-        let penalty = max (C.penalty from_c) (C.penalty into_c) in
-        let tags = [Proof.Tag.T_ho] in
-        let proof =
-          Proof.Step.inference
-            [C.proof_parent_subst renaming (from_c, sc_f) subst;
-              C.proof_parent_subst renaming  (into_c, sc_i) subst] 
-            ~rule:(Proof.Rule.mk "ext_sup") ~tags in
-        let new_c = C.create ~trail ~penalty new_lits proof in
-        Some new_c
-      | None -> None
-    ) else None
-
-
-  (* Given a "from"-clause C \/ f t1 ... tn = s  and 
-     "into"-clause D \/ f u1 .. un (~)= v, where some of the t_i 
-     (and consequently u_i) are of functional type, construct
-     a clause C \/ D \/ t1 ~= u1 \/ ... tn ~= un \/ s (~)= v.
-
-     Intuitively, we are waiting for efficient extensionality rules
-     to kick in and fix the problem of not being able to paramodulate
-     with this equation.
-
-     Currently with no restrictions or indexing. After initial evaluation,
-     will find ways to restrict it somehow. *)
-  let retrieve_from_extdec_idx idx id = 
-    let cl_map = ID.Map.find_opt id idx in
-    match cl_map with
-    | None -> Iter.empty
-    | Some cl_map -> 
-      C.Tbl.to_iter cl_map 
-      |> Iter.flat_map (fun (c, l) -> 
-          Iter.of_list l
-          |> Iter.map (fun (t,p) -> (c,t,p)))
-
-  let ext_sup_act given =
-    if ext_rule_eligible given then (
-      let eligible = 
-        if Env.flex_get k_ext_dec_lits = `OnlyMax then C.Eligible.param given else C.Eligible.always in
-      Lits.fold_eqn ~ord ~both:true ~sign:true ~eligible (C.lits given)
-      |> Iter.flat_map (fun (l,_,sign,pos) ->
-          let hd,args = T.as_app l in
-          if T.is_const hd && T.has_ho_subterm l then (
-            let inf_partners = retrieve_from_extdec_idx !_ext_dec_into_idx (T.as_const_exn hd) in
-            Iter.map (fun (into_c,into_t, into_p) -> 
-                do_ext_sup given pos l into_c into_p into_t) inf_partners)
-          else Iter.empty)
-      |> Iter.filter_map CCFun.id
-      |> Iter.to_list)
-    else []
-
-  let ext_sup_pas given =
-    if ext_rule_eligible given then ( 
-      let which, eligible =
-        if Env.flex_get k_ext_dec_lits = `OnlyMax then `Max, C.Eligible.res given 
-        else `All, C.Eligible.always in
-      Lits.fold_terms ~vars:false ~var_args:false ~fun_bodies:false ~ty_args:false 
-        ~ord ~which ~subterms:true ~eligible (C.lits given)
-      |> Iter.flat_map (fun (t,p) ->
-          let hd, args = T.as_app t in
-          if T.is_const hd && T.has_ho_subterm t  then (
-            let inf_partners = retrieve_from_extdec_idx !_ext_dec_from_idx (T.as_const_exn hd) in
-            Iter.map (fun (from_c,from_t, from_p) -> 
-                do_ext_sup from_c from_p from_t given p t) inf_partners) 
-          else Iter.empty))
-      |> Iter.filter_map CCFun.id
-      |> Iter.to_list
-    else []
-
-  let ext_inst_sup_act given =
-    if ext_rule_eligible given then (
-      let eligible =
-        if Env.flex_get k_ext_dec_lits = `OnlyMax then C.Eligible.param given else C.Eligible.always in
-      Lits.fold_eqn ~ord ~both:true ~sign:true ~eligible (C.lits given)
-      |> Iter.flat_map (fun (l,_,sign,pos) ->
-          let hd,args = T.as_app l in
-          if T.is_const hd && T.has_ho_subterm l then (
-            let inf_partners = retrieve_from_extdec_idx !_ext_dec_into_idx (T.as_const_exn hd) in
-            Iter.map (fun (into_c,into_t, _) -> 
-              do_ext_inst ~parents:[given;into_c] (l, 0) (into_t, 1)
-          ) inf_partners)
-          else Iter.empty)
-      |> Iter.to_list
-      |> CCList.flatten)
-    else []
-
-  let ext_inst_sup_pas given =
-    if ext_rule_eligible given then ( 
-      let which, eligible =
-        if Env.flex_get k_ext_dec_lits = `OnlyMax then `Max, C.Eligible.res given 
-        else `All, C.Eligible.always in
-      Lits.fold_terms ~vars:false ~var_args:false ~fun_bodies:false ~ty_args:false 
-        ~ord ~which ~subterms:true ~eligible (C.lits given)
-      |> Iter.flat_map (fun (t,p) ->
-          let hd, args = T.as_app t in
-          if T.is_const hd && T.has_ho_subterm t  then (
-            Iter.map (fun (from_c,from_t, from_p) -> 
-              do_ext_inst ~parents:[from_c; given] (from_t,0) (t,1))
-            (retrieve_from_extdec_idx !_ext_dec_from_idx (T.as_const_exn hd)))
-          else Iter.empty))
-      |> Iter.to_list
-      |> CCList.flatten
-    else []
-
-  let ext_eqres_aux c =
-    let eligible = C.Eligible.always in
-    if ext_rule_eligible c then (
-      let res = 
-        Literals.fold_eqn (C.lits c) ~eligible ~ord ~both:false ~sign:false
-        |> Iter.to_list
-        |> CCList.filter_map (fun (lhs,rhs,sign,pos) ->
-            assert(sign = false);
-            let idx = Lits.Pos.idx pos in
-            if Env.flex_get k_ext_dec_lits != `OnlyMax ||
-               BV.get (C.eligible_res_no_subst c) idx then (
-              let sc = 0 in
-              match find_ho_disagremeents (lhs,sc) (rhs, sc) with
-              | Some (disagremeents, subst) ->
-                let new_neq_lits =
-                  List.map (fun (s,t) -> Lit.mk_neq s t) disagremeents in
-                let i, _ = Literals.Pos.cut pos in
-                let new_lits =
-                  (Array.of_list @@ new_neq_lits @ CCArray.except_idx (C.lits c) i, sc)
-                  |> Literals.apply_subst (Subst.Renaming.create()) (US.subst subst)
-                  |> Array.to_list in
-                let proof =
-                  Proof.Step.inference [C.proof_parent c] ~rule:(Proof.Rule.mk "ext_eqres") in
-                let new_c =
-                  C.create ~trail:(C.trail c) ~penalty:(C.penalty c) new_lits proof in
-                Some new_c
-              | None -> None)
-            else None)
-        in
-      Util.incr_stat stat_ext_dec;
-      res
-    ) else []
-
-  let ext_inst_eqres c =
-    let eligible = C.Eligible.always in
-    if ext_rule_eligible c then (
-      let res = 
-        Literals.fold_eqn (C.lits c) ~eligible ~ord ~both:false ~sign:false
-        |> Iter.to_list
-        |> CCList.flat_map (fun (lhs,rhs,sign,pos) ->
-            assert(sign = false);
-            let idx = Lits.Pos.idx pos in
-            if Env.flex_get k_ext_dec_lits != `OnlyMax ||
-               BV.get (C.eligible_res_no_subst c) idx then (
-              do_ext_inst ~parents:[c] (lhs,0) (rhs,0))
-            else [])
-        in
-      Util.incr_stat stat_ext_inst;
-      res
-    ) else []
-
-
-  let ext_eqres given = 
-    ZProf.with_prof prof_ext_dec ext_eqres_aux given
-
-  (* complete [f = g] into [f x1…xn = g x1…xn] for each [n ≥ 1] *)
-  let complete_eq_args (c:C.t) : C.t list =
-    let var_offset = C.Seq.vars c |> Type.Seq.max_var |> succ in
-    let eligible = C.Eligible.param c in
-    let aux ?(start=1) ~poly lits lit_idx t u =
-      let n_ty_args, ty_args, _ = Type.open_poly_fun (T.ty t) in
-      assert (n_ty_args = 0);
-      assert (ty_args <> []);
-      let vars =
-        List.mapi
-          (fun i ty -> HVar.make ~ty (i+var_offset) |> T.var)
-          ty_args
-      in
-      CCList.(start -- List.length vars)
-      |> List.map
-        (fun prefix_len ->
-          let vars_prefix = CCList.take prefix_len vars in
-          let new_lit = Literal.mk_eq (T.app t vars_prefix) (T.app u vars_prefix) in
-          let new_lits = new_lit :: CCArray.except_idx lits lit_idx in
-          let proof =
-            Proof.Step.inference [C.proof_parent c]
-              (* THIS NAME IS USED IN HEURISTICS -- CHANGE CAREFULLY! *)
-              ~rule:(Proof.Rule.mk "ho_complete_eq")
-              ~tags:[Proof.Tag.T_ho;Proof.Tag.T_dont_increase_depth]
-          in
-          let penalty = C.penalty c + (if poly then 1 else 0) in
-          let new_c =
-            C.create new_lits proof ~penalty ~trail:(C.trail c) in
-
-          if poly then (
-            C.set_flag SClause.flag_poly_arg_cong_res new_c true;
-          );
-
-          new_c)
-      in
-      let is_poly_arg_cong_res = C.get_flag SClause.flag_poly_arg_cong_res c in
-      let new_c =
-        C.lits c
-        |> Iter.of_array |> Util.seq_zipi
-        |> Iter.filter (fun (idx,lit) -> eligible idx lit)
-        |> Iter.flat_map_l
-          (fun (lit_idx,lit) -> match lit with
-            | Literal.Equation (t, u, true) when Type.is_fun (T.ty t) ->
-              aux ~poly:false (C.lits c) lit_idx t u
-            | Literal.Equation (t, u, true) 
-              when Type.is_var (T.ty t) && not is_poly_arg_cong_res ->
-              (* A polymorphic variable might be functional on the ground level *)
-              let ty_args = 
-                OSeq.iterate [Type.var @@ HVar.fresh ~ty:Type.tType ()] 
-                  (fun types_w -> 
-                    Type.var (HVar.fresh ~ty:Type.tType ()) :: types_w) in
-              let res = 
-                ty_args
-                |> OSeq.mapi (fun arrarg_idx arrow_args -> 
-                    let var = Type.as_var_exn (T.ty t) in
-                    let funty = 
-                      T.of_ty 
-                        (Type.arrow arrow_args (Type.var (HVar.fresh ~ty:Type.tType ()))) in
-                    let subst = Unif_subst.FO.singleton (var,0) (funty,0) in
-                    let renaming, subst = Subst.Renaming.none, Unif_subst.subst subst in
-                    let lits' = Lits.apply_subst renaming subst (C.lits c, 0) in
-                    let t' = Subst.FO.apply renaming subst (t, 0) in
-                    let u' = Subst.FO.apply renaming subst (u, 0) in
-                    let new_cl = aux ~poly:true ~start:(arrarg_idx+1) lits' lit_idx t' u' in
-                    assert(List.length new_cl == 1);
-                    List.hd new_cl
-                ) in
-              let first_two, rest = 
-                OSeq.take 2 res, OSeq.map CCOpt.return (OSeq.drop 2 res) in
-              let stm =  Stm.make ~penalty:(C.penalty c + 20) ~parents:[c] rest in
-              StmQ.add (_stmq()) stm;
-              
-              OSeq.to_list first_two
-            | _ -> [])
-        |> Iter.to_rev_list
-      in
-      if new_c<>[] then (
-        Util.add_stat stat_complete_eq (List.length new_c);
-        Util.debugf ~section 4
-          "(@[complete-eq@ :clause %a@ :yields (@[<hv>%a@])@])"
-          (fun k->k C.pp c (Util.pp_list ~sep:" " C.pp) new_c);
-      );
-      new_c
-
->>>>>>> b002e2d1
   (** Find clauses that [given] may demodulate, add them to set *)
   let backward_demodulate set given =
     ZProf.enter_prof prof_back_demodulate;
@@ -3446,15 +3114,9 @@
 let _try_lfho_unif = ref true
 let _bool_eq_fact = ref true
 
-<<<<<<< HEAD
 let _guard = ref 30
 let _ratio = ref 100
 let _clause_num = ref (-1)
-=======
-let _guard = ref 20
-let _ratio = ref 70
-let _clause_num = ref 7
->>>>>>> b002e2d1
 
 let key = Flex_state.create_key ()
 
