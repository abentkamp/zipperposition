--- conflicted
+++ resolved
@@ -263,15 +263,8 @@
                   else if E.is_trivial new_c then None
                   else if C.is_empty new_c then raise (Yield_false new_c)
                   else Some new_c)
-<<<<<<< HEAD
-              |> Iter.iter push_c
-            )
-          )
-        with Not_found -> 
-=======
               |> Iter.iter push_c))
         with Not_found ->
->>>>>>> b002e2d1
           (* Due to orphan deletion a clause might not be found *)
           ()
       done;
