
(* This file is free software, part of Zipperposition. See file "license" for more details. *)

(** {1 boolean subterms} *)

open Logtk
open Libzipperposition

module T = Term
module Pos = Position
module US = Unif_subst
module L = Literal
module Ls = Literals

type reasoning_kind    = 
    BoolReasoningDisabled 
  | BoolSimplificationsOnly
  | BoolHoist 
  | BoolCasesPreprocess

let section = Util.Section.make ~parent:Const.section "booleans"


let k_bool_reasoning = Flex_state.create_key ()
let k_cased_term_selection = Flex_state.create_key ()
let k_quant_rename = Flex_state.create_key ()
let k_interpret_bool_funs = Flex_state.create_key ()
let k_cnf_non_simpl = Flex_state.create_key ()
let k_norm_bools = Flex_state.create_key () 
let k_filter_literals = Flex_state.create_key ()
let k_nnf = Flex_state.create_key ()
let k_simplify_bools = Flex_state.create_key ()
let k_trigger_bool_inst = Flex_state.create_key ()
let k_trigger_bool_ind = Flex_state.create_key ()
let k_bool_hoist_simpl = Flex_state.create_key ()
let k_rename_nested_bools = Flex_state.create_key ()
let k_fluid_hoist = Flex_state.create_key ()
let k_fluid_log_hoist = Flex_state.create_key ()
let k_solve_formulas = Flex_state.create_key ()
let k_replace_unsupported_quants = Flex_state.create_key ()

module type S = sig
  module Env : Env.S
  module C : module type of Env.C

  (** {6 Registration} *)

  val setup : unit -> unit
  (** Register rules in the environment *)
end


module Make(E : Env.S) : S with module Env = E = struct
  module Env = E
  module PS = E.ProofState
  module C = Env.C
  module Ctx = Env.Ctx
  module Fool = Fool.Make(Env)
  module Combs = Combinators.Make(Env)
  module HO = Higher_order.Make(Env)
  module LazyCNF = Lazy_cnf.Make(Env)
  module FR = Env.FormRename
  module Stm = Env.Stm
  module StmQ = Env.StmQ

  let (=~),(/~) = Literal.mk_eq, Literal.mk_neq
  let (@:) = T.app_builtin ~ty:Type.prop
  let no a = a =~ T.false_
  let yes a = a =~ T.true_

  let _trigger_bools   = ref (Type.Map.empty) (* type --> boolean trigger *)
  let _cls_w_pred_vars = ref (Type.Map.empty) (* type --> (clause,var) *)
  
  let get_unif_alg () =
    if Env.flex_get Combinators.k_enable_combinators
    then (fun _ _ -> OSeq.empty)
    else Env.flex_get Superposition.k_unif_alg
  
  let get_triggers c =
    let ord = Ctx.ord () in
    let trivial_trigger t =
      let body = snd @@ T.open_fun t in
      T.is_var body || T.is_true_or_false body in

    Literals.fold_terms ~ord ~subterms:true ~eligible:C.Eligible.always 
      ~which:`All (C.lits c) ~fun_bodies:false 
    |> Iter.filter_map (fun (t,p) -> 
        let ty = Term.ty t and hd = Term.head_term t in
        let cached_t = Subst.FO.canonize_all_vars t in
        if not (Term.Set.mem cached_t !Higher_order.prim_enum_terms) &&
           Type.is_fun ty && Type.returns_prop ty && not (Term.is_var hd) &&
           not (trivial_trigger t) then (
          Some t
        ) else None
      )

  let instantiate_w_bool ~clause ~var ~trigger =
    assert(Type.equal (T.ty var) (T.ty trigger));

    let cl_sc, trig_sc = 0, 1 in
    let subst = Subst.FO.bind' Subst.empty (T.as_var_exn var, cl_sc) (trigger, trig_sc) in
    let renaming = Subst.Renaming.create () in
    let expand_quant = not @@ Env.flex_get Combinators.k_enable_combinators in
    let lits = Literals.apply_subst renaming subst (C.lits clause, cl_sc) in
    let lits = Literals.map (fun t -> Lambda.eta_reduce ~expand_quant @@ Lambda.snf t) lits in
      let proof =
        Proof.Step.inference 
          ~rule:(Proof.Rule.mk "triggered_bool_instantiation") 
          ~tags:[Proof.Tag.T_ho; Proof.Tag.T_cannot_orphan]
          [C.proof_parent_subst renaming (clause, cl_sc) subst] in
    let res = C.create_a lits proof ~penalty:(C.penalty clause) ~trail:(C.trail clause) in
    (* CCFormat.printf "instatiate:@.c:@[%a@]@.subst:@[%a@]@.res:@[%a@]@." C.pp clause Subst.pp subst C.pp res; *)
    res

  let inst_clauses_w_trigger t =
    let triggers = Type.Map.get_or ~default:[] (T.ty t) !_trigger_bools in
    if not (CCList.mem ~eq:T.equal t triggers) then (
      _trigger_bools := Type.Map.update (T.ty t) (function 
        | None -> Some [t]
        | Some res -> Some (t :: res)
      ) !_trigger_bools;

      Type.Map.get_or ~default:[] (T.ty t) !_cls_w_pred_vars
      |> CCList.map (fun (clause,var) -> instantiate_w_bool ~clause ~var ~trigger:t)
    ) else []

  let insert_new_trigger t =
    inst_clauses_w_trigger t
    |> CCList.to_iter
    |> Env.add_passive

  let update_triggers cl =
    (* if triggered boolean instantiation is off
       k_trigger_bool_inst is -1 *)
    if C.proof_depth cl < Env.flex_get k_trigger_bool_inst then (
      let new_triggers = (get_triggers cl) in
      if not (Iter.is_empty new_triggers) then (
        Iter.iter insert_new_trigger new_triggers
    ));
    Signal.ContinueListening

    
  let handle_new_pred_var_clause (clause,var) =
    assert(T.is_var var);
    let ty = T.ty var in
    Type.Map.get_or ~default:[] ty !_trigger_bools
    |> CCList.map (fun trigger -> instantiate_w_bool ~clause ~var ~trigger)
    |> CCList.to_iter
    |> Env.add_passive;

    _cls_w_pred_vars := Type.Map.update ty (function 
      | None -> Some [(clause, var)]
      | Some res -> Some ((clause, var) :: res)
    ) !_cls_w_pred_vars;

    Signal.ContinueListening

  let handle_new_skolem_sym (c,trigger) =
    let trig_hd = T.head_term trigger in
    assert(T.is_const trig_hd);
    assert(ID.is_postcnf_skolem (T.as_const_exn trig_hd));

    if C.proof_depth c <  Env.flex_get k_trigger_bool_inst 
    then insert_new_trigger trigger;
    
    Signal.ContinueListening

    let trigger_induction cl =
      (* abstracts away closed subterm from the term t
        by replacing it with (accordingly shifted) DB variable 0 *)
      let abstract ~subterm t =
        assert(T.DB.is_closed subterm);

        let rec aux ~depth t =
          if T.equal subterm t then (
            T.bvar ~ty:(T.ty subterm) depth
          ) else (
            match T.view t with
            | T.App(hd, args) ->
              let hd' = aux ~depth hd in
              let args' = List.map (aux ~depth) args in
              if T.equal hd hd' && T.same_l args args' then t
              else T.app hd' args'
            | T.AppBuiltin(hd, args) ->
              let args' = List.map (aux ~depth) args in
              if T.same_l args args' then t
              else T.app_builtin ~ty:(T.ty t) hd args'
            | T.Fun _ ->
              let pref, body = T.open_fun t in
              let body' = aux ~depth:(depth+(List.length pref)) body in
              if T.equal body body' then t else T.fun_l pref body'
            | _ -> t
          ) in
      
        let res = aux ~depth:0 t in
        assert (Type.equal (T.ty res) (T.ty t));
        if T.equal res t then None else (Some res) in
    
      let make_triggers lhs rhs sign =
        let lhs_body, rhs_body = snd (Term.open_fun lhs), snd (Term.open_fun rhs) in
        let immediate_args =
          if (T.is_const (T.head_term lhs_body)) && 
            (T.is_const (T.head_term rhs_body)) then (
            List.sort_uniq T.compare (T.args lhs_body @ T.args rhs_body)
          ) else [] in
        CCList.filter_map (fun arg -> 
          if T.DB.is_closed arg && not (Type.is_tType (T.ty arg)) then (
            match abstract ~subterm:arg lhs, abstract ~subterm:arg rhs with
            | Some(lhs'), Some(rhs') ->
              assert (Type.equal (T.ty lhs') (T.ty rhs'));
              (* Flipping the sign that is present in conjecture,
                to prove the negated conjecture using induction *)
              let build_body sign = if sign then T.Form.neq else T.Form.eq in
              let res = T.fun_ (T.ty arg) (build_body sign lhs' rhs') in
              assert (T.DB.is_closed res);
              Some res
            | _ -> None
          ) else None
        ) immediate_args in

    if C.proof_depth cl < Env.flex_get k_trigger_bool_ind &&
       CCOpt.is_some (C.distance_to_goal cl) then (
      match C.lits cl with
      | [| Literal.Equation(lhs, rhs, _) as lit |] ->
        let res = 
          CCList.flat_map inst_clauses_w_trigger (make_triggers lhs rhs (Literal.is_positivoid lit))
        in
        res
      | _ -> []
    ) else []

  let () =
    Signal.on PS.ActiveSet.on_add_clause (fun c ->
      update_triggers c)
  
  let mk_res ~proof ~old ~repl new_lit c =
    C.create ~trail:(C.trail c) ~penalty:(C.penalty c)
      (new_lit :: Array.to_list( C.lits c |> Literals.map (T.replace ~old ~by:repl)))
    proof

  let get_green_eligible c =
    let ord = C.Ctx.ord () in
    Ls.fold_terms ~vars:false ~var_args:false ~fun_bodies:false 
                  ~ty_args:false ~ord ~which:`Max ~subterms:true  
                  ~eligible:(C.Eligible.res c) (C.lits c)
  
  let get_bool_eligible c =
    Iter.append 
      (SClause.TPSet.to_iter (C.eligible_subterms_of_bool c))
      (get_green_eligible c)

  let get_bool_hoist_eligible c =
    get_bool_eligible c
    |> Iter.filter (fun (t,p) ->
      let module P = Position in
      match p with
      | P.Arg(idx, P.Left P.Stop)
      | P.Arg(idx, P.Right P.Stop) ->
        (match (C.lits c).(idx) with 
          | L.Equation(_,_,false) -> true
          | _ -> false)
      | _ -> true
    ) |> Iter.filter (fun (t,_) -> 
        let ty = T.ty t in
        (Type.is_prop ty || Type.is_var ty) &&
        not (T.is_true_or_false t) &&
        not (T.is_var t) && 
        match T.view t with
        | T.AppBuiltin(hd,_) ->
          (* check that the term has no interpreted sym on top *)
          not (List.mem hd Builtin.([Eq; Neq; ForallConst; ExistsConst; Not]) || 
              Builtin.is_logical_binop hd)
        | T.App(hd, _) -> not @@ T.is_var hd
        | _ -> true)
    |> Iter.to_list
    (* since we are doing simultaneous version -- we take only unique terms *)
    |> CCList.sort_uniq ~cmp:(fun (t1,_) (t2,_) -> T.compare t1 t2)

  let handle_poly_bool_hoist t c =
    let ty = T.ty t in
    assert(Type.is_prop ty || Type.is_var ty);
    
    if Type.is_prop ty then (
      (t, c)
    ) else (
      let sub = 
        Subst.Ty.bind Subst.empty 
          (* absolutely horrible castings of OCaml *)
          ((Type.as_var_exn ty, 0) :> InnerTerm.t HVar.t Scoped.t) 
          (Type.prop, 0) 
      in
      let renaming = Subst.Renaming.create () in
      let t' = Subst.FO.apply renaming sub (t,0) in
      let c' = C.apply_subst ~renaming (c,0) sub in
      (t',c')
    )


  let bool_hoist (c:C.t) : C.t list = 
    let proof = Proof.Step.inference [C.proof_parent c]
                ~rule:(Proof.Rule.mk "bool_hoist") ~tags:[Proof.Tag.T_ho] in

    List.map (fun (t, _) ->
      let t,c = handle_poly_bool_hoist t c in
      mk_res ~proof ~old:t ~repl:T.false_ (yes t) c)
    (get_bool_hoist_eligible c)
    |> CCFun.tap (fun res -> 
      Util.debugf ~section 3 "hoist(@[%a@])" (fun k -> k C.pp c);
      if CCList.is_empty res then (
        Util.debugf ~section 3 " = ∅ (%d)(%a)(%d)" 
          (fun k -> 
            k (Iter.length (get_green_eligible c)) 
              (Iter.pp_seq Term.pp) (Iter.map fst (get_bool_eligible c))
              (List.length (get_bool_hoist_eligible c)));
      ) else (Util.debugf ~section 3  " = @[%a@]" (fun k -> k (CCList.pp C.pp) res))
    )

  let bool_hoist_simpl (c:C.t) : C.t list option = 
    let proof = Proof.Step.simp [C.proof_parent c]
                ~rule:(Proof.Rule.mk "bool_hoist") ~tags:[Proof.Tag.T_ho] in

    let bool_subterms  = get_bool_hoist_eligible c in
    CCOpt.return_if (not @@ CCList.is_empty bool_subterms) (
      CCList.fold_left (fun acc (t,_) ->
        let t,c = handle_poly_bool_hoist t c in
        let neg_lit, repl_neg = no t, T.true_ in
        let pos_lit, repl_pos = yes t, T.false_ in
        (mk_res ~proof ~old:t ~repl:repl_neg neg_lit c) ::
        (mk_res ~proof ~old:t ~repl:repl_pos pos_lit c) :: acc ) 
      [] bool_subterms
    )
    |> CCFun.tap (function 
      | Some res ->
        Util.debugf ~section 2 "bool_hoist_simpl(@[%a@])=@. @[%a@]@." (fun k -> k C.pp c (CCList.pp C.pp) res);
      | None -> 
        Util.debugf ~section 2 "bool_hoist_simpl(@[%a@])= None@." (fun k -> k C.pp c)
    )

  let eq_hoist (c:C.t) : C.t list =
    let proof ~prefix = 
      Proof.Step.inference [C.proof_parent c]
        ~rule:(Proof.Rule.mk (prefix^"_hoist")) ~tags:[Proof.Tag.T_ho] in

    get_bool_eligible c
    |> Iter.filter (fun (t,_) -> 
        match T.view t with
        | T.AppBuiltin(hd,_) ->
          List.mem hd [Builtin.Eq;Neq;Xor;Equiv;ForallConst;ExistsConst] &&
          Type.is_prop (T.ty t)
        | _ -> false)
    |> Iter.to_list
    (* since we are doing simultaneous version -- we take only unique terms *)
    |> CCList.sort_uniq ~cmp:(fun (t1,_) (t2,_) -> T.compare t1 t2)
    |> List.map (fun (t, _) ->
        match T.view t with 
        | T.AppBuiltin(Builtin.(Eq|Equiv), ([a;b]|[_;a;b])) ->
          let new_lit = Literal.mk_eq a b in
          mk_res ~proof:(proof ~prefix:"eq") ~old:t ~repl:T.false_ new_lit c
        | T.AppBuiltin(Builtin.(Neq|Xor), ([a;b]|[_;a;b])) ->
          let new_lit = Literal.mk_eq a b in
          mk_res ~proof:(proof ~prefix:"neq") ~old:t ~repl:T.true_ new_lit c
        | _ -> assert false
    )
    |> CCFun.tap (fun res -> 
      Util.debugf ~section 3 "eq-hoist(@[%a@])" (fun k -> k C.pp c);
      if CCList.is_empty res then (
        Util.debugf ~section 3 " = ∅ (%d)(%d)(%a)" 
          (fun k -> 
            k (Iter.length (get_green_eligible c))
              (Iter.length (get_bool_eligible c))
              (Iter.pp_seq Term. pp) (Iter.map fst (get_bool_eligible c)) );
      ) else (Util.debugf ~section 3 " = @[%a@]" (fun k -> k (CCList.pp C.pp) res))
    )

  let fluid_hoist (c:C.t) =
    let tyvar = Type.var (HVar.fresh ~ty:Type.tType ()) in
    let z = T.var (HVar.fresh ~ty:(Type.arrow [Type.prop] tyvar) ()) in
    let x = T.var (HVar.fresh ~ty:Type.prop ()) in
    let zx = T.app z [x] in
    let z_false, z_true = T.app z [T.false_], T.app z [T.true_] in

    let sc_zx, sc_cl = 0, 1 in

    let mk_res sign renaming sub at =
      let c' = C.apply_subst ~renaming (c, sc_cl) sub in
      let still_at_eligible = 
        get_bool_eligible c'
        |> Iter.exists (fun (_, p) -> Position.equal p at) 
      in

      if still_at_eligible then (
        let new_lit = 
          let x_sub = Subst.FO.apply renaming sub (x, sc_zx) in
          Literal.mk_eq x_sub (if sign then T.true_ else T.false_) in
        let by = 
          Subst.FO.apply renaming sub ((if sign then z_false else z_true), sc_zx) in
        Literals.Pos.replace (C.lits c') ~at ~by;
        let rule = 
          Proof.Rule.mk ("fluid_" ^ (if sign then "bool_" else "loob_") ^ "hoist") in
        let proof = Proof.Step.inference ~rule [C.proof_parent_subst renaming (c,sc_cl) sub] in
        let res = 
          C.create ~penalty:(C.penalty c + 2) ~trail:(C.trail c)
            (new_lit :: CCArray.to_list (C.lits c')) proof in
        Some res
      ) else None
    in

    get_bool_eligible c
    |> (fun iter -> 
      Iter.fold (fun acc (u,p) ->
        if T.is_app_var u || T.is_fun u && (not (T.is_ground u)) then (
          let unif_seq =
            get_unif_alg () (zx, sc_zx) (u, sc_cl)
            |> OSeq.flat_map (fun us_opt -> 
              CCOpt.map_or ~default:OSeq.empty (fun us ->
                assert(not @@ US.has_constr us);
                let sub = US.subst us in
                let renaming = Subst.Renaming.create () in
                let z_false_sub = 
                  Lambda.snf @@ Subst.FO.apply renaming sub (z_false, sc_zx) in
                let z_true_sub = 
                  Lambda.snf @@ Subst.FO.apply renaming sub (z_true, sc_zx) in
                let x_sub = 
                  Lambda.snf @@ Subst.FO.apply renaming sub (x, sc_zx) in
                let zx_sub =
                  Lambda.snf @@ Subst.FO.apply renaming sub (zx, sc_zx) in
                if T.is_true_or_false x_sub then OSeq.empty
                else (
                  let bool_res =
                    if T.equal z_false_sub zx_sub then []
                    else [(mk_res true renaming sub p)] in
                  let loob_res = 
                    if T.equal z_true_sub zx_sub then []
                    else [(mk_res false renaming sub p)] in
                  OSeq.of_list (bool_res @ loob_res)
                )
              ) us_opt
            )
          in
          let stm_res = Env.Stm.make ~penalty:(C.penalty c + 2) ~parents:[c] unif_seq in
          Env.StmQ.add (Env.get_stm_queue ()) stm_res;
          []
        ) else acc
    ) [] iter)

  (* Record holding info for constructing Eq/Neq/Forall/ExistsHoist inference*)
  type fluid_log_partner_info =
    {
      unif_partner : Term.t; (* what is u unified with *)
      repl : Term.t; (* what is u replaced with *)
      new_lit : Literal.t option (* possibly a new literal *)
    }
  
  (* Fluid hoisting of logical symbols -- 
     rules EqHoist, NeqHoist, ForallHoist, ExistsHoist 
     and BoolRw where head is a variable*)
  let fluid_log_hoist (c:C.t) =
    (* It is assumed Boolean selection will 
       not select any top-level terms *)

    let a = Type.var (HVar.fresh ~ty:(Type.tType) ()) in
    let x_a = T.var (HVar.fresh ~ty:a ()) in
    let y_a = T.var (HVar.fresh ~ty:a ()) in
    let y_quant = 
      Lambda.eta_expand @@
      T.var (HVar.fresh ~ty:(Type.arrow [a] Type.prop) ()) in
    let yx = Lambda.whnf @@ T.app y_quant [y_a] in
    
    let module F = T.Form in
    let module PB = Position.Build in

    let partners = 
    [ {unif_partner=F.eq x_a y_a; repl= T.false_; new_lit=Some (L.mk_eq x_a y_a)};
      {unif_partner=F.neq x_a y_a; repl= T.true_; new_lit=Some (L.mk_eq x_a y_a)};
      {unif_partner=F.forall y_quant; repl= T.false_; new_lit=Some (L.mk_eq yx T.true_)};
      {unif_partner=F.exists y_quant; repl= T.true_; new_lit=Some (L.mk_eq yx T.false_)};
      {unif_partner=(F.not_ T.false_); repl= T.true_; new_lit=None};
      {unif_partner=(F.not_ T.true_); repl= T.false_; new_lit=None};
      {unif_partner=(F.eq x_a x_a); repl= T.true_; new_lit=None};
      {unif_partner=(F.neq x_a x_a); repl= T.false_; new_lit=None};
      {unif_partner=(F.and_ T.false_ T.false_); repl= T.false_; new_lit=None};
      {unif_partner=(F.and_ T.true_ T.false_); repl= T.false_; new_lit=None};
      {unif_partner=(F.and_ T.false_ T.true_); repl= T.false_; new_lit=None};
      {unif_partner=(F.and_ T.true_ T.true_); repl= T.true_; new_lit=None};
      {unif_partner=(F.or_ T.false_ T.false_); repl= T.false_; new_lit=None};
      {unif_partner=(F.or_ T.true_ T.false_); repl= T.true_; new_lit=None};
      {unif_partner=(F.or_ T.false_ T.true_); repl= T.true_; new_lit=None};
      {unif_partner=(F.or_ T.true_ T.true_); repl= T.true_; new_lit=None};
      {unif_partner=(F.imply T.false_ T.false_); repl= T.true_; new_lit=None};
      {unif_partner=(F.imply T.true_ T.false_); repl= T.false_; new_lit=None};
      {unif_partner=(F.imply T.false_ T.true_); repl= T.true_; new_lit=None};
      {unif_partner=(F.imply T.true_ T.true_); repl= T.true_; new_lit=None};]
    in

    let sc_partner, sc_cl = 0, 1 in
    let mk_res sub at partner= 
      let renaming = Subst.Renaming.create () in
      let lits = Literals.apply_subst renaming sub ((C.lits c), sc_cl) in
      Literals.Pos.replace lits ~at ~by:partner.repl;
      let new_lits =
        (CCOpt.map_or ~default:[] (fun x -> [L.apply_subst renaming sub (x,sc_partner)]) partner.new_lit)
        @ (Array.to_list (lits))
      in
      let rule = Proof.Rule.mk "fluid_log_symbol_hoist" in
      let step = Proof.Step.inference ~rule [C.proof_parent_subst renaming (c,sc_cl) sub] in
      C.create ~penalty:(C.penalty c + 2) ~trail:(C.trail c) new_lits step
    in

    let eligible = C.Eligible.res c in
    Literals.fold_lits ~eligible (C.lits c)
    |> Iter.iter (fun (lit, idx) ->
      let lit_pos = PB.arg idx PB.empty in
      match lit with
      | Literal.Equation(u, v, true) 
        when (Type.is_prop (T.ty u) || Type.is_var (T.ty u)) 
             && T.is_app_var u ->
        let app_vars = 
          if Literal.is_predicate_lit lit then [(u, PB.to_pos (PB.left lit_pos))]
          else if Term.is_app_var v then [(u, PB.to_pos (PB.left lit_pos));
                                          (v, PB.to_pos (PB.right lit_pos))]
          else []
        in
        List.iter (fun (var, pos) -> 
          List.iter (fun p -> 
            let seq = 
              get_unif_alg () (p.unif_partner, sc_partner) (var, sc_cl)
              |> OSeq.filter_map (
                CCOpt.map (fun us -> 
                  assert(not (Unif_subst.has_constr us));
                  let sub = Unif_subst.subst us in
                  let eligible' = C.eligible_res (c, sc_cl) sub in
                  (* not eligible under substitution *)
                  if not (CCBV.get eligible' idx) then None
                  else (
                    Some (mk_res sub pos p)        
                )))
            in
            let stm_res = Env.Stm.make ~penalty:(C.penalty c + 2) ~parents:[c] seq in
            Env.StmQ.add (Env.get_stm_queue ()) stm_res;
          ) partners;          
        ) app_vars
      | _ -> ()
    );
    []

  (* Fluid version of (Forall|Exists)RW *)
  let fluid_quant_rw  (c:C.t) =    
    let module PB = Position.Build in
    let module F = T.Form in

    let sc_partner, sc_cl = 0, 1 in
    let a = Type.var (HVar.fresh ~ty:(Type.tType) ()) in
    let y_quant = 
      Lambda.eta_expand @@
      T.var (HVar.fresh ~ty:(Type.arrow [a] Type.prop) ()) in
    let partners = 
    [ {unif_partner=F.forall y_quant; 
       repl= T.fun_ a (F.not_ (Lambda.whnf @@ T.app y_quant [T.bvar ~ty:a 0])); 
       new_lit=None};
      {unif_partner=F.exists y_quant;
       repl= y_quant (*already eta-expanded *); 
       new_lit=None};]
    in
    
    let mk_res sub at partner= 
      let lits = Array.copy @@ C.lits c in
      (* Literals.Pos.replace lits ~at ~by:partner.repl; *)
      let renaming = Subst.Renaming.create () in
      let expand_quant = not @@ Env.flex_get Combinators.k_enable_combinators in
      let repl_sub =
        Lambda.eta_reduce ~expand_quant @@ Lambda.snf @@
          Subst.FO.apply renaming sub (partner.repl, sc_partner) in
      let sk = FR.get_skolem ~parent:c ~mode:`Skolem repl_sub in
      let y_sk = 
        T.app (Subst.FO.apply renaming sub (y_quant, sc_partner)) [sk]
      in
      let lits = Literals.apply_subst renaming sub (lits, sc_cl) in
      Literals.Pos.replace lits ~at ~by:y_sk;

      let rule = Proof.Rule.mk "fluid_quant_rw" in
      let step = Proof.Step.inference ~rule [C.proof_parent_subst renaming (c,sc_cl) sub] in
      let res = C.create_a ~penalty:(C.penalty c + 2) ~trail:(C.trail c) lits step in

      Util.debugf ~section 5 "fluid_quant_rw:@.@[%a@] -> @.@[%a@]@." 
        (fun k -> k C.pp c C.pp res);

      res
    in

    let eligible = C.Eligible.res c in
    Literals.fold_lits ~eligible (C.lits c)
    |> Iter.iter (fun (lit, idx) ->
      let lit_pos = PB.arg idx PB.empty in
      match lit with
      | Literal.Equation(u, v, true) 
        when (Type.is_var (T.ty u) || Type.is_prop (T.ty u)) 
             && T.is_app_var u ->
        let app_vars = 
          if Literal.is_predicate_lit lit then [(u, PB.to_pos (PB.left lit_pos))]
          else if Term.is_app_var v then [(u, PB.to_pos (PB.left lit_pos));
                                          (v, PB.to_pos (PB.right lit_pos))]
          else []
        in
        List.iter (fun (var, pos) -> 
          List.iter (fun p -> 
            let seq = 
              get_unif_alg () (p.unif_partner, sc_partner) (var, sc_cl)
              |> OSeq.filter_map (
                CCOpt.map (fun us -> 
                  assert(not (Unif_subst.has_constr us));
                  let sub = Unif_subst.subst us in
                  let eligible' = C.eligible_res (c, sc_cl) sub in
                  (* not eligible under substitution *)
                  if not (CCBV.get eligible' idx) then None
                  else (
                    Some (mk_res sub pos p)
                )))
            in
            let stm_res = Env.Stm.make ~penalty:(C.penalty c + 2) ~parents:[c] seq in
            Env.StmQ.add (Env.get_stm_queue ()) stm_res;
          ) partners;          
        ) app_vars
      | _ -> ()
    );
    []

  let false_elim c =
    let module S = Subst.FO in

    let p sub renaming =
      Proof.Step.inference [C.proof_parent_subst renaming (c,0) sub]
        ~rule:(Proof.Rule.mk ("false_elim")) 
        ~tags:[Proof.Tag.T_ho] 
    in

    let add_immediate acc sub idx =
      let renaming = Subst.Renaming.create () in
      let res = 
        C.apply_subst ~renaming ~proof:(Some (p sub renaming)) (c,0) sub 
      in
      res :: acc
    in
      
    let schedule app_var target idx =     
      assert(T.is_ground target);
      let seq =
        get_unif_alg () (app_var, 0) (target, 0)
        |> OSeq.filter_map (
            CCOpt.map (fun us -> 
              assert(not (Unif_subst.has_constr us));
              let sub = Unif_subst.subst us in
              let renaming = Subst.Renaming.create () in
              let res = 
                C.apply_subst ~penalty_inc:(Some 1) ~renaming 
                              ~proof:(Some (p sub renaming)) (c,0) sub 
              in
              (* not eligible under substitution *)
              if not @@ CCBV.get (C.eligible_res_no_subst res) idx then None
              else (
                Some (res)
            )))
        in
      let stm_res = Env.Stm.make ~penalty:(C.penalty c) ~parents:[c] seq in
      Env.StmQ.add (Env.get_stm_queue ()) stm_res;
    in

    let eligible = C.eligible_res (c, 0) Subst.empty in
    let get_var = T.as_var_exn in
    
    Ls.fold_eqn_simple (C.lits c)
    |> Iter.filter (fun (_,_,_,p) ->
      let idx = Ls.Pos.idx p in
      CCBV.get eligible idx )
    |> Iter.fold (fun acc (lhs,rhs,sign,p) -> 
      let idx = Ls.Pos.idx p in
      if T.equal T.true_ rhs then (
        if T.is_var lhs then (
          let sub = 
            S.bind' Subst.empty (get_var lhs, 0) (T.false_, 0) in
          add_immediate acc sub idx
        ) else if T.is_app_var lhs then (
          schedule lhs T.false_ idx;
          acc
        ) else acc
      ) else if T.equal T.false_ rhs then (
        if T.is_var lhs then (
          let sub = S.bind' Subst.empty (get_var lhs, 0) (T.true_, 0) in
          add_immediate acc sub idx
        ) else if T.is_app_var lhs then (
          schedule lhs T.true_ idx;
          acc
        ) else acc
      ) else if T.is_var (T.head_term lhs) 
                && T.is_var (T.head_term rhs)
                && sign then (
          if T.is_var lhs && T.is_var rhs && Type.is_prop (T.ty lhs) then (
            let sub_t_f = 
              S.bind' 
                (S.bind' Subst.empty (get_var lhs, 0) (T.true_, 0))
                (get_var rhs,0) (T.false_, 0)
            in
            let sub_f_t = 
              S.bind' 
                (S.bind' Subst.empty (get_var lhs, 0) (T.false_, 0))
                (get_var rhs,0) (T.true_, 0)
            in
            add_immediate (add_immediate acc sub_t_f idx) sub_f_t idx
          ) else (
            let l_eq_r = T.Form.eq lhs rhs in
            let t_eq_f = T.Form.eq T.true_ T.false_ in
            let f_eq_t = T.Form.eq T.false_ T.true_ in
          
            schedule l_eq_r t_eq_f idx;
            schedule l_eq_r f_eq_t idx;
            acc
          )
      ) else acc
    ) []

  let replace_bool_vars (c:C.t) =
    let p =
      Proof.Step.simp [C.proof_parent c]
        ~rule:(Proof.Rule.mk ("replace_bool_vars")) 
        ~tags:[Proof.Tag.T_ho] in

    let all_bool_substs vars =
      let sc = 0 in

      assert (not (CCList.is_empty vars));
      let rec aux = function
        | [] -> assert false
        | [v] ->
          [Subst.FO.bind' Subst.empty (v,sc) (T.true_, sc);
           Subst.FO.bind' Subst.empty (v,sc) (T.false_, sc)]
        | v :: vs ->
          CCList.flat_map (fun subst -> 
            [Subst.FO.bind' subst (v,sc) (T.true_, sc);
             Subst.FO.bind' subst (v,sc) (T.false_, sc)]
          ) (aux vs)
      in
      aux vars
    in


    get_bool_eligible c
    |> Iter.find_pred (fun (t,_) -> 
        Type.is_prop (T.ty t) 
          &&
        (match T.view t with
        | T.AppBuiltin(Builtin.(Eq|Neq), [_;a;b]) when Type.is_prop (T.ty a) ->
          (* tyarg does not have to be a variable *)
          T.is_var a && T.is_var b
        | T.AppBuiltin(hd, args) ->
          (Builtin.is_logical_binop hd || hd = Builtin.Not)
          && List.for_all T.is_var args
        | _ -> false)) 
    |> CCOpt.map (fun (t,_) -> 
        let vars = T.VarSet.to_list (T.vars t) in
        assert (List.for_all (fun t -> Type.is_prop (HVar.ty t)) vars);
        all_bool_substs vars
        |> List.map (C.apply_subst ~proof:(Some p) (c,0)))
    
  let replace_bool_app_vars (c:C.t) =
    let p sub renaming =
      Proof.Step.simp [C.proof_parent_subst renaming (c,0) sub]
        ~rule:(Proof.Rule.mk ("replace_bool_app_vars")) 
        ~tags:[Proof.Tag.T_ho] 
      in

    let is_var_headed t = T.is_var (T.head_term t) in
    let find_eligible_app_var xs =
      if not (List.for_all is_var_headed xs) then None
      else CCList.find_opt T.is_app_var xs
    in

    get_bool_eligible c
    |> Iter.find_map (fun (t,_) ->
        (match T.view t with
        | T.AppBuiltin(Builtin.(Eq|Neq), [_;a;b]) when Type.is_prop (T.ty a) ->
          (* tyarg does not have to be a variable *)
          find_eligible_app_var [a;b]
        | T.AppBuiltin(hd, args) 
          when (Builtin.is_logical_binop hd || hd = Builtin.Not) ->
          find_eligible_app_var args
        | _ -> None)) 
    |> CCOpt.iter (fun t -> 
      List.iter (fun target -> 
        let seq =
          get_unif_alg () (t, 0) (target, 0)
          |> OSeq.filter_map (
              CCOpt.map (fun us -> 
                assert(not (Unif_subst.has_constr us));
                let sub = Unif_subst.subst us in
                let renaming = Subst.Renaming.create () in
                let res = 
                  C.apply_subst ~penalty_inc:(Some 1) ~renaming 
                                ~proof:(Some (p sub renaming)) (c,0) sub 
                in
                (* not eligible under substitution *)
                Some (res)
              ))
        in
      let stm_res = Env.Stm.make ~penalty:(C.penalty c) ~parents:[c] seq in
      Env.StmQ.add (Env.get_stm_queue ()) stm_res;
      ) [T.true_; T.false_]);
    []

  let quantifier_rw_and_hoist (c:C.t) =
    let quant_rw ~at b body =
      let quant_rw_unapplicable =
        let module P = Pos in
        match at with
        | P.Arg(i, P.Left P.Stop)
        | P.Arg(i, P.Right P.Stop) when L.is_predicate_lit (C.lits c).(i) ->
          (* CAUTION: Using is_pos to really mean is the RHS of the
             term true or false? *)
          let sign = L.is_positivoid ((C.lits c).(i)) in
          (Builtin.equal b Builtin.ForallConst && sign)
          || (Builtin.equal b Builtin.ExistsConst && not sign)
        | _ -> false
      in

      if quant_rw_unapplicable then None
      else (
        let proof =
        Proof.Step.simp [C.proof_parent c]
          ~rule:(Proof.Rule.mk ("quantifier_rw")) 
          ~tags:[Proof.Tag.T_ho] 
        in
        let body = Combs.expand body in
        let form_for_skolem = 
          (if b = Builtin.ForallConst then T.Form.not_ else CCFun.id) 
          (snd @@ T.open_fun body) in
        let sk = 
          FR.get_skolem ~parent:c ~mode:`Skolem 
          (T.fun_l (fst @@ T.open_fun body) form_for_skolem) in
        let repl = T.app body [sk] in
        let new_lits = CCArray.copy (C.lits c) in
        Literals.Pos.replace ~at ~by:repl new_lits;
        Some (C.create ~trail:(C.trail c) ~penalty:(C.penalty c) 
          (Array.to_list new_lits) proof)
    )
    in
    
    let quant_hoist ~old b body =
      let proof ~prefix = 
      Proof.Step.inference [C.proof_parent c]
        ~rule:(Proof.Rule.mk (prefix^"_hoist")) ~tags:[Proof.Tag.T_ho] in

      let fresh_var ~body = 
        assert(Type.is_fun (T.ty body));
        let pref,_ = Type.open_fun (T.ty body) in
        assert(List.length pref == 1);
        let var_ty = List.hd pref in
        let fresh_var  = HVar.fresh ~ty:var_ty () in
        T.var fresh_var
      in
      match b with 
      | Builtin.ForallConst ->
        let new_lit = yes (T.app body [fresh_var ~body]) in
        mk_res ~proof:(proof ~prefix:"forall") ~old ~repl:T.false_ new_lit c
      | Builtin.ExistsConst ->
        let new_lit = no (T.app body [fresh_var ~body]) in
        mk_res ~proof:(proof ~prefix:"exists") ~old ~repl:T.true_ new_lit c
      | _ -> assert false
    in
        
    
    get_bool_eligible c
    |> Iter.fold (fun acc (t,p) -> 
      match T.view t with
      | T.AppBuiltin(Builtin.(ForallConst|ExistsConst) as b, [_;body]) ->
        CCList.cons_maybe (quant_rw ~at:p b body) (quant_hoist ~old:t b body :: acc)
      | _ -> acc) []
    |> (fun res -> CCOpt.return_if (not @@ CCList.is_empty res) res)

   let nested_eq_rw c =
    (* TODO(BOOL): currently incompatible with combiantors *)
    let sc = 0 in
    let mk_sc t = (t,sc) in 
    let parents r s = [C.proof_parent_subst r (mk_sc c) s ] in
    get_bool_eligible c
    |> Iter.filter_map (fun (t,p) -> 
      match T.view t with
      | T.AppBuiltin((Builtin.(Eq|Neq|Equiv|Xor) as hd), ([a;b]|[_;a;b])) ->
        Some (
          get_unif_alg () (mk_sc a) (mk_sc b)
          |> OSeq.map (fun unif_subst_opt ->
              CCOpt.map (fun unif_subst -> 
                assert (not @@ US.has_constr unif_subst);
                let subst = US.subst unif_subst in
                let repl = 
                  if hd = Builtin.Eq || hd = Builtin.Equiv
                  then T.true_ else T.false_ in
                let new_lits = Array.copy (C.lits c) in
                Literals.Pos.replace ~at:p ~by:repl new_lits;
                let renaming = Subst.Renaming.create () in
                let new_lits = 
                  Literals.apply_subst renaming subst (mk_sc new_lits)
                  |> CCArray.to_list 
                in
                let rule = Proof.Rule.mk ((if T.equal repl T.true_ then "eq" else "neq") ^ "_rw")  in
                let proof = Proof.Step.inference ~tags:[Proof.Tag.T_ho] ~rule (parents renaming subst) in
                C.create ~penalty:(C.penalty c) ~trail:(C.trail c) new_lits proof
              ) unif_subst_opt))
      | _ -> None)
    |> Iter.iter (fun clause_seq -> 
      let stm_res = Env.Stm.make ~penalty:(C.penalty c) ~parents:[c] clause_seq in
      Env.StmQ.add (Env.get_stm_queue ()) stm_res);
    []

  let rename_nested_booleans c =
    let module L = Literal in

    (* Introduce a new simple name of the form P(vars) for the
       given literal -- renaming clauses will stop combinatorial explosion
       when hoisting boolean subterms *)
    let rename_lit lit =
      let sign = L.is_positivoid lit in
      if L.is_predicate_lit lit then (
        match lit with
        | L.Equation(lhs,_,_) ->
          CCOpt.get_exn (FR.rename_form ~polarity_aware:false ~c lhs sign)
        | _ -> assert false
      ) else (
        let mk_form =
          (if sign then T.Form.eq else T.Form.neq) 
        in
        match lit with
        | L.Equation(lhs,rhs,_) ->
          CCOpt.get_exn (FR.rename_form ~polarity_aware:false ~c (mk_form lhs rhs) sign)
        | _ -> assert false
      )
    in

    (* literal needs to have at least 2 nested booleans *)
    let threshold = 2 in

    C.bool_selected c
    |> List.map (fun (_, lit_pos) -> 
      Literals.Pos.idx lit_pos)
    |> CCList.group_by ~hash:CCInt.hash ~eq:CCInt.equal 
    |> List.map (fun idx_list -> (List.hd idx_list, List.length idx_list))
    |> List.filter (fun (_, cnt) -> cnt >= threshold)
    |> (function 
       | x :: xs when not (CCList.is_empty xs) ->
         (* there need to be at least two literals with deep booleans.
            we will rename all but one (for example the first one) *)
          let new_lits = CCArray.copy (C.lits c) in
          let (new_defs, new_parents) = 
            CCList.fold_left (fun (defs, parents) (idx, _) -> 
              let lit = (C.lits c).(idx) in
              let renamer, new_defs, new_parents = rename_lit lit in
              let new_lit = Literal.mk_prop renamer (Literal.is_positivoid lit) in
              new_lits.(idx) <- new_lit;
              (new_defs @ defs, new_parents @ parents)
            ) ([], []) xs
          in
          let rule = Proof.Rule.mk "rename_nested_bools" in
          let parents = List.map C.proof_parent (c :: new_parents) in
          let proof = Proof.Step.simp  ~rule parents in
          let renamed =
            C.create_a ~penalty:(C.penalty c) ~trail:(C.trail c) new_lits proof in

          Util.debugf ~section 1 "renamed @[%a@] into@. @[%a@]" 
            (fun k -> k C.pp c C.pp renamed);
          Util.debugf ~section 1 "new_defs @[%a@]" (fun k -> k (CCList.pp C.pp) new_defs);
          Some (renamed :: new_defs)
       | _ -> None)

  let simplify_bools t =
    let negate t =
      match T.view t with
      | T.AppBuiltin(((Builtin.Eq|Builtin.Neq) as b), l) ->
        let hd = if b = Builtin.Eq then Builtin.Neq else Builtin.Eq in
        T.app_builtin ~ty:(T.ty t) hd l
      | T.AppBuiltin(Builtin.Not, [s]) -> s
      | _ -> T.Form.not_ t in

    let simplify_and_or t b l =
      let open Term in
      let compl_in_l l =
        let pos, neg = 
          CCList.partition_map (fun t ->
              match view t with
              | AppBuiltin(Builtin.Not, [s]) -> `Right s
              | _ -> `Left t) l
          |> CCPair.map_same Set.of_list in
        not (Set.is_empty (Set.inter pos neg)) in
      
      let res = 
        assert(b = Builtin.And || b = Builtin.Or);
        let netural_el, absorbing_el = 
          if b = Builtin.And then true_,false_ else (false_,true_) in

        let l' = CCList.sort_uniq ~cmp:compare l in

        if compl_in_l l || List.exists (equal absorbing_el) l then absorbing_el
        else (
          let l' = List.filter (fun s -> not (equal s netural_el)) l' in
          if List.length l = List.length l' then t
          else (
            if CCList.is_empty l' then netural_el
            else (if List.length l' = 1 then List.hd l'
                  else app_builtin ~ty:(Type.prop) b l')
          ))
      in
      res 
    in

  let rec aux t =
    let ty_is_prop t = Type.is_prop (T.ty t) in
    match T.view t with 
    | DB _ | Const _ | Var _ -> t
    | Fun(ty, body) ->
      let body' = aux body in
      assert(Type.equal (T.ty body) (T.ty body'));
      if T.equal body body' then t
      else T.fun_ ty body'
    | App(hd, args) ->
      let hd' = aux hd and args' = List.map aux args in
      if T.equal hd hd' && T.same_l args args' then t
      else T.app hd' args'
    | AppBuiltin (Builtin.And, [x]) 
        when T.is_true_or_false x
             && ty_is_prop t
             && List.length (Type.expected_args (T.ty t)) = 1 ->
      if T.equal x T.true_ then (
        T.fun_ Type.prop (T.bvar ~ty:Type.prop 0)
      ) else (
        assert (T.equal x T.false_);
        T.fun_ Type.prop T.false_
      )
    | AppBuiltin(Builtin.Or, [x]) 
        when T.is_true_or_false x 
             && ty_is_prop t
             && List.length (Type.expected_args (T.ty t)) = 1 ->
      let prop = Type.prop in
      if T.equal x T.true_ then (
        T.fun_ prop T.true_
      ) else (
        assert (T.equal x T.false_);
        T.fun_ prop (T.bvar ~ty:prop 0)
      )
    | AppBuiltin(Builtin.And, l)
      when  ty_is_prop t &&
            List.length l > 1 ->
      let l' = List.map aux l in
      let t = 
        if T.same_l l l' then t 
        else T.app_builtin ~ty:(Type.prop) Builtin.And l' in
      simplify_and_or t Builtin.And l'
    | AppBuiltin(Builtin.Or, l)
      when ty_is_prop t &&
           List.length l > 1 ->
      let l' = List.map aux l in
      let t = 
        if T.same_l l l' then t 
        else T.app_builtin ~ty:(Type.prop) Builtin.Or l' in
      simplify_and_or t Builtin.Or l'
    | AppBuiltin(Builtin.Not, [s]) ->
      let s' = aux s in
      begin match T.view s' with 
      | AppBuiltin(Builtin.Not, [s'']) -> s''
      | _ ->  
        if T.equal s' T.true_ then T.false_
        else if T.equal s' T.false_ then T.true_
        else if T.equal s s' then t 
        else T.app_builtin ~ty:(Type.prop) Builtin.Not [s'] end
    | AppBuiltin(Builtin.Imply, [p;c]) ->
      let unroll_and p = match T.view p with 
        | AppBuiltin(And, l) -> T.Set.of_list l
        | _ -> T.Set.singleton p in
      let unroll_or p = match T.view p with 
        | AppBuiltin(Or, l) -> T.Set.of_list l
        | _ -> T.Set.singleton p in
      let is_impl p = match T.view p with 
        | AppBuiltin(Imply, [l;r]) -> true
        | _ -> false in
      
      (* Take a term of the form p11 /\ ... /\ p1n1 -> p21 /\ ... /\ p2n2 -> ... -> q1 \/ ... \/ qn  
         and return the set of premises {p11,...} and conclusions {q1, ... }
      *)
      let unroll_impl p =
        assert(is_impl p);
        let rec aux acc p =
          match T.view p with
          | AppBuiltin(Imply, [l;r]) ->
            let unrolled_l = unroll_and l in
            let acc' = Term.Set.union unrolled_l acc in
            if is_impl r then aux acc' r
            else (acc', unroll_or r)
          | _ -> assert false in
        aux Term.Set.empty p
      in
      
      let p' = aux p and c' = aux c in
      let (premises,conclusions) = unroll_impl (T.Form.imply p' c') in

      if not (T.Set.is_empty (T.Set.inter premises conclusions)) then (
        T.true_
      ) else if T.equal p' c' then T.true_
      else if T.equal c' (negate p') then c'
      else if T.equal p' (negate c') then c'
      else if T.equal p' T.true_ then c'
      else if T.equal p' T.false_ then T.true_
      else if T.equal c' T.false_ then aux (T.Form.not_ p')
      else if T.equal c' T.true_ then T.true_
      else (
        if T.equal p p' && T.equal c c' then t
        else T.app_builtin ~ty:(T.ty t) Builtin.Imply [p';c']
      )
    | AppBuiltin((Builtin.Eq | Builtin.Equiv) as hd, ([a;b]|[_;a;b])) when Type.is_prop (T.ty t)->
      let cons = if hd = Builtin.Eq then T.Form.eq else T.Form.equiv in
      let a',b' = aux a, aux b in
      if T.equal a' b' then T.true_ 
      else if T.equal a' T.true_ then b'
      else if T.equal b' T.true_ then a'
      else if T.equal a' T.false_ then aux (T.Form.not_ b')
      else if T.equal b' T.false_ then aux (T.Form.not_ a')
      else (
        if T.equal a a' && T.equal b b' then t 
        else cons a' b'
      )
    | AppBuiltin((Builtin.Neq | Builtin.Xor) as hd, ([a;b]|[_;a;b])) when Type.is_prop (T.ty t) ->
      let cons = if hd = Builtin.Neq then T.Form.neq else T.Form.xor in
      let a',b' = aux a, aux b in
      if T.equal a' b' then T.false_ 
      else if T.equal a' T.true_ then aux (T.Form.not_ b')
      else if T.equal b' T.true_ then aux (T.Form.not_ a')
      else if T.equal a' T.false_ then b'
      else if T.equal b' T.false_ then a'
      else (
        if T.equal a a' && T.equal b b' then t 
        else cons a' b'
      )
    | AppBuiltin((ExistsConst|ForallConst) as b, [tyarg;g]) ->
      let g' = aux g in
      let exp_g = Combs.expand g' in
      let _, body = T.open_fun exp_g in
      assert(Type.is_prop (T.ty body));
      if (T.Seq.subterms ~include_builtin:true body
          |> Iter.exists T.is_bvar) then (
        if T.equal g g' then t
        else T.app_builtin ~ty:(T.ty t) b [tyarg; g']
      ) else body
    | AppBuiltin(hd, args) ->
      let args' = List.map aux args in
      if T.same_l args args' then t
      else T.app_builtin ~ty:(T.ty t) hd args' in  
  
  let res = aux t in
  assert (T.DB.is_closed res);
  res

  (* Look at the HOSup paper for the definition of unsupported quant *)
  let fix_unsupported_quant t =
    (* for the time being var_ty is not used.. if the definition
       changes it is useful to have it around *)
    let quant_normal _ q_body =
      let has_loosely_bound_0 t =
        List.mem 0 (T.DB.unbound t)
      in

      let rec aux t =
        match T.view t with
        | Fun(_, body) -> not @@ has_loosely_bound_0 t
        | App(hd, args) when T.is_const hd ->
          List.for_all aux args
        | App(hd, args) ->
          assert (not @@ T.is_fun hd);
          List.for_all (fun t -> not @@ has_loosely_bound_0 t) (hd :: args )
        | AppBuiltin(hd, args) ->
          List.for_all aux args
        | _ -> true
      in
      aux (Lambda.eta_reduce @@ Lambda.snf @@ q_body)
    in

    let rec aux t =
      match T.view t with 
      | Fun(ty,body) ->
        let body' = aux body in
        assert(Type.equal (T.ty body) (T.ty body'));
        if T.equal body body' then t
        else T.fun_ ty body'
      | App(hd,args) ->
        let hd' = aux hd in
        let args' = List.map aux args in
        if T.equal hd hd' && T.same_l args args' then t
        else T.app hd' args'
      | AppBuiltin((ExistsConst|ForallConst) as hd, [alpha]) ->
        let alpha = Type.of_term_unsafe (alpha :> InnerTerm.t) in
        let alpha2prop = Type.arrow [alpha] Type.prop in
        let inner_quant = 
          let body = 
            if Builtin.equal hd ExistsConst then T.false_
            else T.true_
          in
          T.fun_ alpha body 
        in
        let var = T.bvar ~ty:alpha2prop 0 in
        let body = 
          if Builtin.equal hd ExistsConst then T.Form.neq var inner_quant
          else T.Form.eq var inner_quant
        in
        T.fun_ alpha2prop body
      | AppBuiltin((ExistsConst|ForallConst), ([])) ->
        invalid_arg "type argument must be present"
      | AppBuiltin(hd,args) ->
        let args' = List.map aux args in
        (* fully applied quantifier *)
        if Builtin.is_quantifier hd && List.length args' == 2 then (
          let q_pref, q_body = T.open_fun @@ List.nth args' 1 in
          let var_ty = List.hd q_pref in
          if not (quant_normal var_ty q_body) then (
            if Builtin.equal hd Builtin.ExistsConst then (
              T.Form.neq (List.nth args' 1) (T.fun_ var_ty T.false_)
            ) else (
              T.Form.eq (List.nth args' 1) (T.fun_ var_ty T.true_)
            )
          ) else T.app_builtin ~ty:(T.ty t) hd args'
        ) else (
          if T.same_l args args' then t
          else T.app_builtin ~ty:(T.ty t) hd args'
        )
      | DB _ | Const _ | Var _ -> t
    in
    if Env.flex_get Combinators.k_enable_combinators then t 
    else aux t

  let replace_unsupported_quants c =
    let new_lits = Literals.map fix_unsupported_quant (C.lits c) in
    if Literals.equal (C.lits c) new_lits then (
      SimplM.return_same c
    ) else (
      let proof = Proof.Step.simp [C.proof_parent c] 
          ~rule:(Proof.Rule.mk "replace unsupported quants") in
      let new_ = C.create ~trail:(C.trail c) ~penalty:(C.penalty c) 
          (Array.to_list new_lits) proof in
      SimplM.return_new new_
    )

  let simpl_bool_subterms c =
    try
      let new_lits = Literals.map simplify_bools (C.lits c) in
      if Literals.equal (C.lits c) new_lits then (
        SimplM.return_same c
      ) else (
        let proof = Proof.Step.simp [C.proof_parent c] 
            ~rule:(Proof.Rule.mk "simplify boolean subterms") in
        let new_ = C.create ~trail:(C.trail c) ~penalty:(C.penalty c) 
            (Array.to_list new_lits) proof in
        SimplM.return_new new_
      )
    with Type.ApplyError err ->
      CCFormat.printf "error(%s):@[%a@]@." err C.pp c;
      CCFormat.printf "@[%a@]@." Proof.S.pp_tstp (C.proof c);
      assert false

  let nnf_bools t =
    let module F = T.Form in
    let expand_quant = not @@ Env.flex_get Combinators.k_enable_combinators in
    let rec aux t =
      match T.view t with 
      | Const _ | DB _ | Var _ -> t
      | Fun _ ->
        let tyargs, body = T.open_fun t in
        let body' = aux body in
        if T.equal body body' then t
        else T.fun_l tyargs body'
      | App(hd, l) ->
        let hd' = aux hd and l' = List.map aux l in
        if T.equal hd hd' && T.same_l l l' then t
        else T.app hd' l'
      | AppBuiltin (Builtin.Not, [f]) ->
        begin match T.view f with 
        | AppBuiltin(Not, [g]) -> aux g
        | AppBuiltin( ((And|Or) as b), l) when List.length l >= 2 ->
          let flipped = if b = Builtin.And then F.or_l else F.and_l in
          flipped (List.map (fun t -> aux (F.not_ t))  l)
        | AppBuiltin( ((ForallConst|ExistsConst) as b), ([g]|[_;g]) ) ->
          let flipped = 
            if b = Builtin.ForallConst then Builtin.ExistsConst
            else Builtin.ForallConst in
          let g_ty_args, g_body = T.open_fun (Combs.expand g)  in
          let g_body' = aux @@ F.not_ g_body in
          let g' = Lambda.eta_reduce ~expand_quant (T.fun_l g_ty_args g_body') in
          T.app_builtin ~ty:(T.ty t) flipped [g']
        | AppBuiltin( Imply, [g;h] ) ->
          F.and_ (aux g) (aux @@ F.not_ h)
        | AppBuiltin( ((Equiv|Xor) as b), [g;h] ) ->
          let flipped = if b = Equiv then Builtin.Xor else Builtin.Equiv in
          aux (T.app_builtin ~ty:(T.ty t) flipped [g;h])
        | AppBuiltin(((Eq|Neq) as b), ([_;s;t]|[s;t])) ->
          let flipped = if b = Eq then F.neq else F.eq in
          flipped (aux s) (aux t)
        | _ -> F.not_ (aux f)
        end
      | AppBuiltin(Imply, [f;g]) -> aux (F.or_ (F.not_ f) g)
      | AppBuiltin(Equiv, [f;g]) ->
        aux (F.and_ (F.imply f g) (F.imply g f))
      | AppBuiltin(Xor, [f;g]) ->
        aux (F.and_ (F.or_ f g) (F.or_ (F.not_ f)  (F.not_ g)))
      | AppBuiltin(b, l) ->
        let l' = List.map aux l in
        if T.same_l l l' then t
        else T.app_builtin ~ty:(T.ty t) b l' in
    aux t


  let nnf_bool_subters c =
    let new_lits = Literals.map nnf_bools (C.lits c) in
    if Literals.equal (C.lits c) new_lits then (
      SimplM.return_same c
    ) else (
      let proof = Proof.Step.simp [C.proof_parent c] 
          ~rule:(Proof.Rule.mk "nnf boolean subterms") in
      let new_ = C.create ~trail:(C.trail c) ~penalty:(C.penalty c) 
          (Array.to_list new_lits) proof in
      SimplM.return_new new_
    )

  let normalize_bool_terms c =
    let new_lits = Literals.map T.normalize_bools (C.lits c) in
    if Literals.equal (C.lits c) new_lits then (
      SimplM.return_same c
    ) else (
      let proof = Proof.Step.simp [C.proof_parent c] 
          ~rule:(Proof.Rule.mk "normalize subterms") in
      let new_ = C.create ~trail:(C.trail c) ~penalty:(C.penalty c) 
          (Array.to_list new_lits) proof in
      SimplM.return_new new_
    )
  
  (* Find resolvable boolean literals and resolve them.
     If which is `OnlyPositive then _only_ literals of the form s = t
     are rewritten into s != ~t and then unified. Else, both negative
     and positive literals are unified  *)
  let solve_bool_formulas ~which c =    
    let normalize_not t =
      let rec aux t = 
        match T.view t with
        | T.AppBuiltin(Not, [f]) ->
          begin match T.view f with
          | T.AppBuiltin(Not, [g]) -> aux g
          | T.AppBuiltin( ((Eq|Equiv) as b), l ) ->
            let flipped = 
              if b = Builtin.Eq then Builtin.Neq else Builtin.Xor in
            T.app_builtin flipped l ~ty:(T.ty f)
          | T.AppBuiltin( ((Neq|Xor) as b), l ) ->
            let flipped = 
              if b = Builtin.Neq then Builtin.Eq else Builtin.Equiv in
            T.app_builtin flipped l ~ty:(T.ty f)
          | _ -> t end
        | _ -> t in
      aux t in

    let find_resolvable_form lit =
      let is_var_headed t = T.is_var (T.head_term t) in

      (* Rewrite positive equations of the form F s = t, where t is not
         var-headed into F s != (not t).  *)
      let find_pos_var_headed_eq l r = 
        if is_var_headed l && not (is_var_headed r) then (Some(l, T.Form.not_ r)) 
        else if is_var_headed r && not (is_var_headed l) then (Some(r, T.Form.not_ l))
        else None in

      match (Literal.View.as_eqn lit) with 
      | Some (l,r,sign) ->
        if not (T.is_true_or_false r) && Type.is_prop (T.ty l) then (
          if not sign && which = `All then Some (l,r)
          else if sign then find_pos_var_headed_eq l r
          else None)
        else if T.is_true_or_false r then (
          let apply_sign = if sign then CCFun.id else T.Form.not_ in
          match T.view (normalize_not (apply_sign l)) with 
          | T.AppBuiltin((Neq|Xor), ([f;g]|[_;f;g])) 
            when Type.is_prop (T.ty f) && which == `All ->
            assert(Type.equal (T.ty f) (T.ty g));
            Some (f,g)
          | T.AppBuiltin((Eq|Equiv), ([f;g]|[_;f;g])) when Type.is_prop (T.ty f) ->
            assert(Type.equal (T.ty f) (T.ty g));
            find_pos_var_headed_eq f g
          | _ -> None
        ) else None
      | None -> None in
    
    let unif_alg l r =
      if not (Env.flex_get Combinators.k_enable_combinators) then (
        Env.flex_get Superposition.k_unif_alg (l,0) (r,0)
      ) else OSeq.return (Some (Unif.FO.unify_full (l,0) (r,0))) in
    
    Util.debugf ~section 5 "bool solving @[%a@]@."(fun k -> k C.pp c);

    C.lits c
    |> CCArray.mapi (fun i lit ->
      match find_resolvable_form lit with 
      | None ->
        Util.debugf ~section 5 "for lit %d(@[%a@]) of @[%a@] no resolvable lits found@." 
          (fun k -> k i Literal.pp lit C.pp c);
        None
      | Some (l,r) ->
        let module US = Unif_subst in
        try
          Util.debugf ~section 5 "trying lit @[%d:%a@]@."(fun k -> k i Literal.pp lit);
          Util.debugf ~section 5 "unif problem: @[%a=?=%a@]@."(fun k -> k T.pp l T.pp r);
          let stm = 
            unif_alg l r
            |> OSeq.map (CCOpt.map (fun subst -> 
              let renaming = Subst.Renaming.create () in
              let new_lits =
                CCArray.except_idx (C.lits c) i
                |> CCArray.of_list
                |> (fun l -> 
                    Literals.apply_subst renaming (US.subst subst) (l,0))
                |> CCArray.to_list in
              let proof = 
                Proof.Step.simp ~tags:[Proof.Tag.T_ho]
                  ~rule:(Proof.Rule.mk "solve_formulas")
                  [C.proof_parent_subst renaming (c,0) (US.subst subst) ] in
              let res = C.create ~penalty:(C.penalty c) ~trail:(C.trail c) new_lits proof in
              Util.debugf ~section 5 "solved by @[%a@]@."(fun k ->  k C.pp res);
              res  
            ))
          in
          match stm () with
          | OSeq.Cons(hd, rest) ->
            let stm = Stm.make ~penalty:(C.penalty c) ~parents:[c] rest in
            StmQ.add (Env.get_stm_queue ()) stm;
            hd
          | OSeq.Nil -> None
        with _ -> 
          Util.debugf ~section 5 "failed @." (fun k -> k);
          None)
      |> CCArray.filter_map CCFun.id
      |> CCArray.to_list
      |> (fun l -> if CCList.is_empty l then None else Some l)

  let cnf_otf c : C.t list option =
    let idx = CCArray.find_idx (fun l -> 
        let eq = Literal.View.as_eqn l in
        match eq with 
        | Some (l,r,_) -> 
          Type.is_prop (T.ty l) &&
          not (T.equal l r) &&
          ((not (T.equal r T.true_) && not (T.equal r T.false_))
           || T.is_formula l || T.is_formula r)
        | None            -> false 
      ) (C.lits c) in

    let renaming_weight = 40 in
    let max_formula_weight = 
      C.Seq.terms c 
      |> Iter.filter T.is_formula
      |> Iter.map T.size
      |> Iter.max in
    let opts = 
      match max_formula_weight with
      | None -> [Cnf.DisableRenaming]
      | Some m -> if m < renaming_weight then [Cnf.DisableRenaming] else [] in

    match idx with 
    | Some _ ->
      let f = Literals.Conv.to_tst (C.lits c) in
      let proof = Proof.Step.simp ~rule:(Proof.Rule.mk "cnf_otf") ~tags:[Proof.Tag.T_ho] [C.proof_parent c] in
      let trail = C.trail c and penalty = C.penalty c in
      let stmt = Statement.assert_ ~proof f in
      let cnf_vec = Cnf.convert @@ CCVector.to_iter @@ Cnf.cnf_of ~opts ~ctx:(Ctx.sk_ctx ()) stmt in
      CCVector.iter (fun cl -> 
          Statement.Seq.ty_decls cl
          |> Iter.iter (fun (id,ty) -> Ctx.declare id ty)) cnf_vec;
      let solved = 
        if Env.flex_get k_solve_formulas then (
          CCOpt.get_or ~default:[] (solve_bool_formulas ~which:`All c))
        else [] in

      let clauses = CCVector.map (C.of_statement ~convert_defs:true) cnf_vec
                    |> CCVector.to_list 
                    |> CCList.flatten
                    |> List.map (fun c -> 
                        C.create ~penalty  ~trail (CCArray.to_list (C.lits c)) proof) in
      Util.debugf ~section 5 "cl:@[%a@]@." (fun k-> k C.pp c);
      Util.debugf ~section 5 " @[%a@]@." (fun k-> k (CCList.pp C.pp) clauses);
      List.iteri (fun i new_c -> 
          assert((C.proof_depth c) <= C.proof_depth new_c);) clauses;
      Some (solved @clauses)
    | None -> None

  let cnf_infer cl = 
    CCOpt.get_or ~default:[] (cnf_otf cl)

  let interpret_boolean_functions c =
    (* Collects boolean functions only at top level, 
       and not the ones that are already a part of the quantifier *)
    let collect_tl_bool_funs t k = 
      let rec aux t =
        let ty_args, ret_ty = Type.open_fun (T.ty t) in
        if not (CCList.is_empty ty_args) 
           && Type.is_prop ret_ty
           && not (T.is_var t) 
           && not (T.is_app_var t) then k t else(
          match T.view t with
          | App (f, l) ->
            (* head positions are not taken into account *)
            List.iter aux l
          | AppBuiltin (b,l) when not (Builtin.is_quantifier b) ->
            List.iter aux l
          | _ -> ())
      in
      aux t in
    let interpret t i = 
      let ty_args, body = T.open_fun t in
      assert(Type.is_prop (Term.ty body));
      T.fun_l ty_args i 
    in
    let negate_bool_fun bool_fun =
      let ty_args, body = T.open_fun bool_fun in
      assert(Type.is_prop (Term.ty body));
      T.fun_l ty_args (T.Form.not_ body)
    in

    let forall_close t = 
      let ty_args, body = T.open_fun t in
      assert(Type.is_prop (T.ty body));

      List.fold_right (fun ty acc -> 
        T.Form.forall (T.fun_ ty acc)
      ) ty_args body in 

    Iter.flat_map collect_tl_bool_funs 
      (C.Seq.terms c
       (* If the term is a top-level function, then apply extensionality,
          not this rule on it. *)
       |> Iter.filter (fun t -> not @@ Type.is_fun (T.ty t)))
    (* avoiding terms introduced by primitive enumeration *)
    |> Iter.filter (fun t ->
        let cached_t = Subst.FO.canonize_all_vars t in
        not (Term.Set.mem cached_t !Higher_order.prim_enum_terms))
    |> Iter.sort_uniq ~cmp:Term.compare
    |> Iter.fold (fun res t -> 
        assert(T.DB.is_closed t);
        let proof = Proof.Step.inference [C.proof_parent c]
            ~rule:(Proof.Rule.mk"interpret boolean function") ~tags:[Proof.Tag.T_ho]
        in

        let t' = Combs.expand t in
        let _,t'_body = T.open_fun t' in

        if not (T.is_true_or_false t'_body) then (
          let as_forall = Literal.mk_prop (forall_close t') false in
          let as_neg_forall = Literal.mk_prop (forall_close (negate_bool_fun t')) false in
          let forall_cl =
            C.create ~trail:(C.trail c) ~penalty:(C.penalty c)
              (as_forall :: Array.to_list(C.lits c |> Literals.map(T.replace ~old:t ~by:(interpret t' T.true_))))
              proof in
          let forall_neg_cl = 
            C.create ~trail:(C.trail c) ~penalty:(C.penalty c)
              (as_neg_forall :: Array.to_list(C.lits c |> Literals.map(T.replace ~old:t ~by:(interpret t' T.false_))))
              proof in

          Util.debugf ~section  5 "interpret bool(@[%a@]):@.@[%a@] !!> @. @[%a@]@."  
            (fun k -> k T.pp t Literals.pp (C.lits c) Literals.pp (C.lits forall_cl));
          Util.debugf ~section  5 "interpret bool(@[%a@]):@.@[%a@] !!> @. @[%a@]@." 
            (fun k -> k T.pp t Literals.pp (C.lits c) Literals.pp (C.lits forall_neg_cl));

          forall_cl :: forall_neg_cl :: res
        ) else res) 
      []

  let setup () =
    Env.add_basic_simplify normalize_equalities;
    match Env.flex_get k_bool_reasoning with 
    | BoolReasoningDisabled -> ()
    | BoolCasesPreprocess ->
      Env.add_unary_inf "false_elim" false_elim;
    | _ ->
<<<<<<< HEAD
      if Env.flex_get k_solve_formulas then (
        Env.add_unary_inf "solve formulas" (
          fun c -> 
            CCOpt.get_or ~default:[] @@
            solve_bool_formulas ~which:`OnlyPositive c
        ));
      if Env.flex_get k_trigger_bool_inst > 0 || Env.flex_get k_trigger_bool_ind > 0 then (
        Signal.on Env.on_pred_var_elimination handle_new_pred_var_clause;
        Signal.on Env.FormRename.on_pred_skolem_introduction handle_new_skolem_sym;
      );
      if Env.flex_get k_trigger_bool_ind > 0 then (
        Env.add_unary_inf "trigger bool ind" trigger_induction
      );
=======
>>>>>>> 8a129e47
      if Env.flex_get k_simplify_bools then (
        Env.add_basic_simplify simpl_bool_subterms
      );
      if Env.flex_get k_nnf then (
        E.add_basic_simplify nnf_bool_subters;
      );
      if Env.flex_get k_norm_bools then (
        Env.add_basic_simplify normalize_bool_terms
      );
      if not !Lazy_cnf.enabled then (
        Env.add_multi_simpl_rule ~priority:2 Fool.rw_bool_lits;
        if Env.flex_get k_cnf_non_simpl then (
          Env.add_unary_inf "cnf otf inf" cnf_infer;
        ) else  Env.add_multi_simpl_rule ~priority:2 cnf_otf);
      if (Env.flex_get k_interpret_bool_funs) then (
        Env.add_unary_inf "interpret boolean functions" interpret_boolean_functions;
      );

      if Env.flex_get k_bool_reasoning = BoolHoist then (
        if Env.flex_get k_bool_hoist_simpl
        then Env.add_multi_simpl_rule ~priority:1000 bool_hoist_simpl;
        Env.add_unary_inf "bool_hoist" bool_hoist;

        if Env.flex_get k_rename_nested_bools then (
          Env.add_multi_simpl_rule ~priority:500 rename_nested_booleans
        );

        if Env.flex_get k_fluid_hoist then (
          Env.add_unary_inf "fluid_hoist" fluid_hoist
        );

        if Env.flex_get k_fluid_log_hoist then (
          Env.add_unary_inf "fluid_log_hoist" fluid_log_hoist;
          Env.add_unary_inf "fluid_quant_rw" fluid_quant_rw;
        );

        Env.add_unary_inf "false_elim" false_elim;
        Env.add_unary_inf "formula_hoist" eq_hoist;
        Env.add_multi_simpl_rule ~priority:90 quantifier_rw_and_hoist;
        Env.add_multi_simpl_rule ~priority:100 replace_bool_vars;
        Env.add_unary_inf "replace_bool_app_vars" replace_bool_app_vars;
        Env.add_unary_inf "eq_rw" nested_eq_rw;
        if Env.flex_get k_replace_unsupported_quants then (
          Env.add_unary_simplify replace_unsupported_quants
        );
      )
end


open CCFun
open Builtin
open Statement
open TypedSTerm
open CCList


let if_changed proof (mk: ?attrs:Logtk.Statement.attrs -> 'r) s f p =
  let fp = f s p in
  if fp == [p] then [s] else map(fun x -> mk ~proof:(proof s) x) fp
(* match fp with 
   | [ x ] when TypedSTerm.equal x p -> [s]
   | _ -> map(fun x -> mk ~proof:(proof s) x) fp *)

let map_propositions ~proof f =
  CCVector.flat_map_list(fun s -> match Statement.view s with
      | Assert p	-> if_changed proof assert_ s f p
      | Lemma ps	-> if_changed proof lemma s (map%f) ps
      | Goal p	-> if_changed proof goal s f p
      | NegatedGoal(ts, ps)	-> if_changed proof (neg_goal ~skolems:ts) s (map%f) ps
      | _ -> [s]
    )


let is_bool t = CCOpt.equal Ty.equal (Some prop) (ty t)
let is_T_F t = match view t with AppBuiltin((True|False),[]) -> true | _ -> false

(* Modify every subterm of t by f except those at the "top". Here top is true if subterm occurs under a quantifier Æ in a context where it could participate to the clausification if the surrounding context of Æ was ignored. *)
let rec replaceTST f top t =
  let re = replaceTST f in
  let ty = ty_exn t in
  let transformer = if top then id else f in
  transformer 
    (match view t with
     | App(t,ts) -> 
       app_whnf ~ty (re false t) (map (re false) ts)
     | Ite(c,x,y) -> 
       ite (re false c) (re false x) (re false y)
     | Match(t, cases) -> 
       match_ (re false t) (map (fun (c,vs,e) -> (c,vs, re false e)) cases)
     | Let(binds, expr) -> 
       let_ (map(CCPair.map_snd (re false)) binds) (re false expr)
     | Bind(b,x,t) -> 
       let top = Binder.equal b Binder.Forall || Binder.equal b Binder.Exists in
       bind ~ty b x (re top t)
     | AppBuiltin(b,ts) ->
       let logical = for_all is_bool ts in
       app_builtin ~ty b (map (re(top && logical)) ts)
     | Multiset ts -> 
       multiset ~ty (map (re false) ts)
     | _ -> t)


let name_quantifiers stmts =
  let proof s = Proof.Step.esa [Proof.Parent.from(Statement.as_proof_i s)]
      ~rule:(Proof.Rule.mk "Quantifier naming")
  in
  let new_stmts = CCVector.create() in
  let changed = ref false in
  let if_changed (mk: ?attrs:Logtk.Statement.attrs -> 'r) s r = 
    if !changed then (changed := false; mk ~proof:(proof s) r) else s in
  let if_changed_list (mk: ?attrs:Logtk.Statement.attrs -> 'l) s r = 
    if !changed then (changed := false; mk ~proof:(proof s) r) else s in
  let name_prop_Qs s = replaceTST(fun t -> match TypedSTerm.view t with
      | Bind(Binder.Forall,_,_) | Bind(Binder.Exists, _, _) ->
        changed := true;
        let vars = Var.Set.of_iter (TypedSTerm.Seq.free_vars t) |> Var.Set.to_list in
        let qid = ID.gensym() in
        let ty = app_builtin ~ty:tType Arrow (prop :: map Var.ty vars) in
        let q = const ~ty qid in
        let q_vars = app ~ty:prop q (map var vars) in
        let proof = Proof.Step.define_internal qid [Proof.Parent.from(Statement.as_proof_i s)] in
        let q_typedecl = ty_decl ~proof qid ty in
        let definition = 
          (* ∀ vars: q[vars] ⇔ t, where t is a quantifier formula and q is a new name for it. *)
          bind_list ~ty:prop Binder.Forall vars 
            (app_builtin ~ty:prop Builtin.Equiv [q_vars; t]) 
        in
        CCVector.push new_stmts q_typedecl;
        CCVector.push new_stmts (assert_ ~proof definition);
        q_vars
      | _ -> t) true
  in
  stmts |> CCVector.map(fun s ->
      match Statement.view s with
      | TyDecl(id,t)	-> s
      | Data ts	-> s
      | Def defs	-> s
      | Rewrite _	-> s
      | Assert p	-> if_changed assert_ s (name_prop_Qs s p)
      | Lemma ps	-> if_changed_list lemma s (map (name_prop_Qs s) ps)
      | Goal p	-> if_changed goal s (name_prop_Qs s p)
      | NegatedGoal(ts, ps)	-> if_changed_list (neg_goal ~skolems:ts) s (map (name_prop_Qs s) ps)
    ) |> CCVector.append new_stmts;
  CCVector.freeze new_stmts


let rec replace old by t =
  let r = replace old by in
  let ty = ty_exn t in
  if TypedSTerm.equal t old then by
  else match view t with
    | App(f,ps) -> app_whnf ~ty (r f) (map r ps)
    | AppBuiltin(f,ps) -> app_builtin ~ty f (map r ps)
    | Ite(c,x,y) -> ite (r c) (r x) (r y)
    | Let(bs,e) -> let_ (map (CCPair.map_snd r) bs) (r e)
    | Bind(b,v,e) -> bind ~ty b v (r e)
    | _ -> t


exception Return of TypedSTerm.t
(* If f _ s = Some r for a subterm s of t, then r else t. *)
let with_subterm_or_id t f = try
    (Seq.subterms_with_bound t (fun(s, var_ctx) ->
         match f var_ctx s with
         | None -> ()
         | Some r -> raise(Return r)));
    t
  with Return r -> r


(* If p is non-constant subproposition closed wrt variables vs, then (p ⇒ c[p:=⊤]) ∧ (p ∨ c[p:=⊥]) or else c unmodified. *)
let case_bool vs c p =
  if is_bool p && not(is_T_F p) && not (TypedSTerm.equal p c) && Var.Set.is_empty(Var.Set.diff (free_vars_set p) vs) then
    let ty = prop in
    app_builtin ~ty And [
      app_builtin ~ty Imply [p; replace p Form.true_ c];
      app_builtin ~ty Or [p; replace p Form.false_ c];
    ]
  else c


(* Apply repeatedly the transformation t[p] ↦ (p ⇒ t[⊤]) ∧ (¬p ⇒ t[⊥]) for each boolean parameter p≠⊤,⊥ that is closed in context where variables vs are bound. *)
let rec case_bools_wrt vs t =
  with_subterm_or_id t (fun _ s ->
      match view s with
      | App(f,ps) ->
        let t' = fold_left (case_bool vs) t ps in
        if TypedSTerm.equal t t' then None else Some(case_bools_wrt vs t')
      | _ -> None
    )

let eager_cases_far stms =
  let proof s = Proof.Step.esa [Proof.Parent.from(Statement.as_proof_i s)]
      ~rule:(Proof.Rule.mk "eager_cases_far")
  in
  map_propositions ~proof (fun _ t ->
      [with_subterm_or_id t (fun vs s -> 
        match view s with
           | Bind((Forall|Exists) as q, v, b) ->
             let b' = case_bools_wrt (Var.Set.add vs v) b in
             if TypedSTerm.equal b b' then None else Some(replace s (bind ~ty:prop q v b') t)
           | _ -> None)
       |> case_bools_wrt Var.Set.empty]) stms


let eager_cases_near stms =
  let proof s = Proof.Step.esa [Proof.Parent.from(Statement.as_proof_i s)]
      ~rule:(Proof.Rule.mk "eager_cases_near")
  in

  let module T = TypedSTerm in

  let find_fool_subterm ?(free_vars=Var.Set.empty) p =
    let rec aux ~top p =
      let p_ty = T.ty_exn p in

      let no_leaky_variables t = 
        Var.Set.intersection_empty (T.free_vars_set t) free_vars
      in

      let return p =
        assert(T.Ty.is_prop (T.ty_exn p));
        assert(no_leaky_variables p);
        Some (T.Form.true_, T.Form.false_, p) in

      match T.view p with
      | AppBuiltin(hd, args)
          when not top && no_leaky_variables p && T.Ty.is_prop (T.ty_exn p) &&
            (* making sure it is not T or F *)
            (Builtin.is_logical_op hd ||
            Builtin.equal hd Builtin.Eq ||
            Builtin.equal hd Builtin.Neq) -> 
        CCFormat.printf "found OK eq@.";
        return p
      | Bind((Binder.Exists | Binder.Forall), var, body)
          when not top && no_leaky_variables p ->
        return p
      | Bind(Binder.Lambda, var, body) ->
        CCOpt.map (fun (body_t, body_f, s) -> 
          assert(no_leaky_variables s);
          (T.fun_l [var] body_t, T.fun_l [var] body_f, s)
        ) (aux ~top:false body)
      | App(hd, args) when not top && T.Ty.is_prop p_ty && no_leaky_variables p  ->
        return p
      | Const _ when not top && T.Ty.is_prop p_ty  ->
        return p
      | AppBuiltin(b, args) ->
        CCOpt.map (fun (args_t,args_f, s) -> 
          (T.app_builtin ~ty:p_ty b args_t, T.app_builtin ~ty:p_ty b args_f, s)
        ) (aux_l args)
      | App(hd,args) ->
        CCOpt.map (fun (args_t,args_f, s) -> 
          (T.app ~ty:p_ty hd args_t, T.app ~ty:p_ty hd args_f, s)
        ) (aux_l args)
      | _ -> None
    and aux_l = function 
    | [] -> None
    | x :: xs ->
      begin match aux ~top:false x with
      | Some (x_t, x_f, s) -> Some(x_t::xs, x_f::xs, s)
      | None -> 
        begin match aux_l xs with 
        | Some (xs_t, xs_f, s) -> Some (x::xs_t, x::xs_f, s)
        | None -> None end
      end in
  let res = aux ~top:true p in
  res in
  

  
  let unroll_fool p =
    let rec aux ~vars p = 
      let p_ty = T.ty_exn p in
      match T.view p with 
      | AppBuiltin(((Builtin.Neq|Builtin.Eq) as hd), ([_;a;b]|[a;b])) when not (T.Ty.is_prop (T.ty_exn a)) ->
        let cons = if hd = Neq then T.Form.neq else T.Form.eq in
        begin match find_fool_subterm a with 
        | None ->
          begin match find_fool_subterm b with 
          | None -> p
          | Some(b_t, b_f, subterm) ->
            let subterm' = aux ~vars subterm in
            let if_true = T.Form.or_ [T.Form.not_ (subterm'); aux ~vars @@ cons a b_t] in
            let if_false = T.Form.or_ [subterm'; aux ~vars @@ cons a b_f] in
            T.Form.and_ [if_true; if_false]
          end
        | Some(a_t, a_f, subterm) ->
          let subterm' = aux ~vars subterm in
          let if_true = T.Form.or_ [T.Form.not_ (subterm'); aux ~vars @@ cons a_t b] in
          let if_false = T.Form.or_ [subterm'; aux ~vars @@ cons a_f b] in
          T.Form.and_ [if_true; if_false]
        end
      | AppBuiltin(hd, args) -> 
        T.app_builtin ~ty:p_ty hd (List.map (aux ~vars) args)
      | App(hd, args) ->
        begin match find_fool_subterm p with
        | Some(p_t, p_f, subterm) ->
          let subterm' = aux ~vars subterm in
          let if_true = T.Form.or_ [T.Form.not_ (subterm'); aux ~vars p_t] in
          let if_false = T.Form.or_ [subterm'; aux ~vars p_f] in
          T.Form.and_ [if_true; if_false]
        | None -> p end
      | Bind((Binder.Exists | Binder.Forall) as b, var , body) ->
        let body' = aux ~vars:(Var.Set.add vars var) body in
        T.bind ~ty:p_ty b var body'
      | _ -> p in
    let res = aux ~vars:Var.Set.empty  p in
    res in
  map_propositions ~proof (fun _ p -> [unroll_fool p]) stms



open Term

let post_eager_cases =
  let proof s = Proof.Step.esa [Proof.Parent.from(Statement.as_proof_c s)]
      ~rule:(Proof.Rule.mk "post_eager_cases")
  in
  map_propositions ~proof (fun _ c ->
      let cased = ref Set.empty in
      fold_left(SLiteral.fold(fun res -> (* Loop over subterms of terms of literals of a clause. *)
          Seq.subterms_depth %> Iter.fold(fun res (s,d) ->
              if d = 0 || not(Type.is_prop(ty s)) || is_true_or_false s || is_var s || Set.mem s !cased
                       || not (T.DB.is_closed s)
              then
                res
              else(
                cased := Set.add s !cased;
                let replace_s_by by = map(SLiteral.map ~f:(replace ~old:s ~by)) in
                flatten(map(fun c -> [
                      SLiteral.atom_true s :: replace_s_by false_ c; 
                      SLiteral.atom_false s :: replace_s_by true_ c
                    ]) res))
            ) res
        )) [c] c)

let _bool_reasoning = ref BoolReasoningDisabled
let _quant_rename = ref false


(* These two options run before CNF, 
   so (for now it is impossible to move them to Env
   since it is not even made at the moment) *)
let preprocess_booleans stmts = (match !_bool_reasoning with
    | BoolCasesPreprocess -> eager_cases_near
    | _ -> id
  ) (if !_quant_rename then name_quantifiers stmts else stmts)

let preprocess_cnf_booleans stmts = match !_bool_reasoning with
  | BoolCasesPreprocess -> 
    let res = post_eager_cases stmts in
    res
  | _ -> stmts

let _interpret_bool_funs = ref false
let _cnf_non_simpl = ref false
let _norm_bools = ref false 
let _filter_literals = ref `Max
let _nnf = ref false
let _simplify_bools = ref true
let _trigger_bool_inst = ref (-1)
let _trigger_bool_ind = ref (-1)
let _bool_hoist_simpl = ref false
let _rename_nested_bools = ref false
let _fluid_hoist = ref false
let _fluid_log_hoist = ref false
let _solve_formulas = ref false
let _replace_quants = ref true


let extension =
  let register env =
    let module E = (val env : Env.S) in
    let module ET = Make(E) in
    E.flex_add k_bool_reasoning !_bool_reasoning;
    E.flex_add k_quant_rename !_quant_rename;
    E.flex_add k_interpret_bool_funs !_interpret_bool_funs;
    E.flex_add k_cnf_non_simpl !_cnf_non_simpl;
    E.flex_add k_norm_bools !_norm_bools;
    E.flex_add k_filter_literals !_filter_literals;
    E.flex_add k_nnf !_nnf;
    E.flex_add k_simplify_bools !_simplify_bools;
    E.flex_add k_trigger_bool_inst !_trigger_bool_inst;
    E.flex_add k_trigger_bool_ind !_trigger_bool_ind;
    E.flex_add k_bool_hoist_simpl !_bool_hoist_simpl;
    E.flex_add k_rename_nested_bools !_rename_nested_bools;
    E.flex_add k_fluid_hoist !_fluid_hoist;
    E.flex_add k_fluid_log_hoist !_fluid_log_hoist;
    E.flex_add k_solve_formulas !_solve_formulas;
    E.flex_add k_replace_unsupported_quants !_replace_quants;

    ET.setup ()
  in
  { Extensions.default with
    Extensions.name = "bool";
    env_actions=[register];
  }

let () =
  Options.add_opts
    [ "--boolean-reasoning", Arg.Symbol (["off"; "simpl-only"; "bool-hoist"; "cases-preprocess"], 
        (fun s -> 
        _bool_reasoning := 
            (match s with 
            | "off" -> BoolReasoningDisabled
            | "simpl-only" -> BoolSimplificationsOnly
            | "bool-hoist" -> BoolHoist
            | "cases-preprocess" -> BoolCasesPreprocess
            | _ -> assert false);
        if !_bool_reasoning == BoolHoist then (
          (* setting default Boolean selection if BoolHoist is on *)
          Params.bool_select := "smallest";
        );)), 
      " enable/disable boolean axioms";
      "--quantifier-renaming"
      , Arg.Bool (fun v -> _quant_rename := v)
      , " turn the quantifier renaming on or off";
      "--replace-quants"
      , Arg.Bool (fun v -> _replace_quants := v)
      , " replace unsupported quantifiers";
      "--rename-nested-bools"
      , Arg.Bool (fun v -> _rename_nested_bools := v)
      , " rename deeply nested bool subterms";
      "--trigger-bool-ind", Arg.Set_int _trigger_bool_ind
      , " abstract away constants from the goal and use them to trigger axioms of induction";
      "--trigger-bool-inst", Arg.Set_int _trigger_bool_inst
        , " instantiate predicate variables with boolean terms already in the proof state. Argument is the maximal proof depth of predicate variable";
      "--disable-simplifying-cnf",
        Arg.Set _cnf_non_simpl,
        " implement cnf on-the-fly as an inference rule";
      "--interpret-bool-funs"
      , Arg.Bool (fun v -> _interpret_bool_funs := v)
      , " turn interpretation of boolean functions as forall or negation of forall on or off";
      "--bool-hoist-simpl"
      , Arg.Bool (fun v -> _bool_hoist_simpl := v; _rename_nested_bools := true)
      , " use BoolHoistSimpl instead of BoolHoist; NOTE: Setting this option triggers nested booleans renaming";
        "--normalize-bool-terms", Arg.Bool((fun v -> _norm_bools := v)),
        " normalize boolean subterms using their weight.";
      "--nnf-nested-formulas"
      , Arg.Bool (fun v -> _nnf := v)
      , " convert nested formulas into negation normal form";
      "--simplify-bools"
      , Arg.Bool (fun v -> _simplify_bools := v)
      , " simplify boolean subterms";
      "--fluid-hoist"
      , Arg.Bool (fun v -> _fluid_hoist := v)
      , " enable/disable Fluid(Bool|Loob)Hoist rules";
      "--fluid-log-hoist"
      , Arg.Bool (fun v -> _fluid_log_hoist := v)
      , " enable/disable fluid version of BoolRW, (Forall|Exists)RW, (Eq|Neq|Forall|Exists)Hoist rules";
      "--solve-formulas"
      , Arg.Bool (fun v -> _solve_formulas := v)
      , " solve phi = psi eagerly by unifying phi != ~psi, where phi and psi are formulas";
      "--boolean-reasoning-filter-literals"
      , Arg.Symbol(["all"; "max"], (fun v ->
          match v with 
          | "all" -> _filter_literals:=`All
          | "max" -> _filter_literals:= `Max
          | _ -> assert false;))
      , " select on which literals to apply bool reasoning rules"
    ];
  Params.add_to_modes ["ho-pragmatic";
                       "lambda-free-intensional";
                       "lambda-free-purify-intensional";
                       "lambda-free-extensional";
                       "ho-comb-complete";
                       "lambda-free-purify-extensional";
                       "fo-complete-basic"] (fun () ->
      _bool_reasoning := BoolReasoningDisabled
  );
  Params.add_to_mode "ho-complete-basic" (fun () -> 
    _bool_reasoning := BoolHoist;
    _fluid_hoist := true;
    _fluid_log_hoist := true;
    _replace_quants := true);
  Params.add_to_modes ["ho-pragmatic";
                       "lambda-free-intensional";
                       "lambda-free-purify-intensional";
                       "lambda-free-extensional";
                       "ho-comb-complete";
                       "lambda-free-purify-extensional";
                       "fo-complete-basic"] (fun () ->
      _replace_quants := false;
  );
  Extensions.register extension<|MERGE_RESOLUTION|>--- conflicted
+++ resolved
@@ -1569,13 +1569,12 @@
       []
 
   let setup () =
-    Env.add_basic_simplify normalize_equalities;
+    (* Env.add_basic_simplify normalize_equalities; put into superposition right now *)
     match Env.flex_get k_bool_reasoning with 
     | BoolReasoningDisabled -> ()
     | BoolCasesPreprocess ->
       Env.add_unary_inf "false_elim" false_elim;
     | _ ->
-<<<<<<< HEAD
       if Env.flex_get k_solve_formulas then (
         Env.add_unary_inf "solve formulas" (
           fun c -> 
@@ -1589,8 +1588,6 @@
       if Env.flex_get k_trigger_bool_ind > 0 then (
         Env.add_unary_inf "trigger bool ind" trigger_induction
       );
-=======
->>>>>>> 8a129e47
       if Env.flex_get k_simplify_bools then (
         Env.add_basic_simplify simpl_bool_subterms
       );
