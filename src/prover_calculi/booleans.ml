--- conflicted
+++ resolved
@@ -136,7 +136,6 @@
     ));
     Signal.ContinueListening
 
-<<<<<<< HEAD
     
   let handle_new_pred_var_clause (clause,var) =
     assert(T.is_var var);
@@ -230,58 +229,6 @@
   let () =
     Signal.on PS.ActiveSet.on_add_clause (fun c ->
       update_triggers c)
-=======
-    let rec find_in_term ~top t k =
-      match T.view t with 
-      | T.Const _ when Type.is_prop (T.ty t) && not top -> k t
-      | T.App(_, args)
-      | T.AppBuiltin(_, args) ->
-        let take_subterm =
-          not top &&
-          Type.is_prop (T.ty t) && 
-          not (T.is_true_or_false t) &&
-          T.DB.is_closed t &&
-          not (T.is_var (T.head_term t)) &&
-          not (T.is_bvar (T.head_term t)) &&
-          (subterm_selection != Minimal ||
-           Iter.is_empty 
-            (Iter.flat_map (find_in_term ~top:false) 
-              (CCList.to_iter args))) in
-        let continue =
-          (subterm_selection = Any || not take_subterm) &&
-          (* do not traverse variable-headed terms *)
-          not (T.is_var (T.head_term t)) &&
-          not (T.is_bvar (T.head_term t))
-           in
-        if take_subterm then k t;
-        if continue then (
-          List.iter (fun arg -> 
-            find_in_term ~top:(top && T.is_appbuiltin t) arg k 
-          ) args)
-      | T.Fun (_,body) ->
-        find_in_term ~top body k
-      | _ -> () in
-
-    let eligible = 
-      match Env.flex_get k_filter_literals with
-      | `All -> C.Eligible.always
-      | `Max -> (
-          match subterm_selection with 
-          | Any -> C.Eligible.res c
-          | _ -> (fun i lit -> 
-            (* found gives us the leftmost match! *)
-            not (!found) && C.Eligible.res c i lit)) in
-    
-    Literals.fold_terms ~which:`All
-      ~subterms:false ~eligible ~ord:(C.Ctx.ord ()) (C.lits c)
-    |> Iter.flat_map (fun (t,_) ->
-      let res = find_in_term ~top:true t in
-      if not (Iter.is_empty res) then found := true;
-      res
-    )
-    |> T.Set.of_iter
-    |> T.Set.to_list
->>>>>>> b002e2d1
   
   let mk_res ~proof ~old ~repl new_lit c =
     C.create ~trail:(C.trail c) ~penalty:(C.penalty c)
