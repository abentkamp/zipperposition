
(* This file is free software, part of Zipperposition. See file "license" for more details. *)

(** {1 boolean subterms} *)

open Logtk
open Libzipperposition

module T = Term
module Pos = Position
module US = Unif_subst

type selection_setting = Any | Minimal | Large
type reasoning_kind    = 
    BoolReasoningDisabled | BoolCasesInference | BoolCasesSimplification | BoolCasesKeepParent
  | BoolCasesEagerFar | BoolCasesEagerNear

let section = Util.Section.make ~parent:Const.section "booleans"


let k_bool_reasoning = Flex_state.create_key ()
let k_cased_term_selection = Flex_state.create_key ()
let k_quant_rename = Flex_state.create_key ()
let k_interpret_bool_funs = Flex_state.create_key ()
let k_cnf_non_simpl = Flex_state.create_key ()
let k_norm_bools = Flex_state.create_key () 
let k_solve_formulas = Flex_state.create_key ()
let k_filter_literals = Flex_state.create_key ()
let k_nnf = Flex_state.create_key ()
let k_elim_bvars = Flex_state.create_key ()


let selection_to_str = function
  | Any -> "any"
  | Minimal -> "minimal"
  | Large -> "large"

module type S = sig
  module Env : Env.S
  module C : module type of Env.C

  (** {6 Registration} *)

  val setup : unit -> unit
  (** Register rules in the environment *)
end


module Make(E : Env.S) : S with module Env = E = struct
  module Env = E
  module C = Env.C
  module Ctx = Env.Ctx
  module Fool = Fool.Make(Env)

  let (=~),(/~) = Literal.mk_eq, Literal.mk_neq
  let (@:) = T.app_builtin ~ty:Type.prop
  let no a = a =~ T.false_
  let yes a = a =~ T.true_
  
  let find_bools c =
    let subterm_selection = Env.flex_get k_cased_term_selection in

    let rec find_in_term ~top t k =
      match T.view t with 
      | T.Const _ when Type.is_prop (T.ty t) -> k t
      | T.App(_, args)
      | T.AppBuiltin(_, args) ->
        let take_subterm =
          not top &&
          Type.is_prop (T.ty t) && 
          not (T.is_true_or_false t) &&
          T.DB.is_closed t &&
          (subterm_selection != Minimal ||
           Iter.is_empty 
            (Iter.flat_map (find_in_term ~top:false) 
              (CCList.to_seq args))) in
        let continue =
          (subterm_selection = Any || not take_subterm) in
        if take_subterm then k t;
        if continue then (
          List.iter (fun arg -> 
            find_in_term ~top:false arg k 
          ) args)
      | T.Fun (_,body) ->
        find_in_term ~top:false body k
      | _ -> () in

    let eligible = 
      if C.get_flag SClause.flag_cases_res c then (
        (* Disabling resolutions from results of Cases* rule *)
        fun _ _ -> false
      ) else (
        match Env.flex_get k_filter_literals with
        | `All -> C.Eligible.always
        | `Max -> C.Eligible.res c) in
    
    Literals.fold_terms ~which:`All
      ~subterms:false ~eligible ~ord:(C.Ctx.ord ()) (C.lits c)
    |> Iter.flat_map (fun (t,_) ->
      find_in_term ~top:true t)
    |> T.Set.of_seq
    |> T.Set.to_list
  
  let mk_res ~proof ~old ~repl new_lit c =
    let res_cl =
      C.create ~trail:(C.trail c) ~penalty:(C.penalty c)
        (new_lit :: Array.to_list( C.lits c |> Literals.map (T.replace ~old ~by:repl)))
        proof in
    C.set_flag SClause.flag_cases_res res_cl true;
    res_cl

  let bool_case_inf (c: C.t) : C.t list =    
    let proof = Proof.Step.inference [C.proof_parent c]
                ~rule:(Proof.Rule.mk"bool_inf") ~tags:[Proof.Tag.T_ho] in

    Util.debugf 1 ~section "bci(@[%a@])=@." (fun k -> k C.pp c);

    find_bools c
    |> CCList.fold_left (fun acc old ->
<<<<<<< HEAD
      let neg_lit, repl = no old, T.true_ in
      let res = mk_res ~proof ~old ~repl neg_lit c in
      Util.debugf 1 ~section "  res(@[%a@])=@[%a@]@." (fun k -> k T.pp old C.pp res);
      res :: acc
=======
      let neg_lit, repl = 
        if Builtin.compare Builtin.True Builtin.False > 0 then (no old, T.true_)
        else (yes old, T.false_) in
      (mk_res ~proof ~old ~repl neg_lit c) :: acc
>>>>>>> cfe4fb89
    ) []

  let bool_case_simp (c: C.t) : C.t list option =
    let proof = Proof.Step.simp [C.proof_parent c]
                ~rule:(Proof.Rule.mk"bool_simp") ~tags:[Proof.Tag.T_ho] in

    let bool_subterms = find_bools c in
    if CCList.is_empty bool_subterms then None
    else (
      CCOpt.return @@ CCList.fold_left (fun acc old ->
        let neg_lit, repl_neg = no old, T.true_ in
        let pos_lit, repl_pos = yes old, T.false_ in
        (mk_res ~proof ~old ~repl:repl_neg neg_lit c) ::
        (mk_res ~proof ~old ~repl:repl_pos pos_lit c) :: acc
    ) [] bool_subterms)

  let simplify_bools t =
    let simplify_and_or t b l =
      let open Term in
      let compl_in_l l =
        let pos, neg = 
          CCList.partition_map (fun t -> 
              match view t with 
              | AppBuiltin(Builtin.Not, [s]) -> `Right s
              | _ -> `Left t) l
          |> CCPair.map_same Set.of_list in
        not (Set.is_empty (Set.inter pos neg)) in
      
      let res = 
        assert(b = Builtin.And || b = Builtin.Or);
        let netural_el, absorbing_el = 
          if b = Builtin.And then true_,false_ else (false_,true_) in

        let l' = CCList.sort_uniq ~cmp:compare l in

        if compl_in_l l || List.exists (equal absorbing_el) l then absorbing_el
        else (
          let l' = List.filter (fun s -> not (equal s netural_el)) l' in
          if List.length l = List.length l' then t
          else (
            if CCList.is_empty l' then netural_el
            else (if List.length l' = 1 then List.hd l'
                  else app_builtin ~ty:(Type.prop) b l')
          )) 
      in
      res 
    in

  let rec aux t =
    match T.view t with 
    | DB _ | Const _ | Var _ -> t
    | Fun(ty, body) ->
      let body' = aux body in
      if T.equal body body' then t
      else T.fun_ ty body'
    | App(hd, args) ->
      let hd' = aux hd and  args' = List.map aux args in
      if T.equal hd hd' && T.same_l args args' then t
      else T.app hd' args'
    | AppBuiltin(Builtin.And, [x]) 
        when T.is_true_or_false x && List.length (Type.expected_args (T.ty t)) = 1 ->
      if T.equal x T.true_ then (
        T.fun_ Type.prop (T.bvar ~ty:Type.prop 0)
      ) else (
        assert (T.equal x T.false_);
        T.fun_ Type.prop T.false_
      )
    | AppBuiltin(Builtin.Or, [x]) 
        when T.is_true_or_false x && List.length (Type.expected_args (T.ty t)) = 1 ->
      let prop = Type.prop in
      if T.equal x T.true_ then (
        T.fun_ prop (T.true_)
      ) else (
        assert (T.equal x T.false_);
        T.fun_ prop (T.bvar ~ty:prop 0)
      )
    | AppBuiltin(Builtin.And, l) when List.length l > 1 ->
      let l' = List.map aux l in
      let t = if T.same_l l l' then t 
        else T.app_builtin ~ty:(Type.prop) Builtin.And l' in
      simplify_and_or t Builtin.And l'
    | AppBuiltin(Builtin.Or, l) when List.length l > 1 ->
      let l' = List.map aux l in
      let t = if T.same_l l l' then t 
        else T.app_builtin ~ty:(Type.prop) Builtin.Or l' in
      simplify_and_or t Builtin.Or l'
    | AppBuiltin(Builtin.Not, [s]) ->
      if T.equal s T.true_ then T.false_
      else 
      if T.equal s T.false_ then T.true_
      else (
        match T.view s with 
        | AppBuiltin(Builtin.Not, [s']) -> aux s'
        | _ ->  
          let s' = aux s in
          if T.equal s s' then t else
            T.app_builtin ~ty:(Type.prop) Builtin.Not [s'] 
      )
    | AppBuiltin(Builtin.Imply, [p;c]) ->
      if T.equal p T.true_ then aux c
      else if T.equal p T.false_ then T.true_
      else if T.equal c T.false_ then aux (T.Form.not_ p)
      else if T.equal c T.true_ then T.true_
      else if T.equal p c then T.true_
      else (
        let p',c' = aux p, aux c in
        if T.equal p p' && T.equal c c' then t 
        else T.app_builtin ~ty:(T.ty t) Builtin.Imply [p';c'])
    | AppBuiltin(hd, ([a;b]|[_;a;b])) 
        when hd = Builtin.Eq || hd = Builtin.Equiv ->
      if T.equal a b then T.true_ 
      else if T.equal a T.true_ then aux b
      else if T.equal b T.true_ then aux a
      else if T.equal a T.false_ then aux (T.Form.not_ b)
      else if T.equal b T.false_ then aux (T.Form.not_ a)
      else (
        let a',b' = aux a, aux b in
        if T.equal a a' && T.equal b b' then t 
        else T.app_builtin ~ty:(T.ty t) hd [a';b']
      )
    | AppBuiltin(hd, ([a;b]|[_;a;b]))
        when hd = Builtin.Neq || hd = Builtin.Xor ->
      if T.equal a b then T.false_ else (
        let a',b' = aux a, aux b in
        if T.equal a a' && T.equal b b' then t 
        else T.app_builtin ~ty:(T.ty t) hd [a';b']
      )
    | AppBuiltin((ExistsConst|ForallConst) as b, [g]) ->
      let g' = aux g in
      let exp_g = Lambda.eta_expand g' in
      let _, body = T.open_fun exp_g in
      assert(Type.is_prop (T.ty body));
      if (T.Seq.subterms ~include_builtin:true body
          |> Iter.exists T.is_bvar) then (
        if T.equal g g' then t
        else T.app_builtin ~ty:(T.ty t) b [g']
      ) else body
    | AppBuiltin(hd, args) ->
      let args' = List.map aux args in
      if T.same_l args args' then t
      else T.app_builtin ~ty:(T.ty t) hd args' in  
  let res = aux t in
  if not (T.DB.is_closed res) then (
    CCFormat.printf "t:@[%a@]@." T.pp t;
    CCFormat.printf "res:@[%a@]@." T.pp res;
    assert false;
  );
  res

  let simpl_bool_subterms c =
    let new_lits = Literals.map simplify_bools (C.lits c) in
    if Literals.equal (C.lits c) new_lits then (
      SimplM.return_same c
    ) else (
      let proof = Proof.Step.simp [C.proof_parent c] 
          ~rule:(Proof.Rule.mk "simplify boolean subterms") in
      let new_ = C.create ~trail:(C.trail c) ~penalty:(C.penalty c) 
          (Array.to_list new_lits) proof in
      SimplM.return_new new_
    )

  let nnf_bools t =
    let module F = T.Form in
    let rec aux t =
      match T.view t with 
      | Const _ | DB _ | Var _ -> t
      | Fun _ ->
        let tyargs, body = T.open_fun t in
        let body' = aux body in
        if T.equal body body' then t
        else T.fun_l tyargs body'
      | App(hd, l) ->
        let hd' = aux hd and l' = List.map aux l in
        if T.equal hd hd' && T.same_l l l' then t
        else T.app hd' l'
      | AppBuiltin (Builtin.Not, [f]) ->
        begin match T.view f with 
        | AppBuiltin(Not, [g]) -> aux g
        | AppBuiltin( ((And|Or) as b), l) when List.length l >= 2 ->
          let flipped = if b = Builtin.And then F.or_l else F.and_l in
          flipped (List.map (fun t -> aux (F.not_ t))  l)
        | AppBuiltin( ((ForallConst|ExistsConst) as b), ([g]|[_;g]) ) ->
          let flipped = 
            if b = Builtin.ForallConst then Builtin.ExistsConst
            else Builtin.ForallConst in
          let g_ty_args, g_body = T.open_fun (Lambda.eta_expand g)  in
          let g_body' = aux @@ F.not_ g_body in
          let g' = Lambda.eta_reduce (T.fun_l g_ty_args g_body') in
          T.app_builtin ~ty:(T.ty t) flipped [g']
        | AppBuiltin( Imply, [g;h] ) ->
          F.and_ (aux g) (aux @@ F.not_ h)
        | AppBuiltin( ((Equiv|Xor) as b), [g;h] ) ->
          let flipped = if b = Equiv then Builtin.Xor else Builtin.Equiv in
          aux (T.app_builtin ~ty:(T.ty t) flipped [g;h])
        | AppBuiltin(((Eq|Neq) as b), ([_;s;t]|[s;t])) ->
          let flipped = if b = Eq then F.neq else F.eq in
          flipped (aux s) (aux t)
        | _ -> F.not_ (aux f)
        end
      | AppBuiltin(Imply, [f;g]) -> aux (F.or_ (F.not_ f) g)
      | AppBuiltin(Equiv, [f;g]) ->
        aux (F.and_ (F.imply f g) (F.imply g f))
      | AppBuiltin(Xor, [f;g]) ->
        aux (F.and_ (F.or_ f g) (F.or_ (F.not_ f)  (F.not_ g)))
      | AppBuiltin(b, l) ->
        let l' = List.map aux l in
        if T.same_l l l' then t
        else T.app_builtin ~ty:(T.ty t) b l' in
    aux t


  let nnf_bool_subters c =
    let new_lits = Literals.map nnf_bools (C.lits c) in
    if Literals.equal (C.lits c) new_lits then (
      SimplM.return_same c
    ) else (
      let proof = Proof.Step.simp [C.proof_parent c] 
          ~rule:(Proof.Rule.mk "nnf boolean subterms") in
      let new_ = C.create ~trail:(C.trail c) ~penalty:(C.penalty c) 
          (Array.to_list new_lits) proof in
      SimplM.return_new new_
    )

  let normalize_bool_terms c =
    let new_lits = Literals.map T.normalize_bools (C.lits c) in
    if Literals.equal (C.lits c) new_lits then (
      SimplM.return_same c
    ) else (
      let proof = Proof.Step.simp [C.proof_parent c] 
          ~rule:(Proof.Rule.mk "normalize subterms") in
      let new_ = C.create ~trail:(C.trail c) ~penalty:(C.penalty c) 
          (Array.to_list new_lits) proof in
      SimplM.return_new new_
    )

  let normalize_equalities c =
    let lits = Array.to_list (C.lits c) in
    let normalized = List.map Literal.normalize_eq lits in
    if List.exists CCOpt.is_some normalized then (
      let new_lits = List.mapi (fun i l_opt -> 
          CCOpt.get_or ~default:(Array.get (C.lits c) i) l_opt) normalized in
      let proof = Proof.Step.inference [C.proof_parent c] 
          ~rule:(Proof.Rule.mk "simplify nested equalities")  in
      let new_c = C.create ~trail:(C.trail c) ~penalty:(C.penalty c) new_lits proof in
      SimplM.return_new new_c
    ) 
    else (
      SimplM.return_same c 
    )

  let solve_bool_formulas c =
    let module PUnif = 
      PUnif.Make(struct 
        let st = 
          Env.flex_state ()
          |> Flex_state.add PragUnifParams.k_fixpoint_decider true
          |> Flex_state.add PragUnifParams.k_pattern_decider true
          |> Flex_state.add PragUnifParams.k_solid_decider true
          |> Flex_state.add PragUnifParams.k_max_inferences 1
          |> Flex_state.add PragUnifParams.k_max_depth 2
          |> Flex_state.add PragUnifParams.k_max_app_projections 1
          |> Flex_state.add PragUnifParams.k_max_rigid_imitations 2
          |> Flex_state.add PragUnifParams.k_max_elims 1
          |> Flex_state.add PragUnifParams.k_max_identifications 1
        end) in
    
    let normalize_not t =
      let rec aux t = 
        match T.view t with
        | T.AppBuiltin(Not, [f]) ->
          begin match T.view f with
          | T.AppBuiltin(Not, [g]) -> aux g
          | T.AppBuiltin( ((Eq|Equiv) as b), l ) ->
            let flipped = 
              if b = Builtin.Eq then Builtin.Neq else Builtin.Xor in
            T.app_builtin flipped l ~ty:(T.ty f)
          | T.AppBuiltin( ((Neq|Xor) as b), l ) ->
            let flipped = 
              if b = Builtin.Neq then Builtin.Eq else Builtin.Equiv in
            T.app_builtin flipped l ~ty:(T.ty f)
          | _ -> t end
        | _ -> t in
      aux t in

    let find_resolvable_form lit =
      match (Literal.View.as_eqn lit) with 
      | Some (l,r,sign) ->
        if not sign && not (T.is_true_or_false r) && Type.is_prop (T.ty l) then (
          Some (l,r)
        ) else if T.is_true_or_false r then (
          let neg = if T.equal r T.true_ then CCFun.id else T.Form.not_ in
          match T.view (normalize_not (neg l)) with 
          | T.AppBuiltin((Neq|Xor), ([f;g]|[_;f;g])) when Type.is_prop (T.ty f) ->
            assert(Type.equal (T.ty f) (T.ty g));
            Some (f,g)
          | _ -> None
        ) else None
      | None -> None in
    
    C.lits c
    |> CCArray.mapi (fun i lit -> 
      match find_resolvable_form lit with 
      | None -> None
      | Some (l,r) ->
        try
          let subst = 
            PUnif.unify_scoped (l,0) (r,0)
            |> OSeq.nth 0
            |> CCOpt.get_exn in
          assert(not @@ Unif_subst.has_constr subst);
          let new_lits = 
            CCArray.except_idx (C.lits c) i
            |> CCArray.of_list
            |> (fun l -> 
                Literals.apply_subst 
                  (Subst.Renaming.create ()) (US.subst subst) (l,0))
            |> CCArray.to_list in
          let proof = 
            Proof.Step.inference ~tags:[Proof.Tag.T_ho]
              ~rule:(Proof.Rule.mk "solve_formulas")
              [C.proof_parent c] in
          Some (C.create ~penalty:(C.penalty c) ~trail:(C.trail c) new_lits proof)
        with _ -> None)
      |> CCArray.filter_map CCFun.id
      |> CCArray.to_list
      |> (fun l -> if CCList.is_empty l then None else Some l)


  let cnf_otf c : C.t list option =
    let idx = CCArray.find_idx (fun l -> 
        let eq = Literal.View.as_eqn l in
        match eq with 
        | Some (l,r,sign) -> 
          Type.is_prop (T.ty l) &&
          not (T.equal l r) &&
          ((not (T.equal r T.true_) && not (T.equal r T.false_))
           || T.is_formula l || T.is_formula r)
        | None            -> false 
      ) (C.lits c) in

    let renaming_weight = 40 in
    let max_formula_weight = 
      C.Seq.terms c 
      |> Iter.filter T.is_formula
      |> Iter.map T.size
      |> Iter.max in
    let opts = 
      match max_formula_weight with
      | None -> [Cnf.DisableRenaming]
      | Some m -> if m < renaming_weight then [Cnf.DisableRenaming] else [] in

    match idx with 
    | Some _ ->
      let f = Literals.Conv.to_tst (C.lits c) in
      let proof = Proof.Step.simp ~rule:(Proof.Rule.mk "cnf_otf") ~tags:[Proof.Tag.T_ho] [C.proof_parent c] in
      let trail = C.trail c and penalty = C.penalty c in
      let stmt = Statement.assert_ ~proof f in
      let cnf_vec = Cnf.convert @@ CCVector.to_seq @@ 
        Cnf.cnf_of ~opts ~ctx:(Ctx.sk_ctx ()) stmt in
      CCVector.iter (fun cl -> 
          Statement.Seq.ty_decls cl
          |> Iter.iter (fun (id,ty) -> Ctx.declare id ty)) cnf_vec;
      let solved = 
        if Env.flex_get k_solve_formulas then (
          CCOpt.get_or ~default:[] (solve_bool_formulas c))
        else [] in

      begin try 
        let clauses = CCVector.map (C.of_statement ~convert_defs:true) cnf_vec
                      |> CCVector.to_list 
                      |> CCList.flatten
                      |> List.map (fun c -> 
                          C.create ~penalty  ~trail (CCArray.to_list (C.lits c)) proof) in
        List.iteri (fun i new_c -> 
            assert((C.proof_depth c) <= C.proof_depth new_c);) clauses;
        Some (solved @clauses)
      with Type.ApplyError err ->
        CCFormat.printf "cnf(@[%a@])@.err:@[%s@]@." C.pp c err;
        CCFormat.printf "result:@[%a@]@." (CCVector.pp ~sep:";\n" (Statement.pp_clause_in Output_format.O_tptp)) cnf_vec;
        CCFormat.printf "proof:@[%a@]@." Proof.S.pp_tstp (C.proof c);
        assert false; end
    | None -> None

  let cnf_infer cl = 
    CCOpt.get_or ~default:[] (cnf_otf cl)

  let elim_bvars c =
    C.Seq.vars c
    |> T.VarSet.of_seq |> T.VarSet.to_iter
    |> Iter.filter (fun v -> Type.is_prop (HVar.ty v))
    |> Iter.flat_map_l (fun v ->
        let subst_true = 
          Subst.FO.bind' Subst.empty (v, 0) (T.true_, 0) in
        let subst_false = 
          Subst.FO.bind' Subst.empty (v, 0) (T.false_, 0) in
        [subst_true; subst_false])
    |> Iter.map (fun subst ->
        let proof =
          Some (Proof.Step.simp 
            ~tags:[Proof.Tag.T_ho] ~rule:(Proof.Rule.mk "elim_bool_vars")
            [C.proof_parent c]) in
        C.apply_subst ~proof (c,0) subst)
    |> (fun iter -> 
        if Iter.is_empty iter then None
        else Some (Iter.to_list iter))


  let interpret_boolean_functions c =
    (* Collects boolean functions only at top level, 
       and not the ones that are already a part of the quantifier *)
    let collect_tl_bool_funcs t k = 
      let rec aux t =
        match T.view t with
        | Var _  | Const _  | DB _ -> ()
        | Fun _ -> if Type.is_prop (Term.ty (snd @@ Term.open_fun t)) then k t
        | App (f, l) ->
          aux f;
          List.iter aux l
        | AppBuiltin (b,l) -> 
          if not @@ Builtin.is_quantifier b then List.iter aux l 
      in
      aux t in
    let interpret t i = 
      let ty_args, body = T.open_fun t in
      assert(Type.is_prop (Term.ty body));
      T.fun_l ty_args i 
    in
    let negate_bool_fun bool_fun =
      let ty_args, body = T.open_fun bool_fun in
      assert(Type.is_prop (Term.ty body));
      T.fun_l ty_args (T.Form.not_ body)
    in

    Iter.flat_map collect_tl_bool_funcs 
      (C.Seq.terms c
       |> Iter.filter (fun t -> not @@ T.is_fun t))
    |> Iter.sort_uniq ~cmp:Term.compare
    |> Iter.filter (fun t ->  
        let cached_t = Subst.FO.canonize_all_vars t in
        not (Term.Set.mem cached_t !Higher_order.prim_enum_terms))
    |> Iter.fold (fun res t -> 
        assert(T.DB.is_closed t);
        let proof = Proof.Step.inference[C.proof_parent c]
            ~rule:(Proof.Rule.mk"interpret boolean function") ~tags:[Proof.Tag.T_ho]
        in
        let as_forall = Literal.mk_prop (T.Form.forall t) false in
        let as_neg_forall = Literal.mk_prop (T.Form.forall (negate_bool_fun t)) false in
        let forall_cl = 
          C.create ~trail:(C.trail c) ~penalty:(C.penalty c)
            (as_forall :: Array.to_list(C.lits c |> Literals.map(T.replace ~old:t ~by:(interpret t T.true_))))
            proof in
        let forall_neg_cl = 
          C.create ~trail:(C.trail c) ~penalty:(C.penalty c)
            (as_neg_forall :: Array.to_list(C.lits c |> Literals.map(T.replace ~old:t ~by:(interpret t T.false_))))
            proof in

        Util.debugf ~section  1 "interpret bool: %a !!> %a.\n"  (fun k -> k C.pp c C.pp forall_cl);
        Util.debugf ~section  1 "interpret bool: %a !!~> %a.\n" (fun k -> k C.pp c C.pp forall_neg_cl);

        forall_cl :: forall_neg_cl :: res
      ) []

  let setup () =
    match Env.flex_get k_bool_reasoning with 
    | BoolReasoningDisabled -> ()
    | _ -> 
      (* Env.ProofState.PassiveSet.add (create_clauses ()); *)
      Env.add_basic_simplify simpl_bool_subterms;
      Env.add_basic_simplify normalize_equalities;
      if Env.flex_get k_nnf then (
        E.add_basic_simplify nnf_bool_subters;
      );
      if Env.flex_get k_norm_bools then (
        Env.add_basic_simplify normalize_bool_terms
      );
      Env.add_multi_simpl_rule Fool.rw_bool_lits;
      if Env.flex_get k_elim_bvars then (
        Env.add_multi_simpl_rule elim_bvars
      );
      if Env.flex_get k_cnf_non_simpl then (
        Env.add_unary_inf "cnf otf inf" cnf_infer;
      ) else  Env.add_multi_simpl_rule cnf_otf;
      if (Env.flex_get k_interpret_bool_funs) then (
        Env.add_unary_inf "interpret boolean functions" interpret_boolean_functions;
      );

      if Env.flex_get k_bool_reasoning = BoolCasesInference then (
        Env.add_unary_inf "bool_cases" bool_case_inf;
      )
      else if Env.flex_get k_bool_reasoning = BoolCasesSimplification then (
        Env.set_single_step_multi_simpl_rule bool_case_simp;
      ) else if Env.flex_get k_bool_reasoning = BoolCasesKeepParent then (
        let keep_parent c  = CCOpt.get_or ~default:[] (bool_case_simp c) in
        Env.add_unary_inf "bool_cases_keep_parent" keep_parent;
      )
end


open CCFun
open Builtin
open Statement
open TypedSTerm
open CCList


let if_changed proof (mk: ?attrs:Logtk.Statement.attrs -> 'r) s f p =
  let fp = f s p in
  if fp == [p] then [s] else map(fun x -> mk ~proof:(proof s) x) fp
(* match fp with 
   | [ x ] when TypedSTerm.equal x p -> [s]
   | _ -> map(fun x -> mk ~proof:(proof s) x) fp *)

let map_propositions ~proof f =
  CCVector.flat_map_list(fun s -> match Statement.view s with
      | Assert p	-> if_changed proof assert_ s f p
      | Lemma ps	-> if_changed proof lemma s (map%f) ps
      | Goal p	-> if_changed proof goal s f p
      | NegatedGoal(ts, ps)	-> if_changed proof (neg_goal ~skolems:ts) s (map%f) ps
      | _ -> [s]
    )


let is_bool t = CCOpt.equal Ty.equal (Some prop) (ty t)
let is_T_F t = match view t with AppBuiltin((True|False),[]) -> true | _ -> false

(* Modify every subterm of t by f except those at the "top". Here top is true if subterm occures under a quantifier Æ in a context where it could participate to the clausification if the surrounding context of Æ was ignored. *)
let rec replaceTST f top t =
  let re = replaceTST f in
  let ty = ty_exn t in
  let transformer = if top then id else f in
  transformer 
    (match view t with
     | App(t,ts) -> 
       app_whnf ~ty (re false t) (map (re false) ts)
     | Ite(c,x,y) -> 
       ite (re false c) (re false x) (re false y)
     | Match(t, cases) -> 
       match_ (re false t) (map (fun (c,vs,e) -> (c,vs, re false e)) cases)
     | Let(binds, expr) -> 
       let_ (map(CCPair.map2 (re false)) binds) (re false expr)
     | Bind(b,x,t) -> 
       let top = Binder.equal b Binder.Forall || Binder.equal b Binder.Exists in
       bind ~ty b x (re top t)
     | AppBuiltin(b,ts) ->
       let logical = for_all is_bool ts in
       app_builtin ~ty b (map (re(top && logical)) ts)
     | Multiset ts -> 
       multiset ~ty (map (re false) ts)
     | _ -> t)


let name_quantifiers stmts =
  let proof s = Proof.Step.esa [Proof.Parent.from(Statement.as_proof_i s)]
      ~rule:(Proof.Rule.mk "Quantifier naming")
  in
  let new_stmts = CCVector.create() in
  let changed = ref false in
  let if_changed (mk: ?attrs:Logtk.Statement.attrs -> 'r) s r = 
    if !changed then (changed := false; mk ~proof:(proof s) r) else s in
  let if_changed_list (mk: ?attrs:Logtk.Statement.attrs -> 'l) s r = 
    if !changed then (changed := false; mk ~proof:(proof s) r) else s in
  let name_prop_Qs s = replaceTST(fun t -> match TypedSTerm.view t with
      | Bind(Binder.Forall,_,_) | Bind(Binder.Exists, _, _) ->
        changed := true;
        let vars = Var.Set.of_seq (TypedSTerm.Seq.free_vars t) |> Var.Set.to_list in
        let qid = ID.gensym() in
        let ty = app_builtin ~ty:tType Arrow (prop :: map Var.ty vars) in
        let q = const ~ty qid in
        let q_vars = app ~ty:prop q (map var vars) in
        let proof = Proof.Step.define_internal qid [Proof.Parent.from(Statement.as_proof_i s)] in
        let q_typedecl = ty_decl ~proof qid ty in
        let definition = 
          (* ∀ vars: q[vars] ⇔ t, where t is a quantifier formula and q is a new name for it. *)
          bind_list ~ty:prop Binder.Forall vars 
            (app_builtin ~ty:prop Builtin.Equiv [q_vars; t]) 
        in
        CCVector.push new_stmts q_typedecl;
        CCVector.push new_stmts (assert_ ~proof definition);
        q_vars
      | _ -> t) true
  in
  stmts |> CCVector.map(fun s ->
      match Statement.view s with
      | TyDecl(id,t)	-> s
      | Data ts	-> s
      | Def defs	-> s
      | Rewrite _	-> s
      | Assert p	-> if_changed assert_ s (name_prop_Qs s p)
      | Lemma ps	-> if_changed_list lemma s (map (name_prop_Qs s) ps)
      | Goal p	-> if_changed goal s (name_prop_Qs s p)
      | NegatedGoal(ts, ps)	-> if_changed_list (neg_goal ~skolems:ts) s (map (name_prop_Qs s) ps)
    ) |> CCVector.append new_stmts;
  CCVector.freeze new_stmts


let rec replace old by t =
  let r = replace old by in
  let ty = ty_exn t in
  if TypedSTerm.equal t old then by
  else match view t with
    | App(f,ps) -> app_whnf ~ty (r f) (map r ps)
    | AppBuiltin(f,ps) -> app_builtin ~ty f (map r ps)
    | Ite(c,x,y) -> ite (r c) (r x) (r y)
    | Let(bs,e) -> let_ (map (CCPair.map2 r) bs) (r e)
    | Bind(b,v,e) -> bind ~ty b v (r e)
    | _ -> t


exception Return of TypedSTerm.t
(* If f _ s = Some r for a subterm s of t, then r else t. *)
let with_subterm_or_id t f = try
    (Seq.subterms_with_bound t (fun(s, var_ctx) ->
         match f var_ctx s with
         | None -> ()
         | Some r -> raise(Return r)));
    t
  with Return r -> r


(* If p is non-constant subproposition closed wrt variables vs, then (p ⇒ c[p:=⊤]) ∧ (p ∨ c[p:=⊥]) or else c unmodified. *)
let case_bool vs c p =
  if is_bool p && not(is_T_F p) && not (TypedSTerm.equal p c) && Var.Set.is_empty(Var.Set.diff (free_vars_set p) vs) then
    let ty = prop in
    app_builtin ~ty And [
      app_builtin ~ty Imply [p; replace p Form.true_ c];
      app_builtin ~ty Or [p; replace p Form.false_ c];
    ]
  else c


(* Apply repeatedly the transformation t[p] ↦ (p ⇒ t[⊤]) ∧ (¬p ⇒ t[⊥]) for each boolean parameter p≠⊤,⊥ that is closed in context where variables vs are bound. *)
let rec case_bools_wrt vs t =
  with_subterm_or_id t (fun _ s -> 
      match view s with
      | App(f,ps) ->
        let t' = fold_left (case_bool vs) t ps in
        if TypedSTerm.equal t t' then None else Some(case_bools_wrt vs t')
      | _ -> None
    )

let eager_cases_far stms =
  let proof s = Proof.Step.esa [Proof.Parent.from(Statement.as_proof_i s)]
      ~rule:(Proof.Rule.mk "eager_cases_far")
  in
  map_propositions ~proof (fun _ t ->
      [with_subterm_or_id t (fun vs s -> match view s with
           | Bind((Forall|Exists) as q, v, b) ->
             let b' = case_bools_wrt (Var.Set.add vs v) b in
             if TypedSTerm.equal b b' then None else Some(replace s (bind ~ty:prop q v b') t)
           | _ -> None)
       |> case_bools_wrt Var.Set.empty]) stms


let eager_cases_near stms =
  let proof s = Proof.Step.esa [Proof.Parent.from(Statement.as_proof_i s)]
      ~rule:(Proof.Rule.mk "eager_cases_near")
  in
  let rec case_near t =
    with_subterm_or_id t (fun vs s ->
        match view s with
        | AppBuiltin((And|Or|Imply|Not|Equiv|Xor|ForallConst|ExistsConst),_)
        | Bind((Forall|Exists),_,_) -> None
        | AppBuiltin((Eq|Neq), [x;y]) when is_bool x -> None
        | _ when is_bool s ->
          (* Case split a maximal boolean strict subterm of s which by selection of s isn't a direct subterm. *)
          let s' = case_bool vs s (with_subterm_or_id s (fun _ -> CCOpt.if_(fun x -> not (TypedSTerm.equal x s) && is_bool x && not(is_T_F x)))) in
          if TypedSTerm.equal s s' then None else Some(case_near(replace s s' t))
        | _ -> None)
  in
  map_propositions ~proof (fun _ p -> [case_near p]) stms



open Term

let post_eager_cases =
  let proof s = Proof.Step.esa [Proof.Parent.from(Statement.as_proof_c s)]
      ~rule:(Proof.Rule.mk "post_eager_cases")
  in
  map_propositions ~proof (fun _ c ->
      let cased = ref Set.empty in
      fold_left(SLiteral.fold(fun res -> (* Loop over subterms of terms of literals of a clause. *)
          Seq.subterms_depth %> Iter.fold(fun res (s,d) ->
              if d = 0 || not(Type.is_prop(ty s)) || is_true_or_false s || is_var s || Set.mem s !cased
                       || not (T.DB.is_closed s)
              then
                res
              else(
                cased := Set.add s !cased;
                let replace_s_by by = map(SLiteral.map ~f:(replace ~old:s ~by)) in
                flatten(map(fun c -> [
                      SLiteral.atom_true s :: replace_s_by false_ c; 
                      SLiteral.atom_false s :: replace_s_by true_ c
                    ]) res))
            ) res
        )) [c] c)

let _bool_reasoning = ref BoolReasoningDisabled
let _quant_rename = ref false


(* These two options run before CNF, 
   so (for now it is impossible to move them to Env
   since it is not even made at the moment) *)
let preprocess_booleans stmts = (match !_bool_reasoning with
    | BoolCasesEagerFar -> eager_cases_far
    | BoolCasesEagerNear -> eager_cases_near
    | _ -> id
  ) (if !_quant_rename then name_quantifiers stmts else stmts)

let preprocess_cnf_booleans stmts = match !_bool_reasoning with
  | BoolCasesEagerFar | BoolCasesEagerNear -> post_eager_cases stmts
  | _ -> stmts


let _cased_term_selection = ref Large
let _interpret_bool_funs = ref false
let _cnf_non_simpl = ref false
let _norm_bools = ref false 
let _solve_formulas = ref false
let _filter_literals = ref `Max
let _nnf = ref false
let _elim_bvars = ref false


let extension =
  let register env =
    let module E = (val env : Env.S) in
    let module ET = Make(E) in
    E.flex_add k_bool_reasoning !_bool_reasoning;
    E.flex_add k_cased_term_selection !_cased_term_selection;
    E.flex_add k_quant_rename !_quant_rename;
    E.flex_add k_interpret_bool_funs !_interpret_bool_funs;
    E.flex_add k_cnf_non_simpl !_cnf_non_simpl;
    E.flex_add k_norm_bools !_norm_bools;
    E.flex_add k_solve_formulas !_solve_formulas;
    E.flex_add k_filter_literals !_filter_literals;
    E.flex_add k_nnf !_nnf;
    E.flex_add k_elim_bvars !_elim_bvars;


    ET.setup ()
  in
  { Extensions.default with
    Extensions.name = "bool";
    env_actions=[register];
  }

let () =
  Options.add_opts
    [ "--boolean-reasoning", Arg.Symbol (["off"; "cases-inf"; "cases-simpl"; "cases-simpl-kp"; "cases-eager"; "cases-eager-near"], 
                                         fun s -> _bool_reasoning := 
                                             match s with 
                                             | "off" -> BoolReasoningDisabled
                                             | "cases-inf" -> BoolCasesInference
                                             | "cases-simpl" -> BoolCasesSimplification
                                             | "cases-simpl-kp" -> BoolCasesKeepParent
                                             | "cases-eager" -> BoolCasesEagerFar
                                             | "cases-eager-near" -> BoolCasesEagerNear
                                             | _ -> assert false), 
      " enable/disable boolean axioms";
      "--bool-subterm-selection",
      Arg.Symbol(["A"; "M"; "L"], (fun opt -> _cased_term_selection := 
                                      match opt with "A"->Any | "M"->Minimal | "L"->Large
                                                   | _ -> assert false)), 
      " select boolean subterm selection criterion: A for any, M for minimal and L for large";
      "--quantifier-renaming"
    , Arg.Bool (fun v -> _quant_rename := v)
    , " turn the quantifier renaming on or off";
      "--disable-simplifying-cnf",
      Arg.Set _cnf_non_simpl,
      " implement cnf on-the-fly as an inference rule";
      "--interpret-bool-funs"
    , Arg.Bool (fun v -> _interpret_bool_funs := v)
    , " turn interpretation of boolean functions as forall or negation of forall on or off";
      "--normalize-bool-terms", Arg.Bool((fun v -> _norm_bools := v)),
      " normalize boolean subterms using their weight.";
    "--solve-formulas"
    , Arg.Bool (fun v -> _solve_formulas := v)
    , " solve phi != psi eagerly using unification, where phi and psi are formulas";
    "--nnf-nested-formulas"
    , Arg.Bool (fun v -> _nnf := v)
    , " convert nested formulas into negation normal form";
    "--elim-bvars"
    , Arg.Bool ((:=) _elim_bvars)
    , " replace boolean variables by T and F";
    "--boolean-reasoning-filter-literals"
    , Arg.Symbol(["all"; "max"], (fun v ->
        match v with 
        | "all" -> _filter_literals:=`All
        | "max" -> _filter_literals:= `Max
        | _ -> assert false;))
    , " select on which literals to apply bool reasoning rules"
    ];
  Params.add_to_modes ["ho-complete-basic";
                       "ho-pragmatic";
                       "lambda-free-intensional";
                       "lambda-free-purify-intensional";
                       "lambda-free-extensional";
                       "lambda-free-purify-extensional";
                       "fo-complete-basic"] (fun () ->
      _bool_reasoning := BoolReasoningDisabled
  );
  Extensions.register extension<|MERGE_RESOLUTION|>--- conflicted
+++ resolved
@@ -117,17 +117,10 @@
 
     find_bools c
     |> CCList.fold_left (fun acc old ->
-<<<<<<< HEAD
-      let neg_lit, repl = no old, T.true_ in
-      let res = mk_res ~proof ~old ~repl neg_lit c in
-      Util.debugf 1 ~section "  res(@[%a@])=@[%a@]@." (fun k -> k T.pp old C.pp res);
-      res :: acc
-=======
       let neg_lit, repl = 
         if Builtin.compare Builtin.True Builtin.False > 0 then (no old, T.true_)
         else (yes old, T.false_) in
       (mk_res ~proof ~old ~repl neg_lit c) :: acc
->>>>>>> cfe4fb89
     ) []
 
   let bool_case_simp (c: C.t) : C.t list option =
@@ -388,10 +381,10 @@
           |> Flex_state.add PragUnifParams.k_solid_decider true
           |> Flex_state.add PragUnifParams.k_max_inferences 1
           |> Flex_state.add PragUnifParams.k_max_depth 2
-          |> Flex_state.add PragUnifParams.k_max_app_projections 1
+          |> Flex_state.add PragUnifParams.k_max_app_projections 2
           |> Flex_state.add PragUnifParams.k_max_rigid_imitations 2
-          |> Flex_state.add PragUnifParams.k_max_elims 1
-          |> Flex_state.add PragUnifParams.k_max_identifications 1
+          |> Flex_state.add PragUnifParams.k_max_elims 2
+          |> Flex_state.add PragUnifParams.k_max_identifications 2
         end) in
     
     let normalize_not t =
@@ -516,7 +509,7 @@
 
   let elim_bvars c =
     C.Seq.vars c
-    |> T.VarSet.of_seq |> T.VarSet.to_iter
+    |> T.VarSet.of_seq |> T.VarSet.to_seq
     |> Iter.filter (fun v -> Type.is_prop (HVar.ty v))
     |> Iter.flat_map_l (fun v ->
         let subst_true = 
