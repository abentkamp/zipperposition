--- conflicted
+++ resolved
@@ -144,18 +144,13 @@
   let bool_case_simp(c: C.t) : C.t list option =
   let term_to_equations = Hashtbl.create 8 in
 	let rec find_bools top t =
-<<<<<<< HEAD
 		let can_be_cased = Type.is_prop(T.ty t) && T.DB.is_closed t && (not top ||
       (* It is useful to case top level equality like 𝘵𝘦𝘳𝘮𝘴 because these are simplified into 𝘭𝘪𝘵𝘦𝘳𝘢𝘭𝘴. *)
       match T.view t with AppBuiltin((Eq|Neq|Equiv|Xor),_) -> true | _ -> false) in
-=======
     let is_quant = match T.view t with 
       | AppBuiltin(b,_) -> 
         Builtin.equal b Builtin.ForallConst || Builtin.equal b Builtin.ExistsConst
       | _ -> false in
-		let can_be_cased =  
-      Type.is_prop(T.ty t) && T.DB.is_closed t && not top in
->>>>>>> 72326a6a
 		(* Add only propositions. *)
 		let add t x y = if can_be_cased then Hashtbl.add term_to_equations t (x=~y, x/~y) in
 		(* Stop recursion in combination of certain settings. *)
