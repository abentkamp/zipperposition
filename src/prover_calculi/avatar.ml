
(* This file is free software, part of Zipperposition. See file "license" for more details. *)

(** {1 Basic Splitting à la Avatar} *)

open Logtk
open Libzipperposition

module T = Term
module Lit = Literal
module Fmt = CCFormat

type 'a printer = Format.formatter -> 'a -> unit

let section = Util.Section.make ~parent:Const.section "avatar"
(** {2 Avatar} *)

let prof_splits = ZProf.make "avatar.split"
let prof_check = ZProf.make "avatar.check"
let prof_simp_trail = ZProf.make "avatar.simp_trail"

let stat_splits = Util.mk_stat "avatar.splits"
let stat_trail_trivial = Util.mk_stat "avatar.trivial_trail"
let stat_trail_simplify = Util.mk_stat "avatar.simplify_trail"
let stat_backward_simp_trail = Util.mk_stat "avatar.backward_simplify_trail"

(* annotate clauses that have been introduced by lemma *)
let flag_cut_introduced = SClause.new_flag()

module type S = Avatar_intf.S

let k_avatar : (module S) Flex_state.key = Flex_state.create_key ()
let k_show_lemmas : bool Flex_state.key = Flex_state.create_key()
let k_simplify_trail : bool Flex_state.key = Flex_state.create_key()
let k_back_simplify_trail : bool Flex_state.key = Flex_state.create_key()
let k_abstract_known_singletons : bool Flex_state.key = Flex_state.create_key()
let k_split_only_initial : bool Flex_state.key = Flex_state.create_key()
let k_split_only_goals : bool Flex_state.key = Flex_state.create_key()
let k_max_trail_size : int Flex_state.key = Flex_state.create_key()
let k_infer_from_components : bool Flex_state.key = Flex_state.create_key()


module Make(E : Env.S)(Sat : Sat_solver.S)
= struct
  module E = E
  module Ctx = E.Ctx
  module C = E.C
  module Solver = Sat
  module BLit = BBox.Lit

  (* union-find that maps vars to list of literals, used for splitting *)
  module UF =
    UnionFind.Make(struct
      type key = T.var
      type value = Lit.Set.t
      let equal = HVar.equal Type.equal
      let hash = HVar.hash
      let zero = Lit.Set.empty
      let merge = Lit.Set.union
    end)

  let simplify_split_ (c:C.t): C.t list option =
    let lits = C.lits c in
    (* maps each variable to a list of literals. Sets can be merged whenever
       two variables occur in the same literal.  *)
    let uf_vars =
      C.Seq.vars c
      |> T.VarSet.of_seq
      |> T.VarSet.to_list
      |> UF.create
    (* set of ground literals (each one is its own component) *)
    and cluster_ground = ref Lit.Set.empty in

    (* literals belong to either their own ground component, or to every
        sets in [uf_vars] associated to their variables *)
    Array.iter
      (fun lit ->
         let v_opt = Lit.Seq.vars lit |> Iter.head in
         begin match v_opt with
           | None -> (* ground, lit has its own component *)
             cluster_ground := Lit.Set.add lit !cluster_ground
           | Some v ->
             (* merge other variables of the literal with [v] *)
             Lit.Seq.vars lit
             |> Iter.iter
               (fun v' ->
                  (* lit is in the equiv class of [v'] *)
                  UF.add uf_vars v' (Lit.Set.singleton lit);
                  UF.union uf_vars v v');
         end)
      lits;

    (* now gather all the components as a literal list list *)
    let components = ref [] in
    Lit.Set.iter (fun lit -> components := [lit] :: !components) !cluster_ground;
    UF.iter uf_vars (fun _ comp -> components := Lit.Set.to_list comp :: !components);

    let proof =
      Proof.Step.esa
        [Proof.Parent.from @@ C.proof c] in
    let bool_guard =
      C.trail c
      |> Trail.to_list
      |> List.map Trail.Lit.neg in

    begin match !components with
      | [] -> assert (Array.length lits=0); None
      | [lits] ->
        if E.flex_get k_abstract_known_singletons then (
          let lits = Array.of_list lits in
          let bool_name = BBox.find_boolean_lit lits in
          CCOpt.iter (fun bool_lit -> 
            (* asserting Trail -> bool_name *)
            if List.for_all (fun bg -> 
                BBox.Lit.equal (BBox.Lit.neg bg) bool_lit)
               bool_guard then (
            (* ignoring tautoligies *)
            Sat.add_clause ~proof:(proof ~rule:(Proof.Rule.mk "recognize_known")) 
              (bool_lit :: bool_guard));
          ) bool_name
        );
        None
      | _::_ ->
        (* do a simplification! *)
        Util.incr_stat stat_splits;
        
        (* elements of the trail to keep *)
        let keep_trail =
          C.trail c |> Trail.filter BBox.must_be_kept
        in
        let clauses_and_names =
          List.map
            (fun lits ->
               let lits = Array.of_list lits in
               let bool_name = BBox.inject_lits lits in
               Util.debugf ~section 5 "(@[<2>inject_lits@ :lits %a@ :blit %a@])"
                 (fun k->k Literals.pp lits BBox.pp bool_name);
               (* new trail: add the new one *)
               let trail = Trail.add bool_name keep_trail in
               let c = C.create_a ~trail ~penalty:(C.penalty c) lits (proof ~rule:(Proof.Rule.mk "split")) in
               c, bool_name)
            !components
        in
        let clauses, bool_clause = List.split clauses_and_names in
        Util.debugf ~section 1 "@[split of @[%a@]@ yields @[%a@]@]"
          (fun k->k C.pp c (Util.pp_list C.pp) clauses);
        (* add boolean constraint: trail(c) => bigor_{name in clauses} name *)
        
        let bool_clause = List.append bool_clause bool_guard in
        Sat.add_clause ~proof:(proof ~rule:(Proof.Rule.mk "split")) bool_clause;
        Util.debugf ~section 1 "@[constraint clause is @[%a@]@]"
          (fun k->k BBox.pp_bclause bool_clause);
        (* return the clauses *)
        Some clauses
    end

  (* Avatar splitting *)
  let split c =
<<<<<<< HEAD
    Util.enter_prof prof_splits;

    let should_split c = 
      (not @@ Literals.is_trivial (C.lits c)) &&
      (not @@ E.flex_get k_split_only_initial || C.proof_depth c == 0) &&
      (not @@ E.flex_get k_split_only_goals || 
        CCOpt.get_or ~default:(-1) (C.distance_to_goal c) >= 0) &&
      (not @@ E.flex_get k_abstract_known_singletons ||
         Array.length (C.lits c) != 0) &&
      (E.flex_get k_abstract_known_singletons ||
         Array.length (C.lits c) > 1) &&
      (E.flex_get k_max_trail_size < 0 || 
        Trail.length (C.trail c) <= E.flex_get k_max_trail_size) in

    let res = if (should_split c) then simplify_split_ c else None in
    Util.exit_prof prof_splits;
=======
    ZProf.enter_prof prof_splits;
    let res =
      if Array.length (C.lits c) <= 1 || Literals.is_trivial (C.lits c)
      then None
      else simplify_split_ c
    in
    ZProf.exit_prof prof_splits;
>>>>>>> bd1ea637
    res

  let filter_absurd_trails_ = ref (fun _ -> true)
  let filter_absurd_trails f = filter_absurd_trails_ := f

  (* if c.lits = [], negate c.trail *)
  let check_empty c =
    if Array.length (C.lits c) = 0 && !filter_absurd_trails_ (C.trail c)
    then (
      assert (not (Trail.is_empty (C.trail c)));
      let b_clause =
        C.trail c
        |> Trail.to_list
        |> List.map Trail.Lit.neg
      in
      Util.debugf ~section 4 "@[negate trail of @[%a@] (id %d)@ with @[%a@]@]"
        (fun k->k C.pp c (C.id c) BBox.pp_bclause b_clause);
      Sat.add_clause ~proof:(C.proof_step c) b_clause;
    );
    if Array.length (C.lits c) = 0 &&
       E.flex_get k_infer_from_components && 
       Trail.length (C.trail c) = 1 then (
      let bool_lit = List.hd (Trail.to_list (C.trail c)) in
      let negate = if BBox.Lit.sign bool_lit then Lit.negate else CCFun.id in
      match BBox.as_lits bool_lit with 
      | Some lits ->
        let skolemizer = 
          Literals.vars lits
          |> List.map (fun v -> 
             (v, 0), (snd @@ Term.mk_fresh_skolem [] (HVar.ty v), 0))
          |> Subst.FO.of_list' in
        let lits' = 
          Literals.apply_subst Subst.Renaming.none skolemizer (lits,0)
          |> CCArray.to_list in
        let proof = 
          Proof.Step.inference ~rule:(Proof.Rule.mk "ground_avatar") [C.proof_parent c] in
        List.map (fun lit ->
          C.create ~penalty:(C.penalty c) ~trail:Trail.empty 
            [negate lit] proof 
        ) lits'
      | None -> []
    ) else [] (* never infers anything! *)

  (* check whether the trail is false and will remain so *)
  let trail_is_trivial_ (trail:Trail.t): bool =
    let res =
      Trail.to_seq trail
      |> Iter.find_map
        (fun lit ->
           try match Sat.valuation_level lit with
             | false, 0 -> Some lit (* false at level 0: proven false *)
             | _ -> None
           with Sat.UndecidedLit -> None)
    in
    begin match res with
      | None -> false
      | Some lit ->
        Util.incr_stat stat_trail_trivial;
        Util.debugf ~section 3 "(@[<hv2>trivial_trail@ :trail @[<hv>%a@]@ :lit `%a`@]"
          (fun k->k C.pp_trail trail BBox.pp lit);
        true
    end

  let trail_is_trivial tr =
    Sat.last_result () = Sat_solver.Sat && trail_is_trivial_ tr

  type trail_status =
    | Tr_trivial
    | Tr_simplify_into of BLit.t list * BLit.t list (* kept, removed *)
    | Tr_same

  exception Trail_is_trivial

  (* return [new_trail], [is_trivial] *)
  let simplify_opt_ (trail:Trail.t): trail_status =
    let n_simpl = ref 0 in
    try
      let trail, removed =
        Trail.to_list trail
        |> List.partition
          (fun lit ->
             try match Sat.valuation_level lit with
               | true, 0 ->
                 (* [lit] is proven true, it is therefore not necessary
                    to depend on it *)
                 incr n_simpl;
                 false
               | false, 0 ->
                 (* [lit] is proven false, the whole trail is trivial *)
                 raise Trail_is_trivial
               | _ -> true
             with Sat.UndecidedLit -> true)
      in
      if !n_simpl > 0
      then (
        assert (removed<>[]);
        Tr_simplify_into (trail, removed)
      ) else Tr_same
    with Trail_is_trivial ->
      Tr_trivial

  let simplify_opt trail = ZProf.with_prof prof_simp_trail simplify_opt_ trail

  (* simplify the trail of [c] using boolean literals that have been proven *)
  let simplify_trail_ c =
    let trail = C.trail c in
    (* remove bool literals made trivial by SAT solver *)
    begin match simplify_opt trail with
      | Tr_same
      | Tr_trivial -> SimplM.return_same c (* handled by [is_trivial] *)
      | Tr_simplify_into (new_trail, removed_trail) ->
        Util.incr_stat stat_trail_simplify;
        let new_trail = Trail.of_list new_trail in
        (* use SAT resolution proofs for tracking why the trail
           has been simplified, so that the other branches that have been
           closed can appear in the proof *)
        let proof_removed =
          List.map (CCFun.compose Sat.get_proof_of_lit Proof.Parent.from) removed_trail
        in
        let proof =
          Proof.Step.simp ~rule:(Proof.Rule.mk "simpl_trail")
            (Proof.Parent.from (C.proof c) :: proof_removed) in
        let c' =
          C.create_a ~trail:new_trail ~penalty:(C.penalty c)(C.lits c) proof
        in
        Util.debugf ~section 3
          "@[<2>clause @[%a@]@ trail-simplifies into @[%a@]@]"
          (fun k->k C.pp c C.pp c');
        SimplM.return_new c'
    end

  (* only simplify if SAT *)
  let simplify_trail c =
    if Sat.last_result () = Sat_solver.Sat
    then simplify_trail_ c
    else SimplM.return_same c

  let new_proved_lits : unit -> bool =
    let num_proved_last_ = ref 0 in
    fun () ->
      let set = Sat.all_proved () in
      let n = BLit.Set.cardinal set in
      assert (n >= !num_proved_last_);
      let yes = n > !num_proved_last_ in
      num_proved_last_ := n;
      yes


  (* subset of active clauses that have a trivial trail or simplifiable
     trail *)
  let backward_simplify_trails (_:C.t): C.ClauseSet.t =
    if Sat.last_result () = Sat_solver.Sat && new_proved_lits () then (
      E.ProofState.ActiveSet.clauses ()
      |> C.ClauseSet.to_seq
      |> Iter.filter (fun c -> not (Trail.is_empty @@ C.trail c))
      |> Iter.filter
        (fun c ->
           let ok = match simplify_opt (C.trail c) with
             | Tr_trivial | Tr_simplify_into _ -> true
             | Tr_same -> false
           in
           if ok then (
             Util.incr_stat stat_backward_simp_trail;
             Util.debugf ~section 5
               "(@[<2>backward_simplify_trail@ %a@])" (fun k->k C.pp c);
           );
           ok)
      |> C.ClauseSet.of_seq
    ) else C.ClauseSet.empty

  let skolem_count_ = ref 0

  type cut_res = {
    cut_form: Cut_form.t; (** the lemma itself *)
    cut_pos: E.C.t list; (** clauses true if lemma is true *)
    cut_lit: BLit.t; (** lit that is true if lemma is true *)
    cut_depth: int; (** if the lemma is used to prove another lemma *)
    cut_proof: Proof.Step.t; (** where does the lemma come from? *)
    cut_proof_parent: Proof.Parent.t; (** how to justify sth from the lemma *)
    cut_reason: unit CCFormat.printer option; (** Informal reason why the lemma was added *)
  }

  let cut_form c = c.cut_form
  let cut_pos c = c.cut_pos
  let cut_lit c = c.cut_lit
  let cut_depth c = c.cut_depth
  let cut_proof c = c.cut_proof
  let cut_proof_parent c = c.cut_proof_parent

  let pp_cut_res out (c:cut_res): unit =
    let pp_depth out d = if d>0  then Format.fprintf out "@ :depth %d" d in
    let pp_reason out r = Format.fprintf out "@ :reason @[%a@]" r () in
    Format.fprintf out "(@[<4>@[<hv>cut@ :form @[%a@]@ :lit @[%a@]%a]%a@])"
      (Util.pp_list E.C.pp) c.cut_pos
      BLit.pp c.cut_lit pp_depth c.cut_depth
      (Fmt.some pp_reason) c.cut_reason

  let cut_res_clauses c = Iter.of_list c.cut_pos

  (* generic mechanism for adding clause(s)
     and make a lemma out of them, including Skolemization, etc. *)
  let introduce_cut ?reason ?(penalty=1) ?(depth=0) (f:Cut_form.t) proof : cut_res =
    let box = BBox.inject_lemma f in
    let cut_proof_parent =
      let form = Cut_form.to_s_form f in
      let st =
        Statement.lemma ~proof:(Proof.Step.lemma @@ Proof.Src.internal[])
          [form]
      in
      Proof.Parent.from @@ Statement.as_proof_i st
    in
    (* positive clauses *)
    let proof_pos =
      Proof.Step.esa ~rule:(Proof.Rule.mk "cut") [cut_proof_parent]
    in
    let c_pos =
      List.map
        (fun lits ->
           C.create_a ~trail:(Trail.singleton box) ~penalty lits proof_pos)
        (Cut_form.cs f)
    in
    { cut_form=f; cut_pos=c_pos; cut_lit=box;
      cut_depth=depth; cut_proof=proof; cut_reason=reason;
      cut_proof_parent; }

  let on_input_lemma : cut_res Signal.t = Signal.create ()
  let on_lemma : cut_res Signal.t = Signal.create()

  module Lemma_tbl = BBox.Lit.Tbl

  (* map from [cut.cut_lit] to [cut] *)
  let all_lemmas_ : cut_res Lemma_tbl.t = Lemma_tbl.create 64

  let prove_lemma_handlers_ : (cut_res -> C.t list E.conversion_result) list ref = ref []

  let add_prove_lemma x = CCList.Ref.push prove_lemma_handlers_ x

  (* clauses recently pushed while trying to prove lemmas *)
  let new_clauses_from_lemmas_ : C.t list ref = ref []

  (* return the list of new lemmas *)
  let inf_new_lemmas ~full:_ () =
    let l = !new_clauses_from_lemmas_ in
    new_clauses_from_lemmas_ := [];
    l

  (* try to prove a lemma, by trying handlers one by one, or just skolemizing *)
  let prove_lemma (c:cut_res): unit =
    let default () =
      let g = cut_form c in
      (* proof step *)
      let proof =
        Proof.Step.esa [cut_proof_parent c] ~rule:(Proof.Rule.mk "cut")
      in
      let vars = Cut_form.vars g |> T.VarSet.to_list in
      Util.debugf ~section 2
        "(@[<hv2>prove_lemma@ :form %a@ :vars (@[%a@])@])"
        (fun k->k Cut_form.pp g (Util.pp_list HVar.pp) vars);
      (* map variables to skolems *)
      let subst : Subst.t =
        vars
        |> List.map
          (fun v ->
             let ty_v = HVar.ty v in
             let id = Ind_cst.make_skolem ty_v in
             Ctx.declare id ty_v;
             (v,0), (T.const ~ty:ty_v id,0))
        |> Subst.FO.of_list' ?init:None
      in
      (* for each clause, apply [subst] to it and negate its
          literals, obtaining a DNF of [¬ And_i ctx_i[case]];
          then turn DNF into CNF *)
      let renaming = Subst.Renaming.create () in
      let clauses =
        begin
          Cut_form.apply_subst renaming subst (g,0)
          |> Cut_form.cs
          |> Util.map_product
            ~f:(fun lits ->
                let lits = Array.map (fun l -> [Literal.negate l]) lits in
                Array.to_list lits)
          |> CCList.map
            (fun l ->
               let lits = Array.of_list l in
               let trail = Trail.singleton (BLit.neg @@ cut_lit c) in
               C.create_a lits proof ~trail ~penalty:1)
        end
      in
      clauses
    in
    let rec aux acc = function
      | [] -> List.rev_append (default()) acc
      | proof_handler :: tail ->
        begin match proof_handler c with
          | E.CR_drop
          | E.CR_skip -> aux acc tail
          | E.CR_return cs -> List.rev_append cs acc
          | E.CR_add cs -> aux (List.rev_append cs acc) tail
        end
    in
    (* add proof clauses to the positive clauses *)
    let cs = aux (cut_pos c) !prove_lemma_handlers_ in
    Util.debugf ~section 3
      "(@[prove_lemma@ :lemma %a@ :clauses (@[<hv>%a@])@])"
      (fun k->k Cut_form.pp (cut_form c) (Util.pp_list C.pp) cs);
    CCList.Ref.push_list new_clauses_from_lemmas_ cs

  let add_lemma (c:cut_res): unit =
    if not (Lemma_tbl.mem all_lemmas_ c.cut_lit) then (
      Util.debugf ~section 2 "(@[<2>add_lemma@ :on `[@[<hv>%a@]]`@ :lit %a@])"
        (fun k->k Cut_form.pp c.cut_form BBox.pp c.cut_lit);
      Lemma_tbl.add all_lemmas_ c.cut_lit c;
      (* start a subproof for the lemma *)
      prove_lemma c;
      Signal.send on_lemma c;
    ) else (
      (* already existing lemma *)
      Util.debugf ~section 3
        "(@[<2>add_lemma [already there]@ :on `[@[<hv>%a@]]`@])"
        (fun k->k Cut_form.pp c.cut_form);
    )

  let add_imply (l:cut_res list) (res:cut_res) (p:Proof.Step.t): unit =
    let c = res.cut_lit :: List.map (fun cut -> BLit.neg cut.cut_lit) l in
    Util.debugf ~section 3
      "(@[<2>add_imply@ :premises (@[<hv>%a@])@ :concl %a@ :proof %a@])"
      (fun k->k (Util.pp_list pp_cut_res) l pp_cut_res res Proof.Step.pp p);
    Solver.add_clause ~proof:p c;
    ()


  let lemma_seq : cut_res Iter.t =
    fun yield -> Lemma_tbl.iter (fun _ c -> yield c) all_lemmas_

  (* is this literal involved in the proof? *)
  let rec in_proof_of_ (p:Proof.t) (lit:BLit.t): bool =
    let eq_abs l1 l2 = BLit.equal (BLit.abs l1) (BLit.abs l2) in
    let in_proof_ (p:Proof.Step.t) (lit:BLit.t): bool =
      List.exists (fun parent -> in_proof_of_ (Proof.Parent.proof parent) lit) (Proof.Step.parents p)
    in
    begin match Proof.S.result p with
      | Proof.Res (_, Bool_clause.E_proof l) ->
        List.exists (eq_abs lit) l || in_proof_ (Proof.S.step p) lit
      | _ -> in_proof_ (Proof.S.step p) lit
    end

  let print_lemmas out () =
    let in_core = match Sat.get_proof_opt () with
      | None -> (fun _ -> false)
      | Some p -> in_proof_of_ p
    and pp_reason out r = Format.fprintf out "@ :reason @[%a@]" r () in
    let pp_lemma out c =
      let status = match Sat.proved_at_0 c.cut_lit with
        | _ when in_core c.cut_lit -> "in_proof"
        | None -> "unknown"
        | Some true -> "proved"
        | Some false -> "refuted"
      in
      Format.fprintf out "@[<4>@[<hv>@{<Green>*@} %s %a@]%a@]"
        status Cut_form.pp c.cut_form (Fmt.some pp_reason) c.cut_reason
    in
    let l = lemma_seq |> Iter.to_rev_list in
    Format.fprintf out "@[<v2>lemmas (%d): {@ %a@,@]}"
      (List.length l) (Util.pp_list ~sep:"" pp_lemma) l;
    ()

  let show_lemmas () = Format.printf "%a@." print_lemmas ()

  let convert_lemma st = match Statement.view st with
    | Statement.Lemma l ->
      let proof_st = Statement.proof_step st in
      let f =
        l
        |> List.map (List.map Ctx.Lit.of_form)
        |> List.map Array.of_list
        |> Cut_form.make
      in
      let proof =
        Cut_form.cs f
        |> List.map
          (fun c ->
             Proof.Parent.from @@ Proof.S.mk proof_st @@
             SClause.mk_proof_res @@ SClause.make ~trail:Trail.empty c)
        |> Proof.Step.esa ~rule:(Proof.Rule.mk "lemma")
      in
      let cut = introduce_cut ~reason:Fmt.(return "in-input") f proof in
      let all_clauses = cut_res_clauses cut |> Iter.to_rev_list in
      add_lemma cut;
      Signal.send on_input_lemma cut;
      (* interrupt here *)
      E.cr_return all_clauses
    | _ -> E.cr_skip

  let before_check_sat = Signal.create()
  let after_check_sat = Signal.create()

  (* Just check the solver *)
  let check_satisfiability ~full () =
    ZProf.enter_prof prof_check;
    Signal.send before_check_sat ();
    let res = match Sat.check ~full ()  with
      | Sat_solver.Sat ->
        Util.debug ~section 3 "SAT-solver reports \"SAT\"";
        []
      | Sat_solver.Unsat proof ->
        Util.debug ~section 1 "SAT-solver reports \"UNSAT\"";
        let proof = Proof.S.step proof in
        let c = C.create ~trail:Trail.empty ~penalty:1 [] proof in
        [c]
    in
    Signal.send after_check_sat ();
    ZProf.exit_prof prof_check;
    res

  let register ~split:do_split () =
    Util.debugf ~section:Const.section 2 "register extension Avatar (split: %B)"
      (fun k->k do_split);
    Sat.set_printer BBox.pp;
    if do_split then (
      E.add_multi_simpl_rule split;
    );
    E.add_unary_inf "avatar_check_empty" check_empty;
    E.add_generate "avatar_check_sat" check_satisfiability;
    E.add_generate "avatar.lemmas" inf_new_lemmas;
    E.add_clause_conversion convert_lemma;
    E.add_is_trivial_trail trail_is_trivial;
    if E.flex_get k_simplify_trail then (
      E.add_unary_simplify simplify_trail;
      if E.flex_get k_back_simplify_trail then (
        E.add_backward_simplify backward_simplify_trails;
      );
    );
    if E.flex_get k_show_lemmas then (
      Signal.once Signals.on_exit (fun _ -> show_lemmas ());
    );
    (* be sure there is an initial valuation *)
    ignore (Sat.check ~full:true ());
    ()
end

let get_env (module E : Env.S) : (module S) = E.flex_get k_avatar

let enabled_ = ref true
let show_lemmas_ = ref false
let simplify_trail_ = ref true
let back_simplify_trail_ = ref true
let abstract_known_singletons = ref false
let split_only_initial = ref false
let split_only_goals = ref false
let max_trail_size = ref (-1)
let infer_from_components = ref false


let extension =
  let action env =
    let module E = (val env : Env.S) in
    Util.debug 1 "create new SAT solver";
    let module Sat = Sat_solver.Make(struct end) in
    Sat.setup();
    let module A = Make(E)(Sat) in
    E.flex_add k_avatar (module A : S);
    E.flex_add k_show_lemmas !show_lemmas_;
    E.flex_add k_simplify_trail !simplify_trail_;
    E.flex_add k_back_simplify_trail !back_simplify_trail_;
    E.flex_add k_abstract_known_singletons !abstract_known_singletons;
    E.flex_add k_split_only_initial !split_only_initial;
    E.flex_add k_split_only_goals !split_only_goals;
    E.flex_add k_max_trail_size !max_trail_size;
    E.flex_add k_infer_from_components !infer_from_components;

    Util.debug 1 "enable Avatar";
    A.register ~split:!enabled_ ()
  in
  Extensions.({default with name="avatar"; env_actions=[action]})

let () =
  Params.add_opts
    [ "--avatar", Arg.Set enabled_, " enable Avatar splitting"
    ; "--no-avatar", Arg.Clear enabled_, " disable Avatar splitting"
    ; "--print-lemmas", Arg.Set show_lemmas_, " show status of Avatar lemmas"
    ; "--avatar-simp-trail", Arg.Set simplify_trail_, " simplify boolean trails in Avatar"
    ; "--no-avatar-simp-trail", Arg.Clear simplify_trail_, " do not simplify boolean trails in Avatar"
    ; "--avatar-backward-simp-trail", Arg.Set back_simplify_trail_, " backward-simplify boolean trails in Avatar"
    ; "--no-avatar-backward-simp-trail", Arg.Clear back_simplify_trail_, " do not backward-simplify boolean trails in Avatar"
    ; "--abstract-known-singletons", Arg.Bool (fun b -> abstract_known_singletons :=  b), 
      " if a clause C <- [|A1, ..., An|] cannot be split, but its component is " ^
      " C is known, then add \\neg A1 \\lor ... \\lor \\neg An \\lor [| C |] to the " ^
      " set of SAT clauses."
    ; "--split-only-initial", Arg.Bool (fun b -> split_only_initial :=  b), " split only initial clauses"
    ; "--split-only-goals", Arg.Bool (fun b -> split_only_goals :=  b), " split only clauses that interacted with goal"
    ; "--max-trail-size", Arg.Int (fun v -> max_trail_size := v), 
      " sets the limit of the trail size that a clause can have to be splittable. " ^
      " Negative value sets the limit to infinity"
    ; "--infer-from-components", Arg.Bool (fun b -> infer_from_components := b), 
      " when empty clause \bot <- A is infered, if A has only one component,
        skolemize and negate the component and add it to the proof state. "
    ];
  Params.add_to_mode "ho-complete-basic" (fun () ->
      enabled_ := false
    );
  Params.add_to_mode "ho-pragmatic" (fun () ->
      enabled_ := false
    );
  Params.add_to_mode "ho-competitive" (fun () ->
      enabled_ := false
    );
  Params.add_to_mode "fo-complete-basic" (fun () ->
      enabled_ := false
    );<|MERGE_RESOLUTION|>--- conflicted
+++ resolved
@@ -156,8 +156,7 @@
 
   (* Avatar splitting *)
   let split c =
-<<<<<<< HEAD
-    Util.enter_prof prof_splits;
+    ZProf.enter_prof prof_splits;
 
     let should_split c = 
       (not @@ Literals.is_trivial (C.lits c)) &&
@@ -172,16 +171,7 @@
         Trail.length (C.trail c) <= E.flex_get k_max_trail_size) in
 
     let res = if (should_split c) then simplify_split_ c else None in
-    Util.exit_prof prof_splits;
-=======
-    ZProf.enter_prof prof_splits;
-    let res =
-      if Array.length (C.lits c) <= 1 || Literals.is_trivial (C.lits c)
-      then None
-      else simplify_split_ c
-    in
     ZProf.exit_prof prof_splits;
->>>>>>> bd1ea637
     res
 
   let filter_absurd_trails_ = ref (fun _ -> true)
