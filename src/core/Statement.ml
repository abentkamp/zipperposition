
(* This file is free software, part of Zipperposition. See file "license" for more details. *)

(** {1 Statement} *)

module OptionSet = Set.Make(
   struct 
      let compare x y = Pervasives.compare x y
      type t = int option
   end)

module IdMap = Map.Make(struct type t = ID.t let compare = compare end)

module US = Unif_subst

(** A datatype declaration *)
type 'ty data = {
  data_id: ID.t;
  (** Name of the type *)
  data_args: 'ty Var.t list;
  (** type parameters *)
  data_ty: 'ty;
  (** type of Id, that is,   [type -> type -> ... -> type] *)
  data_cstors: (ID.t * 'ty * ('ty * (ID.t * 'ty)) list) list;
  (** Each constructor is [id, ty, args].
      [ty] must be of the form [ty1 -> ty2 -> ... -> id args].
      [args] has the form [(ty1, p1), (ty2,p2), …] where each [p]
      is a projector. *)
}

type attr =
  | A_AC
  | A_infix of string
  | A_prefix of string
  | A_sos (** set of support *)

type attrs = attr list

type 'ty skolem = ID.t * 'ty

(** polarity for rewrite rules *)
type polarity = [`Equiv | `Imply]

type ('f, 't, 'ty) def_rule =
  | Def_term of {
      vars: 'ty Var.t list;
      id: ID.t;
      ty: 'ty;
      args: 't list;
      rhs: 't;
      as_form: 'f;
    } (** [forall vars, id args = rhs] *)

  | Def_form of {
      vars: 'ty Var.t list;
      lhs: 't SLiteral.t;
      rhs: 'f list;
      polarity: polarity;
      as_form: 'f list;
    } (** [forall vars, lhs op bigand rhs] where [op] depends on
          [polarity] (in [{=>, <=>, <=}]) *)

type ('f, 't, 'ty) def = {
  def_id: ID.t;
  def_ty: 'ty; (* def_ty = def_vars -> def_ty_ret *)
  def_rules: ('f, 't, 'ty) def_rule list;
  def_rewrite: bool; (* rewrite rule or mere assertion? *)
}

type ('f, 't, 'ty) view =
  | TyDecl of ID.t * 'ty (** id: ty *)
  | Data of 'ty data list
  | Def of ('f, 't, 'ty) def list
  | Rewrite of ('f, 't, 'ty) def_rule
  | Assert of 'f (** assert form *)
  | Lemma of 'f list (** lemma to prove and use, using Avatar cut *)
  | Goal of 'f (** goal to prove *)
  | NegatedGoal of 'ty skolem list * 'f list (** goal after negation, with skolems *)

type lit = Term.t SLiteral.t
type formula = TypedSTerm.t
type input_def = (TypedSTerm.t,TypedSTerm.t,TypedSTerm.t) def
type clause = lit list

type ('f, 't, 'ty) t = {
  id: int;
  view: ('f, 't, 'ty) view;
  attrs: attrs;
  proof: proof;
  mutable name: string option;
}

and proof = Proof.Step.t
and input_t = (TypedSTerm.t, TypedSTerm.t, TypedSTerm.t) t
and clause_t = (clause, Term.t, Type.t) t

let compare a b = CCInt.compare a.id b.id
let view t = t.view
let attrs t = t.attrs
let proof_step t = t.proof

let mk_data id ~args ty cstors =
  {data_id=id; data_args=args; data_ty=ty; data_cstors=cstors; }

let mk_def ?(rewrite=false) id ty rules =
  { def_id=id; def_ty=ty; def_rules=rules; def_rewrite=rewrite; }

let id_n_ = ref 0
let mk_ ?(attrs=[]) ~proof view: (_,_,_) t =
  {id=CCRef.incr_then_get id_n_; proof; view; attrs; name=None}

let ty_decl ?attrs ~proof id ty = mk_ ?attrs ~proof (TyDecl (id,ty))
let def ?attrs ~proof l = mk_ ?attrs ~proof (Def l)
let rewrite ?attrs ~proof d = mk_ ?attrs ~proof (Rewrite d)
let data ?attrs ~proof l = mk_ ?attrs ~proof (Data l)
let assert_ ?attrs ~proof c = mk_ ?attrs ~proof (Assert c)
let lemma ?attrs ~proof l = mk_ ?attrs ~proof (Lemma l)
let goal ?attrs ~proof c = mk_ ?attrs ~proof (Goal c)
let neg_goal ?attrs ~proof ~skolems l = mk_ ?attrs ~proof (NegatedGoal (skolems, l))

let map_data ~ty:fty d =
  { d with
      data_args = List.map (Var.update_ty ~f:fty) d.data_args;
      data_ty = fty d.data_ty;
      data_cstors =
        List.map (fun (id,ty,args) ->
          id, fty ty, List.map (fun (ty,(p_id,p_ty)) -> fty ty,(p_id, fty p_ty)) args)
          d.data_cstors;
  }

let map_def_rule ~form:fform ~term:fterm ~ty:fty d = match d with
  | Def_term {vars;id;ty;args;rhs;as_form} ->
    let vars = List.map (Var.update_ty ~f:fty) vars in
    Def_term {vars;id;ty=fty ty;args=List.map fterm args;
              rhs=fterm rhs; as_form=fform as_form}
  | Def_form {vars;lhs;rhs;polarity;as_form} ->
    let vars = List.map (Var.update_ty ~f:fty) vars in
    Def_form {vars;lhs=SLiteral.map ~f:fterm lhs;
              rhs=List.map fform rhs;polarity;
              as_form=List.map fform as_form}

let map_def ~form:fform ~term:fterm ~ty:fty d =
  { d with
      def_ty=fty d.def_ty;
      def_rules=
        List.map (map_def_rule ~form:fform ~term:fterm ~ty:fty) d.def_rules;
  }

let map ~form ~term ~ty st =
  let map_view ~form ~term ~ty:fty = function
    | Def l ->
      let l = List.map (map_def ~form ~term ~ty) l in
      Def l
    | Rewrite d ->
      let d = map_def_rule ~form ~term ~ty d in
      Rewrite d
    | Data l ->
      let l = List.map (map_data ~ty:fty) l in
      Data l
    | Lemma l -> Lemma (List.map form l)
    | Goal f -> Goal (form f)
    | NegatedGoal (sk,l) ->
      let sk = List.map (fun (i,ty)->i, fty ty) sk in
      NegatedGoal (sk,List.map form l)
    | Assert f -> Assert (form f)
    | TyDecl (id, ty) -> TyDecl (id, fty ty)
  in
  {st with view = map_view ~form ~term ~ty st.view; }

(** {2 Defined Constants} *)

type definition = Rewrite.rule_set

let as_defined_cst id =
  ID.payload_find id
    ~f:(function
      | Rewrite.Payload_defined_cst c ->
        Some (Rewrite.Defined_cst.level c, Rewrite.Defined_cst.rules c)
      | _ -> None)

let as_defined_cst_level id = CCOpt.map fst @@ as_defined_cst id

let is_defined_cst id = as_defined_cst id <> None

let declare_defined_cst id ~level (rules:definition) : unit =
  let _ = Rewrite.Defined_cst.declare ~level id rules in
  ()

let conv_rule ~proof (r:_ def_rule) : Rewrite.rule = match r with
  | Def_term {id;ty;args;rhs;_} ->
    let rhs = Lambda.snf rhs in
    Rewrite.T_rule (Rewrite.Term.Rule.make id ty args rhs ~proof)
  | Def_form {lhs;rhs;_} ->
    (* returns either a term or a lit rule (depending on whether RHS is atomic) *)
    let lhs = Literal.Conv.of_form lhs in
    let rhs = List.map (List.map Literal.Conv.of_form) rhs in
    Rewrite.Rule.make_lit lhs rhs ~proof

(* convert rules *)
let conv_rules (l:_ def_rule list) proof : definition =
  assert (l <> []);
  List.map (conv_rule ~proof) l
  |> Rewrite.Rule_set.of_list

let terms_of_rule (d:_ def_rule): _ Iter.t = match d with
  | Def_term {args;rhs;_} ->
    Iter.of_list (rhs::args)
  | Def_form {lhs;rhs;_} ->
    Iter.cons lhs (Iter.of_list rhs |> Iter.flat_map Iter.of_list)
    |> Iter.flat_map SLiteral.to_seq

let level_of_rule (d:_ def_rule): int =
  terms_of_rule d
  |> Iter.flat_map Term.Seq.symbols
  |> Iter.filter_map as_defined_cst_level
  |> Iter.max
  |> CCOpt.get_or ~default:0

(** {2 Inductive Types} *)

(* add rewrite rules for functions associated
   with this datatype (projectors, etc.) *)
let decl_data_functions ity proof : unit =
  let one_cstor = List.length ity.Ind_ty.ty_constructors = 1 in
  List.iter
    (fun cstor ->
       (* projectors *)
       List.iter
         (fun (_, proj) -> Rewrite.Defined_cst.declare_proj ~proof proj)
         cstor.Ind_ty.cstor_args;
       (* if there is exactly one cstor, add [cstor (proj_1 x)…(proj_n x) --> x] *)
       if one_cstor then (
         Rewrite.Defined_cst.declare_cstor ~proof cstor
       );)
    ity.Ind_ty.ty_constructors

(** {2 Iterators} *)

module Seq = struct
  let mk_term t = `Term t
  let mk_form f = `Form f

  let seq_of_rule (d:_ def_rule): _ Iter.t = fun k -> match d with
    | Def_term {vars; ty; args; rhs; _} ->
      k (`Ty ty);
      List.iter (fun v->k (`Ty (Var.ty v))) vars;
      List.iter (fun t->k (`Term t)) (rhs::args);
    | Def_form {vars;lhs;rhs;_} ->
      List.iter (fun v->k (`Ty (Var.ty v))) vars;
      SLiteral.to_seq lhs |> Iter.map mk_term |> Iter.iter k;
      Iter.of_list rhs |> Iter.map mk_form |> Iter.iter k

  let to_seq st k =
    let decl id ty = k (`ID id); k (`Ty ty) in
    begin match view st with
      | TyDecl (id,ty) -> decl id ty;
      | Def l ->
        List.iter
          (fun {def_id; def_ty; def_rules; _} ->
             decl def_id def_ty;
             Iter.of_list def_rules
             |> Iter.flat_map seq_of_rule |> Iter.iter k)
          l
      | Rewrite d ->
        begin match d with
          | Def_term {ty;args;rhs;_}  ->
            k (`Ty ty);
            List.iter (fun t -> k (`Term t)) args;
            k (`Term rhs)
          | Def_form {lhs;rhs;_} ->
            SLiteral.iter ~f:(fun t -> k (`Term t)) lhs;
            List.iter (fun f -> k (`Form f)) rhs
        end
      | Data l ->
        let decl_cstor (id,ty,args) =
          decl id ty;
          List.iter (fun (_,(p_id,p_ty)) -> decl p_id p_ty) args;
        in
        List.iter
          (fun d ->
             decl d.data_id d.data_ty;
             List.iter decl_cstor d.data_cstors)
          l
      | Lemma l -> List.iter (fun f -> k (`Form f)) l
      | Assert f
      | Goal f -> k (`Form f)
      | NegatedGoal (_,l) -> List.iter (fun f -> k (`Form f)) l
    end

  let ty_decls st k = match view st with
    | Def l ->
      List.iter
        (fun {def_id; def_ty; _} -> k (def_id, def_ty))
        l
    | TyDecl (id, ty) -> k (id,ty)
    | Data l ->
      let decl_cstor (id,ty,args) =
        k(id,ty);
        List.iter (fun (_,p) -> k p) args;
      in
      List.iter
        (fun d ->
           k (d.data_id, d.data_ty);
           List.iter decl_cstor d.data_cstors)
        l
    | Rewrite _
    | Lemma _
    | Goal _
    | NegatedGoal _
    | Assert _ -> ()

  let forms st =
    let forms_def = function
      | Def_term {as_form;_} -> [as_form]
      | Def_form {as_form;_} -> as_form
    in
    begin match view st with
      | Rewrite d -> Iter.of_list (forms_def d)
      | Def l ->
        Iter.of_list l
        |> Iter.flat_map_l (fun d -> d.def_rules)
        |> Iter.flat_map_l forms_def
      | _ ->
        to_seq st
        |> Iter.filter_map (function `Form f -> Some f | _ -> None)
    end

  let lits st = forms st |> Iter.flat_map Iter.of_list

  let terms st =
    to_seq st
    |> Iter.flat_map
      (function
        | `Form f -> Iter.of_list f |> Iter.flat_map SLiteral.to_seq
        | `Term t -> Iter.return t
        | _ -> Iter.empty)

  let symbols st =
    to_seq st
    |> Iter.flat_map
      (function
        | `ID id -> Iter.return id
        | `Form f ->
          Iter.of_list f
          |> Iter.flat_map SLiteral.to_seq
          |> Iter.flat_map Term.Seq.symbols
        | `Term t -> Term.Seq.symbols t
        | `Ty ty -> Type.Seq.symbols ty)
end

<<<<<<< HEAD
let signature ?(init=Signature.empty) ?(conj_syms=Iter.empty) seq = 
  let signtr = 
   seq
    |> Iter.flat_map Seq.ty_decls
    |> Iter.fold (fun sigma (id,ty) -> Signature.declare sigma id ty) init in
   conj_syms
   |> Iter.fold (fun sigma symb -> Signature.set_sym_in_conj symb sigma) signtr
   
=======
let signature ?(init=Signature.empty) seq =
  seq
  |> Iter.flat_map Seq.ty_decls
  |> Iter.fold (fun sigma (id,ty) -> Signature.declare sigma id ty) init

>>>>>>> 892d87eb
let conv_attrs =
  let module A = UntypedAST in
  CCList.filter_map
    (function
      | A.A_app (("ac" | "AC"), []) -> Some A_AC
      | A.A_app (("sos" | "SOS"), []) -> Some A_sos
      | A.A_app ("infix", [A.A_quoted s]) -> Some (A_infix s)
      | A.A_app ("prefix", [A.A_quoted s]) -> Some (A_prefix s)
      | _ -> None)

let attr_to_ua : attr -> UntypedAST.attr =
  let open UntypedAST.A in
  function
    | A_AC -> str "AC"
    | A_sos -> str "sos"
    | A_prefix s -> app "prefix" [quoted s]
    | A_infix s -> app "infix" [quoted s]

(** {2 IO} *)

let fpf = Format.fprintf

let pp_attr out a = UntypedAST.pp_attr out (attr_to_ua a)
let pp_attrs out l = UntypedAST.pp_attrs out (List.map attr_to_ua l)

let pp_typedvar ppty out v = fpf out "(@[%a:%a@])" Var.pp v ppty (Var.ty v)
let pp_typedvar_l ppty = Util.pp_list ~sep:" " (pp_typedvar ppty)

let pp_def_rule ppf ppt ppty out d =
  let pp_arg = CCFormat.within "(" ")" ppt in
  let pp_args out = function
    | [] -> ()
    | l -> fpf out "@ %a" (Util.pp_list ~sep:" " pp_arg) l
  and pp_vars out = function
    | [] -> ()
    | l -> fpf out "forall %a.@ " (pp_typedvar_l ppty) l
  in
  begin match d with
    | Def_term {vars;id;args;rhs;_} ->
      fpf out "@[<2>%a@[<2>%a%a@] =@ %a@]"
        pp_vars vars ID.pp id pp_args args ppt rhs
    | Def_form {vars;lhs;rhs;polarity=pol;_} ->
      let op = match pol with `Equiv-> "<=>" | `Imply -> "=>" in
      fpf out "@[<2>%a%a %s@ (@[<hv>%a@])@]"
        pp_vars vars
        (SLiteral.pp ppt) lhs
        op
        (Util.pp_list ~sep:" && " ppf) rhs
  end

let pp_def ppf ppt ppty out d =
  fpf out "@[<2>@[%a : %a@]@ where@ @[<hv>%a@]@]"
    ID.pp d.def_id ppty d.def_ty
    (Util.pp_list ~sep:";" (pp_def_rule ppf ppt ppty)) d.def_rules

let pp_input_def = pp_def TypedSTerm.pp TypedSTerm.pp TypedSTerm.pp

let attrs_ua st =
  let src_attrs = Proof.Step.to_attrs st.proof in
  List.rev_append src_attrs (List.map attr_to_ua st.attrs)

let pp ppf ppt ppty out st =
  let attrs = attrs_ua st in
  let pp_attrs = UntypedAST.pp_attrs in
  begin match st.view with
    | TyDecl (id,ty) ->
      fpf out "@[<2>val%a %a :@ @[%a@]@]." pp_attrs attrs ID.pp id ppty ty
    | Def l ->
      fpf out "@[<2>def%a@ %a@]."
        pp_attrs attrs (Util.pp_list ~sep:" and " (pp_def ppf ppt ppty)) l
    | Rewrite d ->
      begin match d with
        | Def_term {id;args;rhs;_} ->
          fpf out "@[<2>rewrite%a@ @[%a %a@]@ = @[%a@]@]." pp_attrs attrs
            ID.pp id (Util.pp_list ~sep:" " ppt) args ppt rhs
        | Def_form {lhs;rhs;polarity=pol;_} ->
          let op = match pol with `Equiv-> "<=>" | `Imply -> "=>" in
          fpf out "@[<2>rewrite%a@ @[%a@]@ %s @[%a@]@]." pp_attrs attrs
            (SLiteral.pp ppt) lhs op (Util.pp_list ~sep:" && " ppf) rhs
      end
    | Data l ->
      let pp_cstor out (id,ty,_) =
        fpf out "@[<2>| %a :@ @[%a@]@]" ID.pp id ppty ty in
      let pp_data out d =
        fpf out "@[<hv2>@[%a : %a@] :=@ %a@]"
          ID.pp d.data_id ppty d.data_ty (Util.pp_list ~sep:"" pp_cstor) d.data_cstors
      in
      fpf out "@[<hv2>data%a@ %a@]." pp_attrs attrs (Util.pp_list ~sep:" and " pp_data) l
    | Assert f ->
      fpf out "@[<2>assert%a@ @[%a@]@]." pp_attrs attrs ppf f
    | Lemma l ->
      fpf out "@[<2>lemma%a@ @[%a@]@]."
        pp_attrs attrs (Util.pp_list ~sep:" && " ppf) l
    | Goal f ->
      fpf out "@[<2>goal%a@ @[%a@]@]." pp_attrs attrs ppf f
    | NegatedGoal (sk, l) ->
      let pp_sk out (id,ty) = fpf out "(%a:%a)" ID.pp id ppty ty in
      fpf out "@[<hv2>negated_goal%a@ @[<hv>%a@]@ # skolems: [@[<hv>%a@]]@]."
        pp_attrs attrs
        (Util.pp_list ~sep:", " (CCFormat.hovbox ppf)) l
        (Util.pp_list pp_sk) sk
  end

let to_string ppf ppt ppty = CCFormat.to_string (pp ppf ppt ppty)

let pp_clause =
  pp (Util.pp_list ~sep:" ∨ " (SLiteral.pp Term.pp)) Term.pp Type.pp

let pp_input = pp TypedSTerm.pp TypedSTerm.pp TypedSTerm.pp

let name_gen_ =
  let n = ref 0 in
  fun () -> Printf.sprintf "zf_stmt_%d" (CCRef.get_then_incr n)

let name (st:(_,_,_)t) : string =
  let from_src = match Proof.Step.src st.proof with
    | Some {Proof.src_view=Proof.From_file (f,_);_} -> Proof.Src.name f
    | _ -> None
  in
  begin match st.name, from_src with
    | Some s, _ -> s
    | None, Some s -> s
    | None, None ->
      let s = name_gen_ () in
      st.name <- Some s;
      s
  end

module ZF = struct
  module UA = UntypedAST.A

  let pp ppf ppt ppty out st =
    let pp_var out v= Format.fprintf out "(%a:%a)" Var.pp v ppty (Var.ty v) in
    let pp_vars out = function
      | [] -> ()
      | vars -> Format.fprintf out "forall %a.@ " (Util.pp_list ~sep:" " pp_var) vars
    in
    let attrs = attrs_ua st in
    let pp_attrs = UntypedAST.pp_attrs_zf in
    match st.view with
      | TyDecl (id,ty) ->
        fpf out "@[<2>val%a %a :@ @[%a@]@]." pp_attrs attrs ID.pp_zf id ppty ty
      | Def l ->
        fpf out "@[<2>def%a@ %a@]."
          pp_attrs attrs (Util.pp_list ~sep:" and " (pp_def ppf ppt ppty)) l
      | Rewrite d ->
        begin match d with
          | Def_term {vars;id;args;rhs;_} ->
            fpf out "@[<2>rewrite%a@ @[<2>%a@[%a %a@]@ = @[%a@]@]@]." pp_attrs attrs
              pp_vars vars ID.pp_zf id (Util.pp_list ~sep:" " ppt) args ppt rhs
          | Def_form {vars;lhs;rhs;polarity=pol;_} ->
            let op = match pol with `Equiv-> "<=>" | `Imply -> "=>" in
            fpf out "@[<2>rewrite%a@ @[<2>%a@[%a@]@ %s @[%a@]@]@]." pp_attrs attrs
              pp_vars vars (SLiteral.ZF.pp ppt) lhs op
              (Util.pp_list ~sep:" && " ppf) rhs
        end
      | Data l ->
        let pp_cstor out (id,ty,_) =
          fpf out "@[<2>| %a :@ @[%a@]@]" ID.pp_zf id ppty ty in
        let pp_data out d =
          fpf out "@[<hv2>@[%a : %a@] :=@ %a@]"
            ID.pp_zf d.data_id ppty d.data_ty (Util.pp_list ~sep:"" pp_cstor) d.data_cstors
        in
        fpf out "@[<hv2>data%a@ %a@]." pp_attrs attrs (Util.pp_list ~sep:" and " pp_data) l
      | Assert f ->
        fpf out "@[<2>assert%a@ @[%a@]@]." pp_attrs attrs ppf f
      | Lemma l ->
        fpf out "@[<2>lemma%a@ @[%a@]@]."
          pp_attrs attrs (Util.pp_list ~sep:" && " ppf) l
      | Goal f ->
        fpf out "@[<2>goal%a@ @[%a@]@]." pp_attrs attrs ppf f
      | NegatedGoal (_, l) ->
        fpf out "@[<hv2>goal%a@ ~(@[<hv>%a@])@]."
          pp_attrs attrs
          (Util.pp_list ~sep:", " (CCFormat.hovbox ppf)) l

  let to_string ppf ppt ppty = CCFormat.to_string (pp ppf ppt ppty)
end

module TPTP = struct
  let pp ppf ppt ppty out st =
    let name = name st in
    let pp_decl out (id,ty) =
      if ID.is_distinct_object id
      then
        fpf out "%% (omitted type declaration for distinct object %a.)" ID.pp_tstp id
      else
        fpf out "tff(@[%s, type,@ %a :@ @[%a@]@])." name ID.pp_tstp id ppty ty
    and pp_quant_vars out = function
      | [] -> ()
      | l ->
        let pp_typedvar out v =
          fpf out "%a:%a" Var.pp v ppty (Var.ty v)
        in
        fpf out "![@[%a@]]:@ " (Util.pp_list pp_typedvar) l
    in
    let pp_name = Util.pp_str_tstp in
    (* print a single definition as an axiom *)
    let pp_def_axiom out d =
      let pp_args out = function
        | [] -> ()
        | l -> fpf out "(@[%a@])" (Util.pp_list ~sep:"," ppt) l
      in
      let pp_rule out = function
        | Def_term {vars;id;args;rhs;_} ->
          fpf out "%a(@[%a%a@] =@ %a)" pp_quant_vars vars ID.pp_tstp id pp_args args ppt rhs
        | Def_form {vars;lhs;rhs;polarity=pol;_} ->
          let op = match pol with `Equiv-> "<=>" | `Imply -> "=>" in
          fpf out "%a(@[%a@] %s@ (@[<hv>%a@]))"
            pp_quant_vars vars (SLiteral.pp ppt) lhs op
            (Util.pp_list ~sep:" & " ppf) rhs
      in
      let pp_top_rule out r =
        fpf out "@[<2>tff(%s, axiom,@ %a)@]." name pp_rule r
      in
      Util.pp_list ~sep:"" pp_top_rule out d.def_rules
    in
    match st.view with
      | TyDecl (id,ty) -> pp_decl out (id,ty)
      | Assert f ->
        let role = "axiom" in
        fpf out "@[<2>tff(%a, %s,@ (@[%a@]))@]." pp_name name role ppf f
      | Lemma l ->
        let role = "lemma" in
        fpf out "@[<2>tff(%a, %s,@ (@[%a@]))@]." pp_name name role
          (Util.pp_list ~sep:" & " ppf) l
      | Goal f ->
        let role = "conjecture" in
        fpf out "@[<2>tff(%a, %s,@ (@[%a@]))@]." pp_name name role ppf f
      | NegatedGoal (_,l) ->
        let role = "negated_conjecture" in
        List.iter
          (fun f ->
             fpf out "@[<2>tff(%a, %s,@ (@[%a@]))@]." pp_name name role ppf f)
          l
      | Def l ->
        Format.fprintf out "@[<v>";
        (* declare *)
        List.iter
          (fun {def_id; def_ty; _} -> Format.fprintf out "%a@," pp_decl (def_id,def_ty))
          l;
        (* define *)
        Util.pp_list ~sep:"" pp_def_axiom out l;
        Format.fprintf out "@]";
      | Rewrite d ->
        begin match d with
          | Def_term {id;args;rhs;_} ->
            fpf out "@[<2>tff(%a, axiom,@ %a(%a) =@ @[%a@])@]."
              pp_name name ID.pp_tstp id (Util.pp_list ~sep:", " ppt) args ppt rhs
          | Def_form {lhs;rhs;polarity=pol;_} ->
            let op = match pol with `Equiv-> "<=>" | `Imply -> "=>" in
            fpf out "@[<2>tff(%a, axiom,@ %a %s@ (@[%a@]))@]."
              pp_name name (SLiteral.TPTP.pp ppt) lhs op
              (Util.pp_list ~sep:" & " ppf) rhs
        end
      | Data _ -> failwith "cannot print `data` to TPTP"

  let to_string ppf ppt ppty = CCFormat.to_string (pp ppf ppt ppty)
end

let pp_in pp_f pp_t pp_ty = function
  | Output_format.O_zf -> ZF.pp pp_f pp_t pp_ty
  | Output_format.O_tptp -> TPTP.pp pp_f pp_t pp_ty
  | Output_format.O_normal -> pp pp_f pp_t pp_ty
  | Output_format.O_none -> CCFormat.silent

let pp_clause_in o =
  let pp_t = Term.pp_in o in
  let pp_ty = Type.pp_in o in
  pp_in (Util.pp_list ~sep:" ∨ " (SLiteral.pp_in o pp_t)) pp_t pp_ty o

let pp_input_in o =
  let pp_t = TypedSTerm.pp_in o in
  pp_in pp_t pp_t pp_t o

(** {2 Proofs} *)

exception E_i of input_t
exception E_c of clause_t

let res_tc_i : input_t Proof.result_tc =
  Proof.Result.make_tc
    ~of_exn:(function E_i c -> Some c | _ -> None)
    ~to_exn:(fun i -> E_i i)
    ~compare:compare
    ~pp_in:pp_input_in
    ~is_stmt:true
    ~name
    ~to_form:(fun ~ctx:_ st ->
      Seq.forms st |> Iter.to_list |> TypedSTerm.Form.and_)
    ()

let res_tc_c : clause_t Proof.result_tc =
  Proof.Result.make_tc
    ~of_exn:(function E_c c -> Some c | _ -> None)
    ~to_exn:(fun i -> E_c i)
    ~compare:compare
    ~pp_in:pp_clause_in
    ~is_stmt:true
    ~name
    ~to_form:(fun ~ctx st ->
      let module F = TypedSTerm.Form in
      let conv_c (c:clause) : formula =
        c
        |> List.rev_map
          (fun lit ->
             SLiteral.map lit ~f:(Term.Conv.to_simple_term ctx)
             |> SLiteral.to_form)
        |> F.or_
        |> F.close_forall
      in
      Seq.forms st
      |> Iter.map conv_c
      |> Iter.to_list
      |> F.and_)
    ()

let as_proof_i t = Proof.S.mk t.proof (Proof.Result.make res_tc_i t)
let as_proof_c t = Proof.S.mk t.proof (Proof.Result.make res_tc_c t)

(** {2 Scanning} *)

let scan_stmt_for_defined_cst (st:(clause,Term.t,Type.t) t): unit = match view st with
  | Def [] -> assert false
  | Def l ->
    (* define all IDs at the same level (the max of those computed) *)
    let proof = as_proof_c st in
    let ids_and_levels =
      l
      |> List.filter
        (fun {def_ty=ty; def_rewrite=b; _} ->
           (* definitions require [b=true] or the LHS be a constant *)
           let _, args, _ = Type.open_poly_fun ty in
           b || CCList.is_empty args)
      |> List.map
        (fun {def_id; def_rules; _} ->
           let lev =
             Iter.of_list def_rules
             |> Iter.map level_of_rule
             |> Iter.max
             |> CCOpt.get_or ~default:0
           and def =
             conv_rules def_rules proof
           in
           def_id, lev, def)
    in
    let level =
      Iter.of_list ids_and_levels
      |> Iter.map (fun (_,l,_) -> l)
      |> Iter.max |> CCOpt.map_or ~default:0 succ
    in
    List.iter
      (fun (id,_,def) ->
         let _ = Rewrite.Defined_cst.declare ~level id def in
         ())
      ids_and_levels
  | Rewrite d ->
    let proof = as_proof_c st in
    let r = conv_rule ~proof d in
    begin match r with
      | Rewrite.T_rule r ->
        let id = Rewrite.Term.Rule.head_id r in
        Rewrite.Defined_cst.declare_or_add id (Rewrite.T_rule r)
      | Rewrite.L_rule lr ->
        begin match Rewrite.Lit.Rule.head_id lr with
          | Some id ->
            Rewrite.Defined_cst.declare_or_add id r
          | None ->
            assert (Rewrite.Lit.Rule.is_equational lr);
            Rewrite.Defined_cst.add_eq_rule lr
        end
    end
  | _ -> ()

let scan_stmt_for_ind_ty st = match view st with
  | Data l ->
    let proof = as_proof_c st in
    List.iter
      (fun d ->
         let ty_vars =
           List.mapi (fun i v -> HVar.make ~ty:(Var.ty v) i) d.data_args
         and cstors =
           List.map
             (fun (c,ty,args) -> Ind_ty.mk_constructor c ty args)
             d.data_cstors
         in
         let ity = Ind_ty.declare_ty d.data_id ~ty_vars cstors ~proof in
         decl_data_functions ity proof;
         ())
      l
  | _ -> ()

let scan_simple_stmt_for_ind_ty st = match view st with
  | Data l ->
    let conv = Type.Conv.create() in
    let conv_ty = Type.Conv.of_simple_term_exn conv in
    let proof = as_proof_i st in
    List.iter
      (fun d ->
         let ty_vars =
           List.mapi (fun i v -> HVar.make ~ty:(Var.ty v |> conv_ty) i) d.data_args
         and cstors =
           List.map
             (fun (c,ty,args) ->
                let args =
                  List.map
                    (fun (ty,(p_id,p_ty)) -> conv_ty ty, (p_id, conv_ty p_ty))
                    args in
                Ind_ty.mk_constructor c (conv_ty ty) args)
             d.data_cstors
         in
         let ity = Ind_ty.declare_ty d.data_id ~ty_vars cstors ~proof in
         decl_data_functions ity proof;
         ())
      l
  | _ -> ()

(** TODO: Ask Simon how to hide this in the fun *)
let def_sym = ref IdMap.empty;;

let get_rw_rule ?weight_incr:(w_i=20) c  =
  let distinct_free_vars l =
    l |> List.map (fun t -> Term.as_var t |> 
                    (fun v -> match v with
                               | Some x -> Some (HVar.id x)
                               | None -> None) )
    |> OptionSet.of_list
    |> (fun set -> not (OptionSet.mem None set) && OptionSet.cardinal set = List.length l) in
  
  let make_rw sym vars rhs =
    let ty_vars = List.filter (fun v -> Type.is_tType (Term.ty v)) vars in
    let vars = List.filter (fun v -> not (Type.is_tType (Term.ty v))) vars in 
    let n_new = List.length vars in
    let var_db_map = 
      CCList.foldi (fun acc i v -> Term.Map.add v (n_new-i-1) acc) Term.Map.empty vars in
    let vars_to_db = Term.DB.map_vars_shift var_db_map rhs in
    let abs_rhs =  (Term.fun_l ((CCList.map Term.ty vars)) vars_to_db) in
    let r = Rewrite.Term.Rule.make ~proof:(as_proof_c c) sym (Type.close_forall (Term.ty abs_rhs)) ty_vars abs_rhs in
    let rule = Rewrite.T_rule r in 
    Util.debugf 1 "[ Declared rule %a out of symbol %a and rhs %a ]" 
    (fun k -> k Rewrite.Rule.pp rule ID.pp sym Term.pp rhs);
    rule in

  let build_from_head sym vars rhs =
    let rhs = Lambda.snf (fst (Rewrite.Term.normalize_term rhs)) in
    if not (Term.symbols rhs |> ID.Set.mem sym) && 
        Term.VarSet.cardinal 
          (Term.VarSet.diff (Term.vars rhs) 
                            ((List.fold_left (fun acc t -> 
                                  match Term.as_var t with 
                                    None -> acc 
                                    | Some v -> v :: acc) [] vars)
                              |> Term.VarSet.of_list)) = 0 then
      (* Here I skipped proof object creation *)
      let res_rw =  Some (sym, make_rw sym vars rhs) in 
      (def_sym := IdMap.add sym (rhs, res_rw) !def_sym;
       res_rw)
    else
      None in
                                         
  let conv_terms_rw t1 t2 = 
    let reduced = Lambda.eta_reduce t1 in
      match Term.view reduced with
        Term.App (hd, l) when Term.is_const hd && distinct_free_vars l
                              && (let real_vars = 
                                    List.filter (fun v -> not (Type.is_tType (Term.ty v))) l in
                                 List.length (real_vars) >= 1) ->
            let sym = (Term.as_const_exn hd) in
            (match IdMap.find_opt sym !def_sym with
            | Some (rhs, rw_rule) ->  (
               if  not (Term.equal rhs t2) then (
               Util.debugf 1 "Rejected definition %a of %a " (fun k-> k Term.pp t2 ID.pp sym) ; 
               None)
               else rw_rule ) 
            | _ -> build_from_head sym l t2)
        | _ -> None in
   
   let all_lits =  Seq.lits c in
   if Iter.length all_lits = 1 then
      match Iter.head_exn all_lits with 
      | SLiteral.Eq (t1,t2) -> 
         if (Term.weight t2 - Term.weight t1 <= w_i) then (
            match conv_terms_rw t1 t2 with
            | Some rhs -> Some rhs 
            | None -> if Term.weight t1 - Term.weight t2 <= w_i then 
                      conv_terms_rw t2 t1 else None)
         else (if Term.weight t1 - Term.weight t2 <= w_i then
               conv_terms_rw t2 t1 else None)
      | _ -> None
   else None
<|MERGE_RESOLUTION|>--- conflicted
+++ resolved
@@ -4,7 +4,7 @@
 (** {1 Statement} *)
 
 module OptionSet = Set.Make(
-   struct 
+   struct
       let compare x y = Pervasives.compare x y
       type t = int option
    end)
@@ -348,22 +348,14 @@
         | `Ty ty -> Type.Seq.symbols ty)
 end
 
-<<<<<<< HEAD
-let signature ?(init=Signature.empty) ?(conj_syms=Iter.empty) seq = 
-  let signtr = 
+let signature ?(init=Signature.empty) ?(conj_syms=Iter.empty) seq =
+  let signtr =
    seq
     |> Iter.flat_map Seq.ty_decls
     |> Iter.fold (fun sigma (id,ty) -> Signature.declare sigma id ty) init in
    conj_syms
    |> Iter.fold (fun sigma symb -> Signature.set_sym_in_conj symb sigma) signtr
-   
-=======
-let signature ?(init=Signature.empty) seq =
-  seq
-  |> Iter.flat_map Seq.ty_decls
-  |> Iter.fold (fun sigma (id,ty) -> Signature.declare sigma id ty) init
-
->>>>>>> 892d87eb
+
 let conv_attrs =
   let module A = UntypedAST in
   CCList.filter_map
@@ -786,69 +778,69 @@
 
 let get_rw_rule ?weight_incr:(w_i=20) c  =
   let distinct_free_vars l =
-    l |> List.map (fun t -> Term.as_var t |> 
+    l |> List.map (fun t -> Term.as_var t |>
                     (fun v -> match v with
                                | Some x -> Some (HVar.id x)
                                | None -> None) )
     |> OptionSet.of_list
     |> (fun set -> not (OptionSet.mem None set) && OptionSet.cardinal set = List.length l) in
-  
+
   let make_rw sym vars rhs =
     let ty_vars = List.filter (fun v -> Type.is_tType (Term.ty v)) vars in
-    let vars = List.filter (fun v -> not (Type.is_tType (Term.ty v))) vars in 
+    let vars = List.filter (fun v -> not (Type.is_tType (Term.ty v))) vars in
     let n_new = List.length vars in
-    let var_db_map = 
+    let var_db_map =
       CCList.foldi (fun acc i v -> Term.Map.add v (n_new-i-1) acc) Term.Map.empty vars in
     let vars_to_db = Term.DB.map_vars_shift var_db_map rhs in
     let abs_rhs =  (Term.fun_l ((CCList.map Term.ty vars)) vars_to_db) in
     let r = Rewrite.Term.Rule.make ~proof:(as_proof_c c) sym (Type.close_forall (Term.ty abs_rhs)) ty_vars abs_rhs in
-    let rule = Rewrite.T_rule r in 
-    Util.debugf 1 "[ Declared rule %a out of symbol %a and rhs %a ]" 
+    let rule = Rewrite.T_rule r in
+    Util.debugf 1 "[ Declared rule %a out of symbol %a and rhs %a ]"
     (fun k -> k Rewrite.Rule.pp rule ID.pp sym Term.pp rhs);
     rule in
 
   let build_from_head sym vars rhs =
     let rhs = Lambda.snf (fst (Rewrite.Term.normalize_term rhs)) in
-    if not (Term.symbols rhs |> ID.Set.mem sym) && 
-        Term.VarSet.cardinal 
-          (Term.VarSet.diff (Term.vars rhs) 
-                            ((List.fold_left (fun acc t -> 
-                                  match Term.as_var t with 
-                                    None -> acc 
+    if not (Term.symbols rhs |> ID.Set.mem sym) &&
+        Term.VarSet.cardinal
+          (Term.VarSet.diff (Term.vars rhs)
+                            ((List.fold_left (fun acc t ->
+                                  match Term.as_var t with
+                                    None -> acc
                                     | Some v -> v :: acc) [] vars)
                               |> Term.VarSet.of_list)) = 0 then
       (* Here I skipped proof object creation *)
-      let res_rw =  Some (sym, make_rw sym vars rhs) in 
+      let res_rw =  Some (sym, make_rw sym vars rhs) in
       (def_sym := IdMap.add sym (rhs, res_rw) !def_sym;
        res_rw)
     else
       None in
-                                         
-  let conv_terms_rw t1 t2 = 
+
+  let conv_terms_rw t1 t2 =
     let reduced = Lambda.eta_reduce t1 in
       match Term.view reduced with
         Term.App (hd, l) when Term.is_const hd && distinct_free_vars l
-                              && (let real_vars = 
+                              && (let real_vars =
                                     List.filter (fun v -> not (Type.is_tType (Term.ty v))) l in
                                  List.length (real_vars) >= 1) ->
             let sym = (Term.as_const_exn hd) in
             (match IdMap.find_opt sym !def_sym with
             | Some (rhs, rw_rule) ->  (
                if  not (Term.equal rhs t2) then (
-               Util.debugf 1 "Rejected definition %a of %a " (fun k-> k Term.pp t2 ID.pp sym) ; 
+               Util.debugf 1 "Rejected definition %a of %a " (fun k-> k Term.pp t2 ID.pp sym) ;
                None)
-               else rw_rule ) 
+               else rw_rule )
             | _ -> build_from_head sym l t2)
         | _ -> None in
-   
+
    let all_lits =  Seq.lits c in
    if Iter.length all_lits = 1 then
-      match Iter.head_exn all_lits with 
-      | SLiteral.Eq (t1,t2) -> 
+      match Iter.head_exn all_lits with
+      | SLiteral.Eq (t1,t2) ->
          if (Term.weight t2 - Term.weight t1 <= w_i) then (
             match conv_terms_rw t1 t2 with
-            | Some rhs -> Some rhs 
-            | None -> if Term.weight t1 - Term.weight t2 <= w_i then 
+            | Some rhs -> Some rhs
+            | None -> if Term.weight t1 - Term.weight t2 <= w_i then
                       conv_terms_rw t2 t1 else None)
          else (if Term.weight t1 - Term.weight t2 <= w_i then
                conv_terms_rw t2 t1 else None)
