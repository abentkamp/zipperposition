--- conflicted
+++ resolved
@@ -214,32 +214,6 @@
                       (identify ~state ~subst ~counter ~scope body_s' body_t' rest)
                       (flex_proj_imit  ~state ~subst ~counter ~scope body_s' body_t' rest)
                   )
-<<<<<<< HEAD
-                ) 
-              | (T.Var _, T.Const _) | (T.Var _, T.DB _) ->
-                  flex_rigid ~depth ~nr_iter ~subst ~counter ~scope ~ban_id 
-                            body_s' body_t' rest
-              | (T.Const _, T.Var _) | (T.DB _, T.Var _) ->
-                  flex_rigid ~depth ~nr_iter ~subst ~counter ~scope ~ban_id 
-                            body_t' body_s' rest
-              | T.Const f , T.Const g when ID.equal f g && List.length args_s = List.length args_t ->
-                  unify ~depth ~nr_iter ~subst ~counter ~scope 
-                    (build_constraints ~ban_id args_s args_t rest)
-              | T.AppBuiltin(hd_s, args_s'), T.AppBuiltin(hd_t, args_t') when
-                Builtin.equal hd_s hd_t && 
-                  List.length args_s' + List.length args_s = 
-                  List.length args_t' + List.length args_t ->
-                  unify ~depth ~nr_iter ~subst ~counter ~scope 
-                    (build_constraints ~ban_id (args_s'@args_s) (args_t'@args_t) rest)
-              | T.DB i, T.DB j when i = j && List.length args_s = List.length args_t ->
-                  unify ~depth ~nr_iter ~subst ~counter ~scope  
-                    (build_constraints ~ban_id args_s args_t rest)  
-              | _ -> OSeq.empty
-            )
-          | None -> OSeq.empty)
-          else (
-            unify ~depth ~nr_iter ~scope ~counter ~subst rest
-=======
               )
             | (T.Var _, T.Const _) | (T.Var _, T.DB _) ->
                 flex_rigid ~state ~subst ~counter ~scope ~ban_id body_s' body_t' rest
@@ -247,10 +221,14 @@
                 flex_rigid ~state ~subst ~counter ~scope ~ban_id body_t' body_s' rest
             | T.Const f , T.Const g when ID.equal f g && List.length args_s = List.length args_t ->
                 unify ~state ~subst ~counter ~scope (build_constraints ~ban_id args_s args_t rest)
+            | T.AppBuiltin(hd_s, args_s'), T.AppBuiltin(hd_t, args_t') when
+                Builtin.equal hd_s hd_t && 
+                  List.length args_s' + List.length args_s = 
+                  List.length args_t' + List.length args_t ->
+                unify ~state ~subst ~counter ~scope (build_constraints ~ban_id (args_s'@args_s) (args_t'@args_t) rest)
             | T.DB i, T.DB j when i = j && List.length args_s = List.length args_t ->
                 unify ~state ~subst ~counter ~scope (build_constraints ~ban_id args_s args_t rest)  
             | _ -> OSeq.empty
->>>>>>> d84acdd5
           )
         | None -> OSeq.empty)
         else (
