
(* This file is free software, part of Zipperposition. See file "license" for more details. *)


(** {1 Fingerprint term indexing} *)

module T = Term
module I = Index
module S = Subst

let prof_traverse = ZProf.make "fingerprint.traverse"

let ext_dec = ref false

(* a feature.
   A    = variable
   B    = below variable
   DB i = De-Bruijn index i 
   N    = invalid position
   S c  = symbol c
*)
type feature = A | B | DB of int | N | S of ID.t | Ignore

(* a fingerprint function, it computes several features of a term *)
type fingerprint_fun = T.t -> feature list

(* TODO: use a feature array, rather than a list *)

(* TODO: more efficient implem of traversal, only following branches that
   are useful instead of folding and filtering *)

let expand_otf_ body = 
  let extra_args = Type.expected_args (Term.ty body) in
  if CCList.is_empty extra_args then body else (
    let n = List.length extra_args in
    T.app (T.DB.shift n body) 
      (List.mapi (fun i ty -> T.bvar ~ty (n-1-i)) extra_args)
  )

(* compute a feature for a given position *)
let rec gfpf ?(depth=0) pos t =
  let t_ty = Term.ty t in
  let exp_args_num = List.length (Type.expected_args t_ty) in
  let _, body =  T.open_fun t in
  match pos with 
  | [] -> 
    let body = expand_otf_ body in
    gfpf_root ~depth:(depth + exp_args_num) body
  | i::is ->
<<<<<<< HEAD
      let hd, args = T.as_app body in
      let args = List.filter (fun x -> not @@ T.is_type x) args in
      (*                 if we are sampling something of variable type, it might eta-expand *)
      if T.is_var hd || (Type.is_var (snd (Type.open_fun (Term.ty body)))) then B
      else (
        let num_acutal_args = List.length args in
        let extra_args,_ = Type.open_fun (T.ty body) in  (* arguments for eta-expansion *)

        if num_acutal_args >= i then (
          let arg = T.DB.shift (List.length extra_args) (List.nth args (i-1)) in
          if !ext_dec && (Type.is_fun (T.ty arg) || Type.is_prop (T.ty arg)) then B 
          else gfpf ~depth:(depth + exp_args_num) is arg
        ) 
        else if num_acutal_args + (List.length extra_args) >= i then (
          let exp_arg_idx = i - num_acutal_args in
          let db_ty = List.nth extra_args (exp_arg_idx-1) in
          let arg = T.bvar (List.length extra_args - exp_arg_idx) ~ty:db_ty in
          if !ext_dec && (Type.is_fun (T.ty arg) || Type.is_prop (T.ty arg)) then B 
          else gfpf ~depth:(depth + exp_args_num) is arg) 
        else N
      )
=======
    let hd, args = T.as_app body in
    let args = List.filter (fun x -> not @@ T.is_type x) args in
    (*                 if we are sampling something of variable type, it might eta-expand *)
    if T.is_var hd || (Type.is_var (snd (Type.open_fun (Term.ty body)))) then B
    else (
      let num_acutal_args = List.length args in
      let extra_args,_ = Type.open_fun (T.ty body) in  (* arguments for eta-expansion *)

      if num_acutal_args >= i then (
        let arg = T.DB.shift (List.length extra_args) (List.nth args (i-1)) in
        gfpf ~depth:(depth + exp_args_num) is arg
      ) 
      else if num_acutal_args + (List.length extra_args) >= i then (
        let exp_arg_idx = i - num_acutal_args in
        let db_ty = List.nth extra_args (exp_arg_idx-1) in
        let arg = T.bvar (List.length extra_args - exp_arg_idx) ~ty:db_ty in
        gfpf ~depth:(depth + exp_args_num) is arg) 
      else N
    )
>>>>>>> 68a666e9
and gfpf_root ~depth t =
  match T.view t with 
  | T.AppBuiltin(_, _) -> Ignore
  (* if we are sampling under a function, it can happen that there are
     loosely bound variables that can be unified inside LambdaSup. *)
  | T.DB i -> if (i < depth) then DB i else Ignore 
  | T.Var _ -> A
  | T.Const c -> S c
  | T.App (hd,_) -> (match T.view hd with
        T.Var _ -> A
      | T.Const s -> S s
      | T.DB i    -> if (i < depth) then DB i else Ignore
      | T.AppBuiltin(_,_) -> Ignore
      | _ -> assert false)
  | T.Fun (_, _) -> assert false

(* TODO more efficient way to compute a vector of s: if the fingerprint
   is in BFS, compute features during only one traversal of the term? *)

let pp_feature out = function 
  | A -> CCFormat.fprintf out "A"
  | B -> CCFormat.fprintf out "B" 
  | DB i -> CCFormat.fprintf out "DB %d" i 
  | N -> CCFormat.fprintf out "N" 
  | S id -> CCFormat.fprintf out "S %a" ID.pp id
  | Ignore -> CCFormat.fprintf out "I"

(** compute a feature vector for some positions *)
let fp positions =
  (* list of fingerprint feature functions *)
  let fpfs = List.map gfpf positions in
  fun t ->
    List.map (fun fpf -> fpf t) fpfs
(* Format.printf "@[Fingerprinting:@ @[%a@]=@[%a@].@]\n" T.pp t (CCList.pp pp_feature) res; *)


(** {2 Fingerprint functions} *)

let fp3d = fp [[]; [1]; [1;1]]
let fp3w = fp [[]; [1]; [2]]
let fp4d = fp [[]; [1]; [1;1;]; [1;1;1]]
let fp4m = fp [[]; [1]; [2]; [1;1]]
let fp4w = fp [[]; [1]; [2]; [3]]
let fp5m = fp [[]; [1]; [2]; [3]; [1;1]]
let fp6m = fp [[]; [1]; [2]; [3]; [1;1]; [1;2]]
let fp7  = fp [[]; [1]; [2]; [1;1]; [1;2]; [2;1] ; [2;2]]
let fp7m = fp [[]; [1]; [2]; [3]; [1;1]; [4]; [1;2]]
let fp16 = fp [[]; [1]; [2]; [3]; [4]; [1;1]; [1;2]; [1;3]; [2;1];
               [2;2]; [2;3]; [3;1]; [3;2]; [3;3]; [1;1;1]; [2;1;1]]

(** {2 Index construction} *)

let feat_to_int_ = function
  | A -> 0
  | B -> 1
  | S _ -> 2
  | N -> 3
  | DB _ -> 4
  | Ignore -> 5

let cmp_feature f1 f2 = match f1, f2 with
  | A, A
  | B, B
  | N, N
  | Ignore, Ignore
    -> 0
  | S s1, S s2 -> ID.compare s1 s2
  | DB i, DB j -> compare i j
  | _ -> feat_to_int_ f1 - feat_to_int_ f2

(** check whether two features are compatible for unification. *)
let compatible_features_unif f1 f2 =
  match f1 with
  | S s1 -> (match f2 with
      | S s2 -> ID.equal s1 s2 
      | A | B | Ignore -> true
      | N | DB _ -> false)
  | Ignore -> true
  | B    -> true
  | A    -> (match f2 with
      | N  -> false
      | DB _ | Ignore | S _ | A | B  -> true)
  | DB i -> (match f2 with 
      | DB j -> i = j
      | B | A | Ignore -> true
      | S _ | N -> false)
  | N ->    (match f2 with 
      | N | B | Ignore -> true
      | A | DB _ | S _ -> false)

(** check whether two features are compatible for matching. *)
let compatible_features_match f1 f2 =
  match f1 with
  | S s1 -> (match f2 with
      | S s2 -> ID.equal s1 s2
      | Ignore -> true 
      | _ -> false)
  | Ignore 
  | B    -> true
  | A    -> (match f2 with
      | A | DB _ | S _ | Ignore -> true
      | _ -> false)
  | DB i -> (match f2 with 
      | DB j -> i = j
      | Ignore -> true
      | _ -> false)
  | N ->    (match f2 with 
      | N | Ignore -> true
      | _ -> false)


(** Map whose keys are features *)
module FeatureMap = Map.Make(struct
    type t = feature
    let compare = cmp_feature
  end)

module Make(X : Set.OrderedType) = struct
  type elt = X.t

  module Leaf = Index.MakeLeaf(X)

  type t = {
    trie : trie;
    fp : fingerprint_fun;
  }
  and trie =
    | Empty
    | Node of trie FeatureMap.t
    | Leaf of Leaf.t
    (** The index *)

  let default_fp = fp7m

  let empty () = {
    trie = Empty;
    fp = default_fp;
  }

  let empty_with fp = {
    trie = Empty;
    fp;
  }

  let get_fingerprint idx = idx.fp

  let name = "fingerprint_idx"

  let is_empty idx =
    let rec is_empty trie =
      match trie with
      | Empty -> true
      | Leaf l -> Leaf.is_empty l
      | Node map -> FeatureMap.for_all (fun _ trie' -> is_empty trie') map
    in is_empty idx.trie

  (** add t -> data to the trie *)
  let add idx t data =
    (* recursive insertion *)
    let rec recurse trie features =
      match trie, features with
      | Empty, [] ->
        let leaf = Leaf.empty in
        let leaf = Leaf.add leaf t data in
        Leaf leaf (* creation of new leaf *)
      | Empty, f::features' ->
        let subtrie = recurse Empty features' in
        let map = FeatureMap.add f subtrie FeatureMap.empty in
        Node map  (* index new subtrie by feature *)
      | Node map, f::features' ->
        let subtrie =
          try FeatureMap.find f map
          with Not_found -> Empty in
        (* insert in subtrie *)
        let subtrie = recurse subtrie features' in
        let map = FeatureMap.add f subtrie map in
        Node map  (* point to new subtrie *)
      | Leaf leaf, [] ->
        let leaf = Leaf.add leaf t data in
        Leaf leaf (* addition to set *)
      | Node _, [] | Leaf _, _::_ ->
        failwith "different feature length in fingerprint trie"
    in
    let features = idx.fp t in  (* features of term *)
    { idx with trie = recurse idx.trie features; }

  let add_ trie = CCFun.uncurry (add trie)
  let add_seq = Iter.fold add_
  let add_list = List.fold_left add_

  (** remove t -> data from the trie *)
  let remove idx t data =
    (* recursive deletion *)
    let rec recurse trie features =
      match trie, features with
      | Empty, [] | Empty, _::_ ->
        Empty (* keep it empty *)
      | Node map, f::features' ->
        let map =
          (* delete from subtrie, if there is a subtrie *)
          try
            let subtrie = FeatureMap.find f map in
            let subtrie = recurse subtrie features' in
            if subtrie = Empty
            then FeatureMap.remove f map
            else FeatureMap.add f subtrie map
          with Not_found -> map
        in
        (* if the map is empty, use Empty *)
        if FeatureMap.is_empty map
        then Empty
        else Node map
      | Leaf leaf, [] ->
        let leaf = Leaf.remove leaf t data in
        if Leaf.is_empty leaf
        then Empty
        else Leaf leaf
      | Node _, [] | Leaf _, _::_ ->
        failwith "different feature length in fingerprint trie"
    in
    let features = idx.fp t in  (* features of term *)
    { idx with trie = recurse idx.trie features; }

  let remove_ trie = CCFun.uncurry (remove trie)
  let remove_seq dt seq = Iter.fold remove_ dt seq
  let remove_list dt seq = List.fold_left remove_ dt seq

  let iter idx f =
    let rec iter trie f = match trie with
      | Empty -> ()
      | Node map -> FeatureMap.iter (fun _ subtrie -> iter subtrie f) map
      | Leaf leaf -> Leaf.iter leaf f
    in
    iter idx.trie f

  let fold idx f acc =
    let rec fold trie f acc = match trie with
      | Empty -> acc
      | Node map -> FeatureMap.fold (fun _ subtrie acc -> fold subtrie f acc) map acc
      | Leaf leaf -> Leaf.fold leaf acc f
    in
    fold idx.trie f acc

  (** number of indexed terms *)
  let size idx =
    let n = ref 0 in
    iter idx (fun _ _ -> incr n);
    !n

  (** fold on parts of the trie that are compatible with features *)
  let traverse ~compatible idx features k =
    ZProf.enter_prof prof_traverse;
    (* fold on the trie *)
    let rec recurse trie features =
      match trie, features with
      | Empty, _ -> ()
      | Leaf leaf, [] ->
        k leaf  (* give the leaf to [k] *)
      | Node map, f::features' ->
        (* fold on any subtrie that is compatible with current feature *)
        FeatureMap.iter
          (fun f' subtrie ->
             if compatible f f' then recurse subtrie features')
          map
      | Node _, [] | Leaf _, _::_ ->
        failwith "different feature length in fingerprint trie"
    in
    try
      recurse idx.trie features;
      ZProf.exit_prof prof_traverse;
    with e ->
      ZProf.exit_prof prof_traverse;
      raise e

  let retrieve_unifiables_aux fold_unify (idx,sc_idx) t k =
    let features = idx.fp (fst t) in
    let compatible = compatible_features_unif in
    traverse ~compatible idx features
      (fun leaf -> fold_unify (leaf,sc_idx) t k)

<<<<<<< HEAD
  let retrieve_unifiables ?(ext_dec=false) = retrieve_unifiables_aux (Leaf.fold_unify ~ext_dec)
  
=======
  let retrieve_unifiables = retrieve_unifiables_aux Leaf.fold_unify

>>>>>>> 68a666e9
  let retrieve_unifiables_complete ?(unif_alg=JP_unif.unify_scoped) = 
    retrieve_unifiables_aux (Leaf.fold_unify_complete ~unif_alg)

  let retrieve_generalizations ?(subst=S.empty) (idx,sc_idx) t k =
    let features = idx.fp (fst t) in
    (* compatible t1 t2 if t2 can match t1 *)
    let compatible f1 f2 = compatible_features_match f2 f1 in
    traverse ~compatible idx features
      (fun leaf -> Leaf.fold_match ~subst (leaf,sc_idx) t k)

  let retrieve_specializations ?(subst=S.empty) (idx,sc_idx) t k =
    let features = idx.fp (fst t) in
    let compatible = compatible_features_match in
    traverse ~compatible idx features
      (fun leaf -> Leaf.fold_matched ~subst (leaf,sc_idx) t k)

  let to_dot _ _ =
    failwith "Fingerprint: to_dot not implemented"
end<|MERGE_RESOLUTION|>--- conflicted
+++ resolved
@@ -9,8 +9,6 @@
 module S = Subst
 
 let prof_traverse = ZProf.make "fingerprint.traverse"
-
-let ext_dec = ref false
 
 (* a feature.
    A    = variable
@@ -47,7 +45,6 @@
     let body = expand_otf_ body in
     gfpf_root ~depth:(depth + exp_args_num) body
   | i::is ->
-<<<<<<< HEAD
       let hd, args = T.as_app body in
       let args = List.filter (fun x -> not @@ T.is_type x) args in
       (*                 if we are sampling something of variable type, it might eta-expand *)
@@ -58,38 +55,15 @@
 
         if num_acutal_args >= i then (
           let arg = T.DB.shift (List.length extra_args) (List.nth args (i-1)) in
-          if !ext_dec && (Type.is_fun (T.ty arg) || Type.is_prop (T.ty arg)) then B 
-          else gfpf ~depth:(depth + exp_args_num) is arg
+          gfpf ~depth:(depth + exp_args_num) is arg
         ) 
         else if num_acutal_args + (List.length extra_args) >= i then (
           let exp_arg_idx = i - num_acutal_args in
           let db_ty = List.nth extra_args (exp_arg_idx-1) in
           let arg = T.bvar (List.length extra_args - exp_arg_idx) ~ty:db_ty in
-          if !ext_dec && (Type.is_fun (T.ty arg) || Type.is_prop (T.ty arg)) then B 
-          else gfpf ~depth:(depth + exp_args_num) is arg) 
+          gfpf ~depth:(depth + exp_args_num) is arg) 
         else N
       )
-=======
-    let hd, args = T.as_app body in
-    let args = List.filter (fun x -> not @@ T.is_type x) args in
-    (*                 if we are sampling something of variable type, it might eta-expand *)
-    if T.is_var hd || (Type.is_var (snd (Type.open_fun (Term.ty body)))) then B
-    else (
-      let num_acutal_args = List.length args in
-      let extra_args,_ = Type.open_fun (T.ty body) in  (* arguments for eta-expansion *)
-
-      if num_acutal_args >= i then (
-        let arg = T.DB.shift (List.length extra_args) (List.nth args (i-1)) in
-        gfpf ~depth:(depth + exp_args_num) is arg
-      ) 
-      else if num_acutal_args + (List.length extra_args) >= i then (
-        let exp_arg_idx = i - num_acutal_args in
-        let db_ty = List.nth extra_args (exp_arg_idx-1) in
-        let arg = T.bvar (List.length extra_args - exp_arg_idx) ~ty:db_ty in
-        gfpf ~depth:(depth + exp_args_num) is arg) 
-      else N
-    )
->>>>>>> 68a666e9
 and gfpf_root ~depth t =
   match T.view t with 
   | T.AppBuiltin(_, _) -> Ignore
@@ -370,13 +344,8 @@
     traverse ~compatible idx features
       (fun leaf -> fold_unify (leaf,sc_idx) t k)
 
-<<<<<<< HEAD
-  let retrieve_unifiables ?(ext_dec=false) = retrieve_unifiables_aux (Leaf.fold_unify ~ext_dec)
+  let retrieve_unifiables = retrieve_unifiables_aux (Leaf.fold_unify)
   
-=======
-  let retrieve_unifiables = retrieve_unifiables_aux Leaf.fold_unify
-
->>>>>>> 68a666e9
   let retrieve_unifiables_complete ?(unif_alg=JP_unif.unify_scoped) = 
     retrieve_unifiables_aux (Leaf.fold_unify_complete ~unif_alg)
 
