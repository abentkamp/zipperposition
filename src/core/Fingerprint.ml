
(* This file is free software, part of Zipperposition. See file "license" for more details. *)


(** {1 Fingerprint term indexing} *)

module T = Term
module I = Index
module S = Subst

let prof_traverse = Util.mk_profiler "fingerprint.traverse"

(* a feature.
   A    = variable
   B    = below variable
   DB i = De-Bruijn index i 
   N    = invalid position
   S c  = symbol c
*)
type feature = A | B | DB of int | N | S of ID.t | Ignore

(* a fingerprint function, it computes several features of a term *)
type fingerprint_fun = T.t -> feature list

(* TODO: use a feature array, rather than a list *)

(* TODO: more efficient implem of traversal, only following branches that
   are useful instead of folding and filtering *)

(* compute a feature for a given position *)
let rec gfpf ?(depth=0) pos t =
  let pref_vars, body =  T.open_fun t in 
  match pos with 
  | [] -> gfpf_root ~depth body
  | i::is ->
      let hd, args = T.as_app body in
      if T.is_var hd then B
      else (
        if List.length args >= i then (
          gfpf ~depth:(depth + (List.length pref_vars)) is (List.nth args @@  i-1 )
        ) 
        else (
          let _, ret = Type.open_fun (Term.ty body) in
          if (Type.is_var ret) then B else N
        ) 
      )
and gfpf_root ~depth t =
  match T.view t with 
  | T.AppBuiltin(_, _) -> Ignore
  | T.DB i -> if (i < depth) then DB i else Ignore
  | T.Var _ -> A
  | T.Const c -> S c 
  | T.App (hd,_) -> (match T.view hd with
                         T.Var _ -> A 
                         | T.Const s -> S s
                         | T.DB i    -> if (i < depth) then DB i else Ignore
<<<<<<< HEAD
                         | _ -> Format.printf "%a\n" T.pp t; assert false)
=======
                         | T.AppBuiltin(_,_) -> Ignore
                         | _ -> assert false)
>>>>>>> bcde556a
  | T.Fun (_, _) -> assert false 

(* TODO more efficient way to compute a vector of features: if the fingerprint
   is in BFS, compute features during only one traversal of the term? *)

(** compute a feature vector for some positions *)
let fp positions =
  (* list of fingerprint feature functions *)
  let fpfs = List.map gfpf positions in
  fun t ->
    (* Format.printf "@[Fingerprinting: @[%a@].@]\n" T.pp t; *)
    List.map (fun fpf -> fpf t) fpfs

(** {2 Fingerprint functions} *)

let fp3d = fp [[]; [1]; [1;1]]
let fp3w = fp [[]; [1]; [2]]
let fp4d = fp [[]; [1]; [1;1;]; [1;1;1]]
let fp4m = fp [[]; [1]; [2]; [1;1]]
let fp4w = fp [[]; [1]; [2]; [3]]
let fp5m = fp [[]; [1]; [2]; [3]; [1;1]]
let fp6m = fp [[]; [1]; [2]; [3]; [1;1]; [1;2]]
let fp7  = fp [[]; [1]; [2]; [1;1]; [1;2]; [2;1] ; [2;2]]
let fp7m = fp [[]; [1]; [2]; [3]; [1;1]; [4]; [1;2]]
let fp16 = fp [[]; [1]; [2]; [3]; [4]; [1;1]; [1;2]; [1;3]; [2;1];
               [2;2]; [2;3]; [3;1]; [3;2]; [3;3]; [1;1;1]; [2;1;1]]

(** {2 Index construction} *)

let feat_to_int_ = function
  | A -> 0
  | B -> 1
  | S _ -> 2
  | N -> 3
  | DB _ -> 4
  | Ignore -> 5

let cmp_feature f1 f2 = match f1, f2 with
  | A, A
  | B, B
  | N, N
  | Ignore, Ignore
    -> 0
  | S s1, S s2 -> ID.compare s1 s2
  | DB i, DB j -> compare i j
  | _ -> feat_to_int_ f1 - feat_to_int_ f2

(** check whether two features are compatible for unification. *)
let compatible_features_unif f1 f2 =
  match f1 with
  | S s1 -> (match f2 with
             | S s2 -> ID.equal s1 s2 
             | A | B | Ignore -> true
             | N | DB _ -> false)
  | Ignore 
  | B    -> true
  | A    -> (match f2 with
             | DB _ | N  -> false
             | Ignore | S _ | A | B  -> true)
  | DB i -> (match f2 with 
             | DB j -> i = j
             | B | Ignore -> true
             | A | S _ | N -> false)
  | N ->    (match f2 with 
             | N | B | Ignore -> true
             | A | DB _ | S _ -> false)

(** check whether two features are compatible for matching. *)
let compatible_features_match f1 f2 =
  match f1 with
  | S s1 -> (match f2 with
             | S s2 -> ID.equal s1 s2
             | Ignore -> true 
             | _ -> false)
  | Ignore 
  | B    -> true
  | A    -> (match f2 with
             | A | S _ | Ignore -> true
             | _ -> false)
  | DB i -> (match f2 with 
             | DB j -> i = j
             | Ignore -> true
             | _ -> false)
  | N ->    (match f2 with 
             | N | Ignore -> true
             | _ -> false)


(** Map whose keys are features *)
module FeatureMap = Map.Make(struct
    type t = feature
    let compare = cmp_feature
  end)

module Make(X : Set.OrderedType) = struct
  type elt = X.t

  module Leaf = Index.MakeLeaf(X)

  type t = {
    trie : trie;
    fp : fingerprint_fun;
  }
  and trie =
    | Empty
    | Node of trie FeatureMap.t
    | Leaf of Leaf.t
    (** The index *)

  let default_fp = fp7m

  let empty () = {
    trie = Empty;
    fp = default_fp;
  }

  let empty_with fp = {
    trie = Empty;
    fp;
  }

  let get_fingerprint idx = idx.fp

  let name = "fingerprint_idx"

  let is_empty idx =
    let rec is_empty trie =
      match trie with
        | Empty -> true
        | Leaf l -> Leaf.is_empty l
        | Node map -> FeatureMap.for_all (fun _ trie' -> is_empty trie') map
    in is_empty idx.trie

  (** add t -> data to the trie *)
  let add idx t data =
    (* recursive insertion *)
    let rec recurse trie features =
      match trie, features with
        | Empty, [] ->
          let leaf = Leaf.empty in
          let leaf = Leaf.add leaf t data in
          Leaf leaf (* creation of new leaf *)
        | Empty, f::features' ->
          let subtrie = recurse Empty features' in
          let map = FeatureMap.add f subtrie FeatureMap.empty in
          Node map  (* index new subtrie by feature *)
        | Node map, f::features' ->
          let subtrie =
            try FeatureMap.find f map
            with Not_found -> Empty in
          (* insert in subtrie *)
          let subtrie = recurse subtrie features' in
          let map = FeatureMap.add f subtrie map in
          Node map  (* point to new subtrie *)
        | Leaf leaf, [] ->
          let leaf = Leaf.add leaf t data in
          Leaf leaf (* addition to set *)
        | Node _, [] | Leaf _, _::_ ->
          failwith "different feature length in fingerprint trie"
    in
    let features = idx.fp (t) in  (* features of term *)
    { idx with trie = recurse idx.trie features; }

  let add_ trie = CCFun.uncurry (add trie)
  let add_seq = Iter.fold add_
  let add_list = List.fold_left add_

  (** remove t -> data from the trie *)
  let remove idx t data =
    (* recursive deletion *)
    let rec recurse trie features =
      match trie, features with
        | Empty, [] | Empty, _::_ ->
          Empty (* keep it empty *)
        | Node map, f::features' ->
          let map =
            (* delete from subtrie, if there is a subtrie *)
            try
              let subtrie = FeatureMap.find f map in
              let subtrie = recurse subtrie features' in
              if subtrie = Empty
              then FeatureMap.remove f map
              else FeatureMap.add f subtrie map
            with Not_found -> map
          in
          (* if the map is empty, use Empty *)
          if FeatureMap.is_empty map
          then Empty
          else Node map
        | Leaf leaf, [] ->
          let leaf = Leaf.remove leaf t data in
          if Leaf.is_empty leaf
          then Empty
          else Leaf leaf
        | Node _, [] | Leaf _, _::_ ->
          failwith "different feature length in fingerprint trie"
    in
    let features = idx.fp (t) in  (* features of term *)
    { idx with trie = recurse idx.trie features; }

  let remove_ trie = CCFun.uncurry (remove trie)
  let remove_seq dt seq = Iter.fold remove_ dt seq
  let remove_list dt seq = List.fold_left remove_ dt seq

  let iter idx f =
    let rec iter trie f = match trie with
      | Empty -> ()
      | Node map -> FeatureMap.iter (fun _ subtrie -> iter subtrie f) map
      | Leaf leaf -> Leaf.iter leaf f
    in
    iter idx.trie f

  let fold idx f acc =
    let rec fold trie f acc = match trie with
      | Empty -> acc
      | Node map -> FeatureMap.fold (fun _ subtrie acc -> fold subtrie f acc) map acc
      | Leaf leaf -> Leaf.fold leaf acc f
    in
    fold idx.trie f acc

  (** number of indexed terms *)
  let size idx =
    let n = ref 0 in
    iter idx (fun _ _ -> incr n);
    !n

  (** fold on parts of the trie that are compatible with features *)
  let traverse ~compatible idx features k =
    Util.enter_prof prof_traverse;
    (* fold on the trie *)
    let rec recurse trie features =
      match trie, features with
        | Empty, _ -> ()
        | Leaf leaf, [] ->
          k leaf  (* give the leaf to [k] *)
        | Node map, f::features' ->
          (* fold on any subtrie that is compatible with current feature *)
          FeatureMap.iter
            (fun f' subtrie ->
               if compatible f f' then recurse subtrie features')
            map
        | Node _, [] | Leaf _, _::_ ->
          failwith "different feature length in fingerprint trie"
    in
    try
      recurse idx.trie features;
      Util.exit_prof prof_traverse;
    with e ->
      Util.exit_prof prof_traverse;
      raise e

  let retrieve_unifiables_aux fold_unify (idx,sc_idx) t k =
    let features = idx.fp (fst t) in
    let compatible = compatible_features_unif in
    traverse ~compatible idx features
      (fun leaf -> fold_unify (leaf,sc_idx) t k)

  let retrieve_unifiables = retrieve_unifiables_aux Leaf.fold_unify
  
  let retrieve_unifiables_complete ?(unif_alg=JP_unif.unify_scoped) = 
    retrieve_unifiables_aux (Leaf.fold_unify_complete ~unif_alg)

  let retrieve_generalizations ?(subst=S.empty) (idx,sc_idx) t k =
    let features = idx.fp (fst t) in
    (* compatible t1 t2 if t2 can match t1 *)
    let compatible f1 f2 = compatible_features_match f2 f1 in
    traverse ~compatible idx features
      (fun leaf -> Leaf.fold_match ~subst (leaf,sc_idx) t k)

  let retrieve_specializations ?(subst=S.empty) (idx,sc_idx) t k =
    let features = idx.fp (fst t) in
    let compatible = compatible_features_match in
    traverse ~compatible idx features
      (fun leaf -> Leaf.fold_matched ~subst (leaf,sc_idx) t k)

  let to_dot _ _ =
    failwith "Fingerprint: to_dot not implemented"
end<|MERGE_RESOLUTION|>--- conflicted
+++ resolved
@@ -54,12 +54,8 @@
                          T.Var _ -> A 
                          | T.Const s -> S s
                          | T.DB i    -> if (i < depth) then DB i else Ignore
-<<<<<<< HEAD
-                         | _ -> Format.printf "%a\n" T.pp t; assert false)
-=======
                          | T.AppBuiltin(_,_) -> Ignore
                          | _ -> assert false)
->>>>>>> bcde556a
   | T.Fun (_, _) -> assert false 
 
 (* TODO more efficient way to compute a vector of features: if the fingerprint
