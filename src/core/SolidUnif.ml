module T = Term
module S = Subst
module PU = PatternUnif
module US = Unif_subst

module US_A = struct

  let apply s t = Subst.FO.apply Subst.Renaming.none (US.subst s) t

  let apply_ty s ty = Subst.Ty.apply Subst.Renaming.none (US.subst s) ty
  let pp = US.pp

end

let prof_flex_same = Util.mk_profiler "su.flex_same"
let prof_flex_diff = Util.mk_profiler "su.flex_diff"
let prof_flex_rigid = Util.mk_profiler "su.flex_rigid"
let prof_cover_rigid = Util.mk_profiler "su.cover_rigid"
let prof_solidifier = Util.mk_profiler "su.solidifier"


(* exception NotSolid *)
exception CoveringImpossible
exception NotInFragment = PU.NotInFragment
exception NotUnifiable = PU.NotUnifiable

let eta_expand_otf ~subst ~scope pref1 pref2 t1 t2 =
  let do_exp_otf n types t = 
    let remaining = CCList.drop n types in
    assert(List.length remaining != 0);
    let num_vars = List.length remaining in
    let vars = List.mapi (fun i ty -> 
      let ty = US_A.apply_ty subst (ty,scope) in
      T.bvar ~ty (num_vars-1-i)) remaining in
    let shifted = T.DB.shift num_vars t in
    (* T.app_w_ty shifted vars ~ty:(S.apply_ty subst (T.ty shifted, scope)) in  *)
    T.app shifted vars in
  if List.length pref1 = List.length pref2 then (t1, t2, pref1)
  else (
    let n1, n2 = List.length pref1, List.length pref2 in 
    if n1 < n2 then (
      (do_exp_otf n1 pref2 t1,t2,pref2)
    ) else (
      assert(n1 > n2);
      (t1,do_exp_otf n2 pref1 t2,pref1)
    )
  )

let solidify t =
  let rec aux t =
    match T.view t with
    | AppBuiltin(hd, args) -> 
      let args' = List.map aux args in
      if T.same_l args args' then t 
      else T.app_builtin ~ty:(T.ty t) hd args'
    | App(hd, args) when not @@ T.is_var hd ->
      let hd' = aux hd in
      let args' = List.map aux args in
      if T.equal hd hd' && T.same_l args args' then t
      else T.app hd' args'
    | App(hd, args) ->
      assert (T.is_var hd);

      if List.length args > !PragUnifParams.solidification_limit then
        raise NotInFragment;

      let args' = List.map (fun arg -> 
        if Type.is_fun (T.ty arg) then (
          let arg = Lambda.eta_reduce arg in
          if T.is_bvar arg then arg else raise NotInFragment
        ) else (
          let arg = Lambda.snf arg in
          if T.is_ground arg then arg else raise NotInFragment
        )) args in
      if T.same_l args args' then t
      else T.app hd args'
    | Fun (ty, body) ->
      let body' = aux body in
      T.fun_ ty body'
    | _ -> t in
  
  Util.enter_prof prof_solidifier;
  let res = aux t in
  Util.exit_prof prof_solidifier;
  res

<<<<<<< HEAD
let rec all_combs (seq : T.t OSeq.t OSeq.t) : T.t OSeq.t OSeq.t = 
  if OSeq.is_empty seq then OSeq.empty
  else (
    let x,xs = OSeq.nth 0 seq, OSeq.drop 1 seq in
    let rest_combs = all_combs xs in
    if OSeq.is_empty rest_combs then OSeq.map OSeq.return x
    else (OSeq.flat_map (fun i -> OSeq.map (OSeq.cons i) rest_combs) x)
  )

let cover_rigid_skeleton t solids : (T.t OSeq.t) =
=======
let all_combs ~combs_limit l =
  let rec aux = function 
  | [] -> []
  | x::xs ->
      let rest_combs = aux xs in
      if CCList.is_empty rest_combs then CCList.map (fun t->[t]) x 
      else CCList.flat_map 
            (fun i -> CCList.map (fun comb -> i::comb) rest_combs) 
           x in
  if CCList.for_all (fun l -> List.length l = 1 ) l then [CCList.flatten l]
  else (
    let rec limit_combinations max l = 
      if max <= 1 then CCList.map (fun l -> [List.hd l]) l
      else (match l with 
            | [] -> [] 
            | x :: xs -> 
              let n = List.length x in
              let x,max = 
                if n >= max then x, max / n
                else CCList.take max x, 0 in
              x :: limit_combinations max xs) in
    match combs_limit with
    | None -> aux l
    | Some max -> aux (limit_combinations max l)
  )

let cover_rigid_skeleton ?(covers_limit = None) t solids =
>>>>>>> 6740e5d2
  assert(List.for_all T.is_ground solids);
  (* If the term is not of base type, then it must be a bound variable *)
  assert(List.for_all (fun t -> not @@ Type.is_fun @@ T.ty t || T.is_bvar t) solids);
  let n = List.length solids in
  let combs_limit = match covers_limit with 
                    | None -> None
                    | Some x -> if x < 0 then None else Some x in

  let rec aux ~depth s_args t : (T.t OSeq.t)  =
    (* All the ways in which we can represent term t using solids *)
    let sols_as_db = List.mapi (fun i t -> 
      (t,T.bvar ~ty:(T.ty t) (n-i-1+depth))) s_args in
    let db_hits = 
      (CCList.filter_map (fun (s, s_db) -> 
        if T.equal s t then Some s_db else None) 
      sols_as_db)
      |> OSeq.of_list in
    let rest =
      try 
        match T.view t with
        | AppBuiltin (hd,args) ->
<<<<<<< HEAD
          if CCList.is_empty args then OSeq.return (T.app_builtin ~ty:(T.ty t) hd [])
          else (
            let args_combined = all_combs (OSeq.map (aux ~depth s_args) (OSeq.of_list args)) in
            OSeq.map (fun args -> T.app_builtin ~ty:(T.ty t) hd (OSeq.to_list args)) args_combined)
=======
          if CCList.is_empty args then [t]
          else (
            let args_combined = all_combs ~combs_limit (List.map (aux ~depth s_args) args) in
            List.map (T.app_builtin ~ty:(T.ty t) hd) args_combined
          )
>>>>>>> 6740e5d2
        | App(hd,args) ->
          if Term.is_var hd then OSeq.return t
          else (
            assert(not (CCList.is_empty args));
            let hd, args = T.head_term_mono t, CCList.drop_while T.is_type args in
            let hd_covered = aux ~depth s_args hd in
            let args_covered = OSeq.map (aux ~depth s_args) (OSeq.of_list args) in
            let hd_args_combined = 
<<<<<<< HEAD
              all_combs (OSeq.cons hd_covered args_covered) in
            OSeq.map (fun l -> 
              let hd = OSeq.nth 0 l in
              let args = OSeq.to_list (OSeq.drop 1 l) in
              T.app hd args)
            hd_args_combined)
=======
              all_combs ~combs_limit (aux ~depth s_args hd :: (List.map (aux ~depth s_args) args)) in
            List.map (fun l -> T.app (List.hd l) (List.tl l)) hd_args_combined)
>>>>>>> 6740e5d2
        | Fun _ -> 
          let ty_args, body = T.open_fun t in
          let d_inc = List.length ty_args in
          let s_args' = List.map (T.DB.shift d_inc) s_args in
          let res = aux ~depth:(depth+d_inc) s_args' body in
          OSeq.map (fun t -> T.fun_l ty_args t) res
        | DB i when i >= depth -> OSeq.empty
        | _ -> OSeq.return t
      with CoveringImpossible -> OSeq.empty in
    if OSeq.is_empty db_hits && OSeq.is_empty rest 
    then raise CoveringImpossible
    else OSeq.interleave db_hits rest in
  
  try
    Util.enter_prof prof_cover_rigid;
    let res = aux ~depth:0 solids t in
    Util.exit_prof prof_cover_rigid;
    res
<<<<<<< HEAD
  with CoveringImpossible -> OSeq.empty
=======
  with CoveringImpossible -> []
>>>>>>> 6740e5d2

let collect_flex_flex ~counter ~flex_args t =
  let replace_var ~bvar_tys ~target =
    if CCList.is_empty flex_args then target,[]
    else (
      let bvars = 
        List.mapi (fun i ty -> (i,ty)) bvar_tys
        |> List.rev_map (fun (i,ty) -> T.bvar ~ty i) in
      let n_bvars = List.length bvars in
      let args' = (List.map (T.DB.shift n_bvars) flex_args) @ bvars in
      let fresh_var_ty = Type.arrow (List.map T.ty args') (T.ty target) in
      let fresh_var = HVar.fresh_cnt ~counter ~ty:fresh_var_ty () in
      let replacement = T.app (T.var fresh_var) args' in
      replacement, [replacement, target]
    ) in

  let rec aux ~bvar_tys t =
    match T.view t with
    | AppBuiltin (hd,args) ->
      let args', cons = List.fold_right (fun arg (acc_args, acc_cons) -> 
        let arg', cons' = aux ~bvar_tys arg in 
          (arg'::acc_args), (cons'@acc_cons)
        ) args ([],[]) in
      T.app_builtin ~ty:(T.ty t) hd args', cons  
    | App(hd,args) ->
      if Term.is_var hd then (
        replace_var ~bvar_tys ~target:t
      ) else (
        let hd', cons_hd = aux ~bvar_tys hd in
        let args', cons_args = List.fold_right (fun arg (acc_args, acc_cons) -> 
          let arg', cons' = aux ~bvar_tys arg in 
          arg'::acc_args, cons'@acc_cons
        ) args ([],[]) in
        T.app hd' args', (cons_hd @ cons_args)
      )
    | Fun (ty, body) -> 
      let bvar_tys = ty :: bvar_tys in
      let body', cons = aux ~bvar_tys body in
      T.fun_ ty body', cons
    | Var _ ->
      replace_var ~bvar_tys ~target:t
    | _ -> t, [] in
  
  aux ~bvar_tys:[] t

let solve_flex_flex_diff ~subst ~counter ~scope lhs rhs =
  Util.enter_prof prof_flex_diff;
  let lhs = solidify @@ Lambda.whnf @@ Subst.FO.apply Subst.Renaming.none subst (lhs,scope) in 
  let rhs = solidify @@ Lambda.whnf @@ Subst.FO.apply Subst.Renaming.none subst (rhs,scope) in
  assert(Type.equal (Term.ty lhs) (Term.ty rhs));
  let pref_lhs, lhs = T.open_fun lhs and  pref_rhs, rhs = T.open_fun rhs in
  let lhs,rhs,_ = eta_expand_otf ~subst:(US.of_subst subst) ~scope pref_lhs pref_rhs lhs rhs in

  let hd_l, args_l, n_l = 
    T.as_var_exn @@ T.head_term lhs, T.args lhs, List.length @@ T.args lhs in
  let hd_r, args_r, n_r = 
    T.as_var_exn @@ T.head_term rhs, T.args rhs, List.length @@ T.args rhs in
  assert(not @@ HVar.equal Type.equal hd_l hd_r);
  
  let res = 
    if CCList.is_empty args_l && CCList.is_empty args_r then (
      let res = Subst.FO.bind' subst (hd_l,scope) (rhs,scope) in
      US.of_subst res
    )
    else (
      let covered_l =
        CCList.flatten (List.mapi (fun i arg -> 
<<<<<<< HEAD
          let arg_covers = OSeq.to_list @@ cover_rigid_skeleton arg args_r in
=======
          let arg_covers = cover_rigid_skeleton arg args_r in
>>>>>>> 6740e5d2
          let n = List.length arg_covers in
            List.combine 
              (CCList.replicate n (T.bvar (n_l-i-1) ~ty:(T.ty arg))) 
              arg_covers) 
        args_l) in
      let covered_r = 
        CCList.flatten (List.mapi (fun i arg -> 
<<<<<<< HEAD
          let arg_covers = OSeq.to_list @@ cover_rigid_skeleton arg args_l in
=======
          let arg_covers = cover_rigid_skeleton arg args_l in
>>>>>>> 6740e5d2
          let n = List.length arg_covers in
            List.combine 
              arg_covers
              (CCList.replicate n (T.bvar (n_r-i-1) ~ty:(T.ty arg))))
        args_r) in
      let all_covers = covered_l @ covered_r in
      assert (List.for_all (fun (l_arg, r_arg) -> 
                Type.equal (Term.ty l_arg) (Term.ty r_arg)) all_covers);
      let fresh_var_ty = Type.arrow (List.map (fun (a_l, _) -> T.ty a_l ) all_covers) (T.ty lhs) in
      let fresh_var = T.var (HVar.fresh_cnt ~counter ~ty:fresh_var_ty ()) in
      let subs_l = T.fun_l (List.map T.ty args_l) (T.app fresh_var (List.map fst all_covers)) in
      let subs_r = T.fun_l (List.map T.ty args_r) (T.app fresh_var (List.map snd all_covers)) in
      let subst = Subst.FO.bind' subst (hd_l, scope) (subs_l,scope) in
      let subst = Subst.FO.bind' subst (hd_r, scope) (subs_r,scope) in
      US.of_subst subst) in
  Util.exit_prof prof_flex_diff;
  res

let solve_flex_flex_same ~subst ~counter ~scope lhs rhs =
  Util.enter_prof prof_flex_same;
  let lhs = solidify @@ Lambda.whnf @@ Subst.FO.apply Subst.Renaming.none subst (lhs,scope) in 
  let rhs = solidify @@ Lambda.whnf @@ Subst.FO.apply Subst.Renaming.none subst (rhs,scope) in
  assert(Type.equal (Term.ty lhs) (Term.ty rhs));
  let pref_lhs, lhs = T.open_fun lhs and  pref_rhs, rhs = T.open_fun rhs in
  let lhs,rhs,_ = eta_expand_otf ~subst:(US.of_subst subst) ~scope pref_lhs pref_rhs lhs rhs in

  let hd_l, args_l, n_l = 
    T.as_var_exn @@ T.head_term lhs, T.args lhs, List.length @@ T.args lhs in
  let hd_r, args_r, n_r = 
    T.as_var_exn @@ T.head_term rhs, T.args rhs, List.length @@ T.args rhs in

  let res = 
    if CCList.is_empty args_l && CCList.is_empty args_r then (
      US.of_subst subst
    ) else (
      assert(HVar.equal Type.equal hd_l hd_r);
      assert(n_l = n_r);
      let same_args = 
        List.combine args_l args_r
        |> List.mapi (fun i (a,b) -> if T.equal a b then Some (T.bvar ~ty:(T.ty a) (n_l-i-1)) else None)
        |> CCList.filter_map CCFun.id in


      let fresh_var_ty = Type.arrow (List.map (fun t -> T.ty t) same_args) (T.ty lhs) in
      let fresh_var = T.var (HVar.fresh_cnt ~counter ~ty:fresh_var_ty ()) in
      let subs_val = T.fun_l (List.map T.ty args_l) (T.app fresh_var same_args) in
      let subst = Subst.FO.bind' subst (hd_l,scope) (subs_val,scope) in
      US.of_subst subst) in
  Util.exit_prof prof_flex_same;
  res
  

let solve_flex_rigid ~subst ~counter ~scope flex rigid =
  Util.enter_prof prof_flex_rigid;
  assert(T.is_var (T.head_term flex));
  assert(not @@ T.is_app_var rigid);

  let rigid = Lambda.snf @@ Subst.FO.apply Subst.Renaming.none subst (rigid, scope) in
  let flex, rigid = solidify flex, solidify rigid in
  let flex_args = T.args flex in
  let rigid', flex_constraints = collect_flex_flex ~counter ~flex_args rigid in

  let subst = List.fold_left (fun subst (lhs,rhs) -> 
    US.subst (solve_flex_flex_diff ~subst ~counter ~scope lhs rhs)
  ) subst flex_constraints in

  let rigid = Subst.FO.apply Subst.Renaming.none subst (rigid', scope) in
<<<<<<< HEAD
  let rigid_covers = cover_rigid_skeleton rigid flex_args in
  let res = 
    if OSeq.is_empty rigid_covers then (
=======
  let covers_limit = Some (2 * !PragUnifParams.max_inferences) in
  let rigid_covers = cover_rigid_skeleton ~covers_limit rigid flex_args in
  let res = 
    if CCList.is_empty rigid_covers then (
>>>>>>> 6740e5d2
      raise NotUnifiable
    ) else (
      let head_var = T.as_var_exn @@ T.head_term flex in
      
      if CCList.is_empty flex_args then (
        (* avoid creating fresh vars *)
<<<<<<< HEAD
        let rigid = OSeq.nth 0 rigid_covers in
        assert (Term.DB.is_closed rigid);
        assert (OSeq.length rigid_covers = 1);

        let res = Subst.FO.bind' subst (head_var,scope) (rigid,scope) in
        OSeq.return (US.of_subst res)
      ) else (
        let tys = List.map T.ty flex_args in
        OSeq.map (fun rigid' ->
=======
        let rigid = List.hd rigid_covers in
        assert (Term.DB.is_closed rigid);
        assert (List.length rigid_covers = 1);

        let res = Subst.FO.bind' subst (head_var,scope) (rigid,scope) in
        [US.of_subst res]
      ) else (
        let tys = List.map T.ty flex_args in
        List.map (fun rigid' ->
>>>>>>> 6740e5d2
          let closed_rigid = T.fun_l tys rigid' in
          assert(T.DB.is_closed closed_rigid);
          let subs_flex = Subst.FO.bind' subst (head_var,scope) (closed_rigid,scope) in
          US.of_subst subs_flex
        ) rigid_covers)
    ) in
  Util.exit_prof prof_flex_rigid;
  res

let var_conditions s t = 
  (T.is_linear s || T.is_linear t) &&
  T.VarSet.is_empty (T.VarSet.inter (T.vars s) (T.vars t))

let norm t =
  if Term.is_fun (T.head_term t)
  then Lambda.whnf t else t

let rec norm_deref subst (t,sc) =
  let pref, tt = T.open_fun t in
  let t' =  
    begin match T.view tt with
      | T.Var _ ->
        let u, _ = US.FO.deref subst (tt,sc) in
        if T.equal tt u then u
        else norm_deref subst (u,sc)
      | T.App (f0, l) ->
        let f = norm_deref subst (f0, sc) in
        let t =
          if T.equal f0 f then tt else T.app f l in
        let u = norm t in
        if T.equal t u
        then t
        else norm_deref subst (u,sc)
      | _ -> tt
    end in
  if T.equal tt t' then t
  else T.fun_l pref t'

let build_constraints args1 args2 rest =
  let rf, other = 
    CCList.combine args1 args2
    |> CCList.partition (fun (s,t) -> T.is_const (T.head_term s) && T.is_const (T.head_term t)) in
    rf @ rest @ other

let rec unify ~scope ~counter ~subst constraints : US.t OSeq.t =
  match constraints with
  | [] -> OSeq.return subst
  | (s,t) :: rest -> 
    
    if not (Type.equal (T.ty s) (T.ty t)) then (
      raise NotUnifiable
    );

    let s', t' = norm_deref subst (s,scope), norm_deref subst (t,scope) in
    if not (Term.equal s' t') then (
      let pref_s, body_s = T.open_fun s' in
      let pref_t, body_t = T.open_fun t' in 
      let body_s', body_t', _ = eta_expand_otf ~subst ~scope pref_s pref_t body_s body_t in
      let hd_s, args_s = T.as_app body_s' in
      let hd_t, args_t = T.as_app body_t' in
      (* let hd_s, hd_t = CCPair.map_same (fun t -> cast_var t subst scope) (hd_s, hd_t) in                                        *)
      match T.view hd_s, T.view hd_t with 
      | (T.Var _, T.Var _) ->
        if not (T.equal hd_s hd_t) then (
          let subst = solve_flex_flex_diff ~subst:(US.subst subst) ~scope ~counter body_s' body_t' in
          unify ~scope ~counter ~subst rest
        ) else (
          let subst = solve_flex_flex_same ~subst:(US.subst subst) ~scope ~counter body_s' body_t' in
          unify ~scope ~counter ~subst rest
        )

      | (T.Var _, _) ->
        let subst = solve_flex_rigid ~subst:(US.subst subst) ~counter ~scope  body_s' body_t' in
        OSeq.flat_map (fun subst -> unify ~scope ~counter ~subst rest) subst
      | (_, T.Var _) ->
        let subst = solve_flex_rigid ~subst:(US.subst subst) ~counter ~scope  body_t' body_s' in
        OSeq.flat_map (fun subst -> unify ~scope ~counter ~subst rest) subst
      | T.AppBuiltin(hd_s, args_s'), T.AppBuiltin(hd_t, args_t') when
          Builtin.equal hd_s hd_t &&
          List.length args_s' + List.length args_s = 
          List.length args_t' + List.length args_t ->
          unify ~subst ~counter ~scope @@ build_constraints (args_s'@args_s)  (args_t'@args_t) rest
      | T.Const f , T.Const g when ID.equal f g && List.length args_s = List.length args_t ->
        unify ~subst ~counter ~scope @@ build_constraints args_s args_t rest
      | T.DB i, T.DB j when i = j && List.length args_s = List.length args_t ->
        unify ~subst ~counter ~scope @@ build_constraints args_s args_t rest
      | _ -> raise NotUnifiable) 
    else (
      unify ~subst ~counter ~scope rest
    )


let unify_scoped ?(subst=US.empty) ?(counter = ref 0) t0_s t1_s =
  try 
    let res = 
      if US.is_empty subst then (
        let t0',t1',scope,subst = US.FO.rename_to_new_scope ~counter t0_s t1_s in
        if var_conditions t0' t1' then (
          let t0',t1' = solidify t0', solidify t1' in
          unify ~scope ~counter ~subst [(t0', t1')])
        else raise NotInFragment
      )
      else (
        if Scoped.scope t0_s != Scoped.scope t1_s then (
          raise (Invalid_argument "scopes should be the same")
        )
        else (
          let t0', t1' = US_A.apply subst t0_s, US_A.apply subst t1_s in
          if var_conditions t0' t1' then (
            let t0',t1' = solidify t0', solidify t1' in
            unify ~scope:(Scoped.scope t0_s) ~counter ~subst [(t0', t1')]
          )
          else (raise NotInFragment)
        )
      ) 
    in

<<<<<<< HEAD
    let res = 
      if OSeq.is_empty res then raise NotUnifiable
      else (if !PragUnifParams.max_infs < 0 then OSeq.to_list res 
            else OSeq.to_list @@ OSeq.take (!PragUnifParams.max_infs) res) in
=======
>>>>>>> 6740e5d2
    assert(CCList.for_all (fun sub -> 
      let norm t = Lambda.eta_reduce @@ Lambda.snf t in
      let lhs_o = norm @@ US_A.apply subst t0_s and rhs_o = norm @@ US_A.apply subst t1_s in
      (* CCFormat.printf "l_o:@[%a@];r_0:@[%a@]@.sub:@[%a@]@." T.pp lhs_o T.pp rhs_o US.pp sub; *)
      let lhs = norm @@ US_A.apply sub t0_s and rhs = norm @@ US_A.apply sub t1_s in
      if T.equal lhs rhs then true
      else (
        CCFormat.printf "orig: @[%a@]=?=@[%a@]@." (Scoped.pp T.pp) t0_s (Scoped.pp T.pp) t1_s ;
        CCFormat.printf "orig_sub: @[%a@]@." US.pp subst;
        CCFormat.printf "orig_app: @[%a@]=?=@[%a@]@." (T.pp) lhs_o (T.pp) rhs_o ;
        CCFormat.printf "new_sub: @[%a@]@." US.pp sub ;
        CCFormat.printf "res: @[%a@]=?=@[%a@]@." T.pp lhs T.pp rhs ;
        false
      )) res);
      res    
  with NotInFragment ->
    (* let norm t = Lambda.eta_reduce @@ Lambda.snf t in
    let lhs_o = norm @@ US_A.apply subst t0_s and rhs_o = norm @@ US_A.apply subst t1_s in *)
    (* CCFormat.printf "@[%a@]=?=@[%a@]@ is not solid@." T.pp lhs_o T.pp rhs_o; *)
    raise NotInFragment
  | NotUnifiable ->
    (* let norm t = Lambda.eta_reduce @@ Lambda.snf t in
    let lhs_o = norm @@ US_A.apply subst t0_s and rhs_o = norm @@ US_A.apply subst t1_s in *)
    (* CCFormat.printf "@[%a@]=?=@[%a@]@ is not unifiable@." T.pp lhs_o T.pp rhs_o; *)
    raise NotUnifiable<|MERGE_RESOLUTION|>--- conflicted
+++ resolved
@@ -84,18 +84,6 @@
   Util.exit_prof prof_solidifier;
   res
 
-<<<<<<< HEAD
-let rec all_combs (seq : T.t OSeq.t OSeq.t) : T.t OSeq.t OSeq.t = 
-  if OSeq.is_empty seq then OSeq.empty
-  else (
-    let x,xs = OSeq.nth 0 seq, OSeq.drop 1 seq in
-    let rest_combs = all_combs xs in
-    if OSeq.is_empty rest_combs then OSeq.map OSeq.return x
-    else (OSeq.flat_map (fun i -> OSeq.map (OSeq.cons i) rest_combs) x)
-  )
-
-let cover_rigid_skeleton t solids : (T.t OSeq.t) =
-=======
 let all_combs ~combs_limit l =
   let rec aux = function 
   | [] -> []
@@ -123,7 +111,6 @@
   )
 
 let cover_rigid_skeleton ?(covers_limit = None) t solids =
->>>>>>> 6740e5d2
   assert(List.for_all T.is_ground solids);
   (* If the term is not of base type, then it must be a bound variable *)
   assert(List.for_all (fun t -> not @@ Type.is_fun @@ T.ty t || T.is_bvar t) solids);
@@ -132,77 +119,55 @@
                     | None -> None
                     | Some x -> if x < 0 then None else Some x in
 
-  let rec aux ~depth s_args t : (T.t OSeq.t)  =
+  let rec aux ~depth s_args t : (T.t list)  =
     (* All the ways in which we can represent term t using solids *)
     let sols_as_db = List.mapi (fun i t -> 
       (t,T.bvar ~ty:(T.ty t) (n-i-1+depth))) s_args in
     let db_hits = 
       (CCList.filter_map (fun (s, s_db) -> 
         if T.equal s t then Some s_db else None) 
-      sols_as_db)
-      |> OSeq.of_list in
+      sols_as_db) in
     let rest =
       try 
         match T.view t with
         | AppBuiltin (hd,args) ->
-<<<<<<< HEAD
-          if CCList.is_empty args then OSeq.return (T.app_builtin ~ty:(T.ty t) hd [])
-          else (
-            let args_combined = all_combs (OSeq.map (aux ~depth s_args) (OSeq.of_list args)) in
-            OSeq.map (fun args -> T.app_builtin ~ty:(T.ty t) hd (OSeq.to_list args)) args_combined)
-=======
           if CCList.is_empty args then [t]
           else (
             let args_combined = all_combs ~combs_limit (List.map (aux ~depth s_args) args) in
             List.map (T.app_builtin ~ty:(T.ty t) hd) args_combined
           )
->>>>>>> 6740e5d2
         | App(hd,args) ->
-          if Term.is_var hd then OSeq.return t
+          if Term.is_var hd then [t]
           else (
             assert(not (CCList.is_empty args));
             let hd, args = T.head_term_mono t, CCList.drop_while T.is_type args in
-            let hd_covered = aux ~depth s_args hd in
-            let args_covered = OSeq.map (aux ~depth s_args) (OSeq.of_list args) in
             let hd_args_combined = 
-<<<<<<< HEAD
-              all_combs (OSeq.cons hd_covered args_covered) in
-            OSeq.map (fun l -> 
-              let hd = OSeq.nth 0 l in
-              let args = OSeq.to_list (OSeq.drop 1 l) in
-              T.app hd args)
-            hd_args_combined)
-=======
               all_combs ~combs_limit (aux ~depth s_args hd :: (List.map (aux ~depth s_args) args)) in
             List.map (fun l -> T.app (List.hd l) (List.tl l)) hd_args_combined)
->>>>>>> 6740e5d2
         | Fun _ -> 
           let ty_args, body = T.open_fun t in
           let d_inc = List.length ty_args in
           let s_args' = List.map (T.DB.shift d_inc) s_args in
           let res = aux ~depth:(depth+d_inc) s_args' body in
-          OSeq.map (fun t -> T.fun_l ty_args t) res
-        | DB i when i >= depth -> OSeq.empty
-        | _ -> OSeq.return t
-      with CoveringImpossible -> OSeq.empty in
-    if OSeq.is_empty db_hits && OSeq.is_empty rest 
+          List.map (fun t -> T.fun_l ty_args t) res
+        | DB i when i >= depth -> []
+        | _ -> [t]
+      with CoveringImpossible -> [] in
+    if CCList.is_empty db_hits && CCList.is_empty rest 
     then raise CoveringImpossible
-    else OSeq.interleave db_hits rest in
+    else CCList.interleave db_hits rest in
   
   try
     Util.enter_prof prof_cover_rigid;
     let res = aux ~depth:0 solids t in
     Util.exit_prof prof_cover_rigid;
     res
-<<<<<<< HEAD
-  with CoveringImpossible -> OSeq.empty
-=======
   with CoveringImpossible -> []
->>>>>>> 6740e5d2
 
 let collect_flex_flex ~counter ~flex_args t =
   let replace_var ~bvar_tys ~target =
-    if CCList.is_empty flex_args then target,[]
+    if CCList.is_empty flex_args && CCList.is_empty (T.args target) 
+    then target,[]
     else (
       let bvars = 
         List.mapi (fun i ty -> (i,ty)) bvar_tys
@@ -258,6 +223,9 @@
     T.as_var_exn @@ T.head_term rhs, T.args rhs, List.length @@ T.args rhs in
   assert(not @@ HVar.equal Type.equal hd_l hd_r);
   
+  let cover_rigid_skeleton =
+    cover_rigid_skeleton ~covers_limit:(Some !PragUnifParams.max_unifs_solid_ff) in
+
   let res = 
     if CCList.is_empty args_l && CCList.is_empty args_r then (
       let res = Subst.FO.bind' subst (hd_l,scope) (rhs,scope) in
@@ -266,11 +234,7 @@
     else (
       let covered_l =
         CCList.flatten (List.mapi (fun i arg -> 
-<<<<<<< HEAD
-          let arg_covers = OSeq.to_list @@ cover_rigid_skeleton arg args_r in
-=======
           let arg_covers = cover_rigid_skeleton arg args_r in
->>>>>>> 6740e5d2
           let n = List.length arg_covers in
             List.combine 
               (CCList.replicate n (T.bvar (n_l-i-1) ~ty:(T.ty arg))) 
@@ -278,11 +242,7 @@
         args_l) in
       let covered_r = 
         CCList.flatten (List.mapi (fun i arg -> 
-<<<<<<< HEAD
-          let arg_covers = OSeq.to_list @@ cover_rigid_skeleton arg args_l in
-=======
           let arg_covers = cover_rigid_skeleton arg args_l in
->>>>>>> 6740e5d2
           let n = List.length arg_covers in
             List.combine 
               arg_covers
@@ -341,6 +301,7 @@
   assert(not @@ T.is_app_var rigid);
 
   let rigid = Lambda.snf @@ Subst.FO.apply Subst.Renaming.none subst (rigid, scope) in
+  let rigid_orig = rigid in
   let flex, rigid = solidify flex, solidify rigid in
   let flex_args = T.args flex in
   let rigid', flex_constraints = collect_flex_flex ~counter ~flex_args rigid in
@@ -350,35 +311,21 @@
   ) subst flex_constraints in
 
   let rigid = Subst.FO.apply Subst.Renaming.none subst (rigid', scope) in
-<<<<<<< HEAD
-  let rigid_covers = cover_rigid_skeleton rigid flex_args in
-  let res = 
-    if OSeq.is_empty rigid_covers then (
-=======
   let covers_limit = Some (2 * !PragUnifParams.max_inferences) in
   let rigid_covers = cover_rigid_skeleton ~covers_limit rigid flex_args in
   let res = 
     if CCList.is_empty rigid_covers then (
->>>>>>> 6740e5d2
       raise NotUnifiable
     ) else (
       let head_var = T.as_var_exn @@ T.head_term flex in
       
       if CCList.is_empty flex_args then (
         (* avoid creating fresh vars *)
-<<<<<<< HEAD
-        let rigid = OSeq.nth 0 rigid_covers in
-        assert (Term.DB.is_closed rigid);
-        assert (OSeq.length rigid_covers = 1);
-
-        let res = Subst.FO.bind' subst (head_var,scope) (rigid,scope) in
-        OSeq.return (US.of_subst res)
-      ) else (
-        let tys = List.map T.ty flex_args in
-        OSeq.map (fun rigid' ->
-=======
         let rigid = List.hd rigid_covers in
-        assert (Term.DB.is_closed rigid);
+        if not  (Term.DB.is_closed rigid) then (
+          CCFormat.printf "@[%a@]=?=@[%a@]@ has bound vars in RHS@." T.pp flex T.pp rigid_orig;
+          assert(false)
+        );
         assert (List.length rigid_covers = 1);
 
         let res = Subst.FO.bind' subst (head_var,scope) (rigid,scope) in
@@ -386,7 +333,6 @@
       ) else (
         let tys = List.map T.ty flex_args in
         List.map (fun rigid' ->
->>>>>>> 6740e5d2
           let closed_rigid = T.fun_l tys rigid' in
           assert(T.DB.is_closed closed_rigid);
           let subs_flex = Subst.FO.bind' subst (head_var,scope) (closed_rigid,scope) in
@@ -431,9 +377,9 @@
     |> CCList.partition (fun (s,t) -> T.is_const (T.head_term s) && T.is_const (T.head_term t)) in
     rf @ rest @ other
 
-let rec unify ~scope ~counter ~subst constraints : US.t OSeq.t =
+let rec unify ~scope ~counter ~subst constraints =
   match constraints with
-  | [] -> OSeq.return subst
+  | [] -> [subst]
   | (s,t) :: rest -> 
     
     if not (Type.equal (T.ty s) (T.ty t)) then (
@@ -460,10 +406,10 @@
 
       | (T.Var _, _) ->
         let subst = solve_flex_rigid ~subst:(US.subst subst) ~counter ~scope  body_s' body_t' in
-        OSeq.flat_map (fun subst -> unify ~scope ~counter ~subst rest) subst
+        CCList.flat_map (fun subst -> unify ~scope ~counter ~subst rest) subst
       | (_, T.Var _) ->
         let subst = solve_flex_rigid ~subst:(US.subst subst) ~counter ~scope  body_t' body_s' in
-        OSeq.flat_map (fun subst -> unify ~scope ~counter ~subst rest) subst
+        CCList.flat_map (fun subst -> unify ~scope ~counter ~subst rest) subst
       | T.AppBuiltin(hd_s, args_s'), T.AppBuiltin(hd_t, args_t') when
           Builtin.equal hd_s hd_t &&
           List.length args_s' + List.length args_s = 
@@ -504,13 +450,6 @@
       ) 
     in
 
-<<<<<<< HEAD
-    let res = 
-      if OSeq.is_empty res then raise NotUnifiable
-      else (if !PragUnifParams.max_infs < 0 then OSeq.to_list res 
-            else OSeq.to_list @@ OSeq.take (!PragUnifParams.max_infs) res) in
-=======
->>>>>>> 6740e5d2
     assert(CCList.for_all (fun sub -> 
       let norm t = Lambda.eta_reduce @@ Lambda.snf t in
       let lhs_o = norm @@ US_A.apply subst t0_s and rhs_o = norm @@ US_A.apply subst t1_s in
