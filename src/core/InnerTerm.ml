--- conflicted
+++ resolved
@@ -267,11 +267,7 @@
     props; ho_weight = lazy (ho_weight_ term ty) }
 
 let const ~ty s =
-<<<<<<< HEAD
-  let my_t = make_ ~props:(add_ty_vars zero ty.props) ~ty:(HasType ty) (Const s) in
-=======
   let my_t = make_ ~props:(add_ty_vars zero ty.props) ~ty:(HasType ty) (Const s) in 
->>>>>>> 68a666e9
   H.hashcons my_t
 
 let builtin ~ty b =
@@ -282,7 +278,6 @@
   let my_t = make_ ~props:zero ~ty:NoType (AppBuiltin(Builtin.TType, [])) in
   H.hashcons my_t
 
-<<<<<<< HEAD
 let open_fun ty = match view ty with
   | AppBuiltin (Builtin.Arrow, ret :: args) -> args, ret
   | _ -> [], ty
@@ -291,13 +286,10 @@
   | HasType ty -> equal ty tType
   | NoType -> assert false
 
-let rec app_builtin ~ty b l = match b, l with
-=======
 let rec app_builtin ~ty b l = 
   let prop = builtin ~ty:tType Builtin.prop in
   
   match b, l with
->>>>>>> 68a666e9
   | Builtin.Arrow, [] -> assert false
   | Builtin.Arrow, [ret] -> ret
   | Builtin.Arrow, ({term=AppBuiltin(Builtin.Arrow, ret::l1); _} :: l2) ->
@@ -325,11 +317,8 @@
       let err_msg = CCFormat.sprintf "wrong encoding of quants: %a %d" Builtin.pp b (List.length l) in
       invalid_arg err_msg;
     );
-<<<<<<< HEAD
     assert(not (Builtin.is_quantifier b && CCList.is_empty l) ||
            List.length @@ fst @@ open_fun ty =1);
-=======
->>>>>>> 68a666e9
     let props = add_ty_vars (any_props_for_ts l) ty.props in
     let my_t = make_ ~props ~ty:(HasType ty) (AppBuiltin (b,l)) in
     H.hashcons my_t
@@ -388,12 +377,6 @@
 
 let bind ~ty ~varty s t' =
   let props = add_ty_vars (add_ty_vars t'.props ty.props) varty.props in
-<<<<<<< HEAD
-  let props = 
-    if Binder.equal Binder.Lambda s || Binder.equal Binder.ForallTy s then dec_max_db props else props in
-  let props = 
-    if Binder.equal Binder.Lambda s then set_property props f_has_lams else props in
-=======
   let props = 
     if Binder.equal Binder.Lambda s || Binder.equal Binder.ForallTy s 
     then dec_max_db props 
@@ -402,7 +385,6 @@
     if Binder.equal Binder.Lambda s
     then set_property props f_has_lams
     else props in
->>>>>>> 68a666e9
   H.hashcons (make_ ~props ~ty:(HasType ty) (Bind (s, varty, t')))
 
 let cast ~ty old = match old.term with
@@ -951,11 +933,7 @@
   | Bind (Binder.ForallTy, _, ty') -> 1 + expected_ty_vars ty'
   | _ -> 0
 
-<<<<<<< HEAD
-let is_ground t =
-=======
 let is_ground t = 
->>>>>>> 68a666e9
   not @@ get_property t.props f_has_freevars 
 
 (** {3 Misc} *)
