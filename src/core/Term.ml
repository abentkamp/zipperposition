
(* This file is free software, part of Zipperposition. See file "license" for more details. *)

(** {1 Terms} *)

module PB = Position.Build
module PW = Position.With
module T = InnerTerm

let prof_app = ZProf.make "term.app"
let prof_ac_normal_form = ZProf.make "term.AC_normal_form"

(** {2 Term} *)

type t = T.t

type term = t
type var = Type.t HVar.t

type view =
  | AppBuiltin of Builtin.t * t list
  | DB of int (** Bound variable (De Bruijn index) *)
  | Var of var (** Term variable *)
  | Const of ID.t (** Typed constant *)
  | App of t * t list (** Application to a list of terms (cannot be left-nested) *)
  | Fun of Type.t * t (** Lambda abstraction *)

let view t = match T.view t with
  | T.AppBuiltin (b,l) -> AppBuiltin (b,l)
  | T.Var v -> Var (Type.cast_var_unsafe v)
  | T.DB i -> DB i
  | T.App (_, []) -> assert false
  | T.App (f, l) -> App (f, l)
  | T.Const s -> Const s
  | T.Bind (Binder.Lambda, ty, t') -> Fun (Type.of_term_unsafe ty, t')
  | _ -> assert false

(** {2 Comparison, equality, containers} *)

let subterm ~sub t =
  let rec check t =
    T.equal sub t ||
    match T.view t with
    | T.Var _ | T.DB _ | T.Const _ -> false
    | T.App (f, l) -> check f || List.exists check l
    | T.Bind (_, _, t') -> check t'
    | T.AppBuiltin (_,l) -> List.exists check l
  in
  check t

let equal = T.equal
let hash = T.hash
let compare = T.compare
let[@inline] ty t = match T.ty t with
  | T.NoType -> assert false
  | T.HasType ty -> Type.of_term_unsafe ty

let hash_mod_alpha = T.hash_mod_alpha
let same_l = T.same_l
let same_l_gen = T.same_l_gen

(* split list between types, terms.
   [ty] is the type of the function, [l] the arguments *)
let rec split_args_ ~ty l = match Type.view ty, l with
  | Type.Forall ty', x :: l' ->
    let l1, l2 = split_args_ ~ty:ty' l' in
    x :: l1, l2
  | _ -> [], l

module Classic = struct
  type view =
    | Var of var
    | DB of int
    | App of ID.t * t list (** covers Const and App *)
    | AppBuiltin of Builtin.t * t list
    | NonFO (** any other case *)

  let view t : view = match T.view t with
    | T.Var v -> Var (Type.cast_var_unsafe v)
    | T.DB i -> DB i
    | _ when not (Type.is_unifiable @@ ty t) -> NonFO
    | T.Const s -> App (s,[])
    | T.AppBuiltin (b,l) -> AppBuiltin (b,l)
    | T.App (f, l) ->
      begin match T.view f with
        | T.Const id -> App (id, l)
        | _ -> NonFO
      end
    | T.Bind (Binder.Lambda, _, _) -> NonFO
    | T.Bind (_,_,_) -> assert false
end

(** {2 Containers} *)
module IntMap = Map.Make(CCInt)

module Tbl = T.Tbl
module Set = T.Set
module Map = T.Map

module VarSet = Type.VarSet
module VarMap = Type.VarMap
module VarTbl = Type.VarTbl


(** {2 Smart constructors} *)

(** In this section, term smart constructors are defined. They perform
    hashconsing, and precompute some properties (flags). *)

let var = (T.var :> var -> T.t)

let var_of_int ~ty i =
  let ty = (ty : Type.t :> T.t) in
  T.var (HVar.make ~ty i)

let builtin ~ty b = T.builtin ~ty:(ty : Type.t :> T.t) b

let app_builtin ~ty b l = T.app_builtin ~ty:(ty : Type.t :> T.t) b l

let bvar ~ty i =
  assert (i >= 0);
  T.bvar ~ty:(ty : Type.t :> T.t) i

let const ~ty s =
  T.const ~ty:(ty : Type.t :> T.t) s

let tyapp t args = match args with
  | [] -> t
  | _::_ ->
    let args' = (args : Type.t list :> T.t list) in
    let ty = (Type.apply (ty t) args : Type.t :> T.t) in
    T.app ~ty t args'

let app f l = match l with
  | [] -> f
  | _::_ ->
    ZProf.enter_prof prof_app;
    (* first; compute type *)
    let ty_result = Type.apply_unsafe (ty f) l in
    (* apply constant to type args and args *)
    let res = T.app ~ty:(ty_result : Type.t :> T.t) f l in
    ZProf.exit_prof prof_app;
    res

let app_w_ty ~ty f l  = match l with
  | [] -> f
  | _::_ ->
    ZProf.enter_prof prof_app;
    (* first; compute type *)
    let ty_result = Type.apply_unsafe ty l in
    (* apply constant to type args and args *)
    let res = T.app ~ty:(ty_result : Type.t :> T.t) f l in
    ZProf.exit_prof prof_app;
    res


let app_full f tyargs l =
  let l = (tyargs : Type.t list :> T.t list) @ l in
  app f l

let fun_ (ty_arg:Type.t) body =
  T.fun_ (ty_arg:>T.t) body

let fun_l ty_args body = List.fold_right fun_ ty_args body

let fun_of_fvars vars body =
  let vars = (vars : Type.t HVar.t list :> T.t HVar.t list) in
  T.fun_of_fvars vars body

let open_fun t =
  let tys, bod = T.open_bind Binder.Lambda t in
  Type.of_terms_unsafe tys, bod

let open_fun_offset ~offset t =
  let rec aux offset env vars t = match view t with
    | Fun (ty_var, body) ->
      let v = HVar.make offset ~ty:ty_var in
      let env = DBEnv.push env (var v) in
      aux (offset+1) env (v::vars) body
    | _ ->
      let t' = T.DB.eval env t in
      List.rev vars, t', offset
  in
  aux offset DBEnv.empty [] t

let true_ = builtin ~ty:Type.prop Builtin.True
let false_ = builtin ~ty:Type.prop Builtin.False

let grounding ty = builtin ~ty Builtin.Grounding

let is_formula t = match T.view t with
  | T.AppBuiltin(hd,_) ->
    List.mem hd [Builtin.And; Builtin.Or; Builtin.Not; 
                 Builtin.Imply; Builtin.Equiv; 
                 Builtin.Xor; Builtin.ForallConst;
                 Builtin.ExistsConst]
  | _ -> false

let is_var t = match T.view t with
  | T.Var _ -> true
  | _ -> false

let is_bvar t = match T.view t with
  | T.DB _ -> true
  | _ -> false

let is_const t = match T.view t with
  | T.Const _ -> true
  | _ -> false

let is_appbuiltin t = match T.view t with
  | T.AppBuiltin _ -> true
  | _ -> false

let is_fun t = match T.view t with
  | T.Bind (Binder.Lambda, _, _) -> true
  | _ -> false


let hd_is_comb = Builtin.is_combinator

let [@inline] is_comb t =
  match view t with
  | AppBuiltin(hd, _) when hd_is_comb hd -> true
  | _ -> false

let is_app t = match T.view t with
  | T.Const _
  | T.App _ -> true
  | _ -> false

let is_type t = Type.equal Type.tType (ty t)

let as_const_exn t = match T.view t with
  | T.Const c -> c
  | _ -> invalid_arg (CCFormat.sprintf "as_const_exn: %a" T.pp t)

let as_const t = try Some (as_const_exn t) with Invalid_argument _ -> None

let as_var_exn t = match T.view t with
  | T.Var v -> (Type.cast_var_unsafe v)
  | _ -> invalid_arg "as_var_exn"

let as_var t = try Some (as_var_exn t) with Invalid_argument _ -> None

let as_app = T.as_app
let as_bvar_exn = T.as_bvar_exn

let rec as_fun t = match view t with
  | Fun (ty_arg, bod) ->
    let args, ret = as_fun bod in
    ty_arg :: args, ret
  | _ -> [], t

let head_term t = fst (as_app t)
let args t = snd (as_app t)

let is_app_var t = is_var @@ head_term t &&
                   List.length @@ args t > 0

let head_term_mono t = match view t with
  | App (f,l) ->
    let l1 = CCList.take_while is_type l in
    app f l1 (* re-apply to type parameters *)
  | AppBuiltin(b, l) ->
    let ty_args, args = CCList.partition is_type l in
    let ty = Type.arrow (List.map ty args) (ty t) in 
    app_builtin ~ty b ty_args
  | _ -> t

let as_app_mono t = match view t with
  | App (f,l) ->
<<<<<<< HEAD
    let l1,l2 = CCList.partition is_type l in
    app f l1, l2 (* re-apply to type parameters *)
  | AppBuiltin((Builtin.Eq | Builtin.Neq) as b, (x :: rest as l)) ->
    let l = if is_type x then rest else l in
    begin match l with
    | y :: _ ->
      let eq_ty = Type.arrow [ty y; ty y] Type.prop in
      app_builtin ~ty:eq_ty b [], l
    | [] ->
      assert(is_type x);
      let eq_ty = 
        Type.arrow [Type.of_term_unsafe (x:>InnerTerm.t); 
                    Type.of_term_unsafe (x:>InnerTerm.t)] Type.prop in
      app_builtin ~ty:eq_ty b [], [] end
  | AppBuiltin(b, l) ->
    let ty_args, args = CCList.partition is_type l in
    let ty = Type.arrow (List.map ty args) (ty t) in 
    app_builtin ~ty b ty_args, args
  | _ -> t, []

=======
    let ty_args, args = CCList.partition is_type l in
    app f ty_args, args
  | AppBuiltin(b, l) when not (Builtin.is_quantifier b) ->
    let ty_args, args = CCList.partition is_type l in
    let ty = Type.arrow (List.map ty args) (ty t) in 
    app_builtin ~ty b ty_args, args
  | AppBuiltin(b, l) ->
    assert(Builtin.is_quantifier b);
    assert(Type.is_prop @@ ty t);
    assert(List.length l = 1);
    let ty = Type.arrow [ty (List.hd l)] Type.prop in
    app_builtin ~ty b [], l
  | _ -> t,[]
>>>>>>> 68a666e9

let is_ho_var t = match view t with
  | Var v -> Type.needs_args (HVar.ty v)
  | _ -> false

let as_ho_app t =
  let hd, args = as_app t in
  begin match as_var hd with
    | Some v when args<> [] -> Some (v, args)
    | _ -> None
  end

let is_ho_app t = CCOpt.is_some (as_ho_app t)

let is_ho_pred t = is_ho_app t && Type.is_prop (ty t)

let is_ho_at_root t = is_ho_var t || is_ho_app t

let rec all_combs = function 
  | [] -> []
  | x::xs ->
    let rest_combs = all_combs xs in
    if CCList.is_empty rest_combs then CCList.map (fun t->[t]) x 
    else CCList.flat_map 
        (fun i -> CCList.map (fun comb -> i::comb) rest_combs) 
        x

let rec cover_with_terms ?(depth=0) ?(recurse=true) t ts =
  let n = List.length ts in
  let db = CCList.mapi (fun i x -> 
      if CCOpt.is_some x then (i, CCOpt.get_exn x) else (-1, false_)) 
      ts
           |> CCList.filter_map (fun (i,x) ->
               if i!=(-1) && equal x t then 
                 (assert (Type.equal (ty x) (ty t));
                  Some (bvar ~ty:(ty t) (n-1-i+depth))) 
               else None) in
  let rest =
    if recurse then 
      begin match view t with 
        | AppBuiltin (hd,args) ->
          if CCList.is_empty args then [app_builtin ~ty:(ty t) hd []]
          else (
            let args' = List.map (fun a -> cover_with_terms ~depth a ts) args in
            let args_combined = all_combs args' in
            List.map (fun args -> app_builtin ~ty:(ty t) hd args) args_combined
          )
        | App (_,args) ->
          assert(not (CCList.is_empty args));
          let hd, args = head_term_mono t, CCList.drop_while is_type args in
          let hd' = cover_with_terms ~recurse:false hd ts in
          let args' = List.map (fun a -> cover_with_terms ~depth a ts) args in
          let args_combined = all_combs (hd'::args') in
          List.map (fun l ->  app (List.hd l) (List.tl l)) args_combined
        | Fun (ty_var, body) -> 
          let bodies = cover_with_terms ~depth:(depth+1) body ts in
          assert(not (CCList.is_empty bodies));
          List.map (fun b -> fun_ ty_var b) bodies
        | _ -> [t]
      end
    else [t] in
  db @ rest

let max_cover t ts =
  let rec aux depth t =
    let hit = CCList.find_mapi (fun i x -> 
        match x with
        | Some t' when equal t t' -> Some i
        | _ -> None) ts in 
    match hit with
    | Some idx -> bvar ~ty:(ty t) (List.length ts - 1 - idx + depth)
    | None -> 
      begin match view t with
        | AppBuiltin (hd,args) -> 
          let args' = List.map (fun arg -> aux depth arg) args in
          app_builtin ~ty:(ty t) hd args'
        | App (hd,args) -> 
          let args' = List.map (fun arg -> aux depth arg) args in
          app (aux depth hd) args'
        | Fun (ty_var, body) -> 
          let body' = aux (depth+1) body in
          fun_ ty_var body'
        | DB _ | Var _  | Const _ -> t
      end
  in
  aux 0 t

module Seq = struct
  let vars t k =
    let rec aux t =
      Type.Seq.vars (ty t) k;
      aux_term t;
    and aux_term t = match view t with
      | Var v -> k v
      | Const _
      | DB _ -> ()
      | Fun (_,u) -> aux_term u
      | App (f, l) ->
        aux f;
        List.iter aux l
      | AppBuiltin (_,l) -> List.iter aux l
    in
    aux t

  let subterms ?(include_builtin=false) ?(include_app_vars=true) ?(ignore_head=false) t k =
    let rec aux t =
      k t;
      match view t with
      | AppBuiltin (_, l) -> if include_builtin then List.iter aux l;
      | Const _
      | Var _
      | DB _  -> ()
      | App (f, l) when include_app_vars && T.is_var f -> ()
      | App (f, l) -> if not ignore_head then aux f; List.iter aux l
      | Fun (_, u) -> aux u
    in
    aux t

  let subterms_depth ?(filter_term = (fun _ -> true)) t k =
    let rec recurse depth t =
      if filter_term t then  (
        k (t, depth);
        match view t with
        | Const _
        | DB _
        | Var _ -> ()
        | Fun (_,u) -> recurse (depth+1) u
        | AppBuiltin (_, l) -> List.iter (recurse (depth+1)) l
        | App (_, l) ->
          let depth' = depth + 1 in
          List.iter (recurse depth') l)
    in
    recurse 0 t

  let symbols ?(include_types = false) ?(filter_term=(fun _ -> true)) t k =
    if include_types then (
      Type.Seq.symbols (ty t) k
    );

    let rec aux t = 
      if filter_term t then (
        match view t with
        | AppBuiltin (_,l) -> List.iter aux l
        | Const s -> k s
        | Var _
        | DB _ -> ()
        | Fun (ty,u) -> if (include_types) then Type.Seq.symbols ty k; aux u
        | App (f, l) -> aux f; List.iter aux l
      ) in
    aux t

  let max_var = Type.Seq.max_var
  let min_var = Type.Seq.min_var

  let add_set set xs =
    Iter.fold (fun set x -> Set.add x set) set xs

  let ty_vars t =
    subterms ~include_builtin:true t
    |> Iter.flat_map (fun t -> Type.Seq.vars (ty t))

  let typed_symbols t =
    subterms t
    |> Iter.filter_map
      (fun t -> match T.view t with
         | T.Const s -> Some (s, ty t)
         | _ -> None)
end

let has_ho_subterm t =
  Seq.subterms ~include_builtin:true ~ignore_head:true t
  |> Iter.exists (fun st -> 
      not (T.equal st t) &&
      (Type.is_fun (ty st) || Type.is_prop (ty st)))

let close_quantifier b ty_args body =
  CCList.fold_right (fun ty acc -> 
      app_builtin ~ty:Type.prop b [fun_ ty acc])
    ty_args body

let var_occurs ~var t =
  Iter.exists (HVar.equal Type.equal var) (Seq.vars t)

let rec size t = match view t with
  | Var _
  | DB _ -> 1
  | AppBuiltin (_,l)
  | App (_, l) -> List.fold_left (fun s t' -> s + size t') 1 l
  | Fun (_,u) -> 1 + size u
  | Const _ -> 1

let weight ?(var=1) ?(sym=fun _ -> 1) t =
  let rec weight t = match view t with
    | Var _
    | DB _ -> var
    | AppBuiltin (_,l)
    | App (_, l) -> List.fold_left (fun s t' -> s + weight t') 1 l
    | Fun (_, u) -> 1 + weight u
    | Const s -> sym s
  in weight t

let ho_weight = T.ho_weight

let is_ground t = T.is_ground t

let is_beta_reducible t = T.is_beta_reducible t
let has_lambda t = T.has_lambda t

let of_term_unsafe t = t
let of_term_unsafe_l l = l

let of_ty t = (t : Type.t :> T.t)


let is_linear t =
  let var_set = VarTbl.create 8 in

  let rec aux t =
    match view t with
    | AppBuiltin(_, args) -> 
      List.for_all aux args
    | App(hd, args) ->
      List.for_all aux (hd :: args)
    | Fun(_, body) -> aux body
    | Var v -> 
      if VarTbl.mem var_set v then false
      else (VarTbl.add var_set v (); true)
    | _ -> true in

  let res = aux t in
  VarTbl.clear var_set;
  res

let rec in_pfho_fragment t =
  match view t with
  | Var _ -> if (not (type_ok (ty t))) then
      (raise (Failure (CCFormat.sprintf "Variable has out-of-fragment type [%a]" T.pp t)))
    else true
  | Const sym -> if (List.for_all type_ok (Type.expected_args (ty t))) then true
    else (raise (Failure (CCFormat.sprintf "Constant has out-of-fragment type [%a] " ID.pp sym)))
  | AppBuiltin( _, l)
  | App (_, l) -> let hd = head_term t in
    let hd_is_skolem = match as_const hd with
      | Some sym -> ID.is_skolem sym
      | None -> false in
    (* If the head is a variable or skolem, the return type must be ok. 
       But if the head is a constant, we want to allow predicate symbols. *)
    if((not (is_var hd || hd_is_skolem) || type_ok (ty t)) && 
       List.map ty l |> List.for_all type_ok
       && List.for_all in_pfho_fragment l) then true
    else (raise (Failure (CCFormat.sprintf "Arugment of a term has out-of-fragment type [%a:%a]" T.pp t Type.pp (ty t))))
  | Fun (var_t, body) -> if(type_ok (var_t) &&
                            type_ok (ty body) &&
                            in_pfho_fragment body) then true
    else (raise (Failure (CCFormat.sprintf "Lambda body has out-of-fragment type [%a]" T.pp t)))
  | DB _ -> if(type_ok (ty t)) then true
    else (raise (Failure "Bound variable has out-of-fragment type"))
and type_ok ty_ =
  not (Type.Seq.sub ty_ |> Iter.exists (fun t -> Type.equal t (Type.prop) || Type.equal t (Type.rat) || Type.equal t (Type.int)))

let in_lfho_fragment t =
  in_pfho_fragment t &&
  (Seq.subterms t) |>
  (fun subts ->
     if Iter.for_all (fun subt -> not (is_fun subt)) subts
     then true
     else raise (Failure "Term contains a lambda"))

let rec is_fo_term t =
  match view t with
  | Var _ -> not @@ Type.is_fun @@ ty t
  | AppBuiltin _ -> false
  | App (hd, l) -> 
    not (Type.is_fun (ty t)) && T.is_const hd && List.for_all is_fo_term l
  | Const _ -> not (Type.is_fun (ty t))
  | _ -> false

let is_true_or_false t = match view t with
  | AppBuiltin(b, []) -> 
    CCList.mem ~eq:Builtin.equal b [Builtin.True; Builtin.False];
  | _ -> false

let monomorphic t = Iter.is_empty (Seq.ty_vars t)

let max_var set = VarSet.to_seq set |> Seq.max_var

let min_var set = VarSet.to_seq set |> Seq.min_var

let add_vars tbl t = Seq.vars t (fun v -> VarTbl.replace tbl v ())

let vars ts = Seq.vars ts |> VarSet.of_seq

let vars_prefix_order t =
  Seq.vars t
  |> Iter.fold (fun l x -> if not (List.memq x l) then x::l else l) []
  |> List.rev

let depth t = Seq.subterms_depth t |> Iter.map snd |> Iter.fold max 0

(* @param vars the free variables the parameter must depend upon
   @param ty_ret the return type *)
let mk_fresh_skolem =
  let n = ref 0 in
  fun vars ty_ret ->
    let i = CCRef.incr_then_get n in
    (** fresh skolem **)
    let id = ID.makef "#fsk%d" i in
    ID.set_payload id (ID.Attr_skolem ID.K_normal);
    let ty_vars, vars =
      List.partition (fun v -> Type.is_tType (HVar.ty v)) vars
    in
    let ty =
      Type.forall_fvars ty_vars
        (Type.arrow (List.map HVar.ty vars) ty_ret)
    in
    ((id,ty), app_full (const id ~ty)
       (List.map Type.var ty_vars)
       (List.map var vars) )

let mk_tmp_cst ~counter ~ty =
  let idx = CCRef.get_then_incr counter in
  let id = ID.makef "#tmp%d" idx in
  const id ~ty


let rec head_exn t = match T.view t with
  | T.Const s -> s
  | T.App (hd,_) -> head_exn hd
  | _ -> invalid_arg "Term.head"

let head t =
  try Some (head_exn t)
  with Invalid_argument _-> None

let ty_vars t = Seq.ty_vars t |> Type.VarSet.of_seq


(** {2 Subterms and positions} *)

module Pos = struct
  let at t pos = of_term_unsafe (T.Pos.at (t :> T.t) pos)

  let replace t pos ~by =
    assert (Type.equal (at t pos |> ty) (ty by));
    of_term_unsafe (T.Pos.replace (t:>T.t) pos ~by:(by:>T.t))
end

let replace t ~old ~by =
  assert (Type.equal (ty by) (ty old));
  of_term_unsafe (T.replace (t:t:>T.t) ~old:(old:t:>T.t) ~by:(by:t:>T.t))

let replace_m t m =
  of_term_unsafe (T.replace_m (t:t:>T.t) (m:t Map.t:>T.t T.Map.t))

let symbols ?(init=ID.Set.empty) t =
  ID.Set.add_seq init (Seq.symbols t)

(** Does t contains the symbol f? *)
let contains_symbol f t =
  Iter.exists (ID.equal f) (Seq.symbols t)

(** {2 Fold} *)

let all_positions ?(vars=false) ?(ty_args=true) ?(var_args=true) ?(fun_bodies=true) ?(pos=Position.stop) t f =
  let rec aux pb t = match view t with
    | Var _ | DB _ ->
      if vars && (ty_args || not (Type.is_tType (ty t)))
      then f (PW.make t (PB.to_pos pb))
    | Const _ ->
      if ty_args || not (Type.is_tType (ty t))
      then f (PW.make t (PB.to_pos pb))
    | Fun (_, u) ->
      f (PW.make t (PB.to_pos pb));
      if fun_bodies
      then aux (PB.body pb) u
    | App (head, _) when not var_args && T.is_var head ->
      f (PW.make t (PB.to_pos pb))
    | AppBuiltin (_, args)
    | App (_, args) ->
      if ty_args || not (Type.is_tType (ty t)) then (
        f (PW.make t (PB.to_pos pb));
      );
      let len = List.length args in
      let invi i = len - 1 - i in
      List.iteri
        (fun i t' ->
           (* if [t'] is a type parameter and [not ty_args], ignore *)
           if ty_args || not (Type.is_tType (ty t'))
           then aux (PB.arg (invi i) pb) t')
        args
  in
  aux (PB.of_pos pos) t

(** {2 Some AC-utils} *)

module type AC_SPEC = sig
  val is_ac : ID.t -> bool
  val is_comm : ID.t -> bool
end

module AC(A : AC_SPEC) = struct
  let flatten f l =
    let rec flatten acc l = match l with
      | [] -> acc
      | x::l' -> flatten (deconstruct acc x) l'
    and deconstruct acc t = match T.view t with
      | T.App (f', l') ->
        begin match head f' with
          | Some id when ID.equal id f ->
            let _, args = split_args_ ~ty:(ty f') l' in
            flatten acc args
          | Some _ | None -> t::acc
        end
      | _ -> t::acc
    in flatten [] l

  let normal_form t =
    ZProf.enter_prof prof_ac_normal_form;
    let rec normalize t = match T.view t with
      | T.Const _
      | T.Var _
      | T.DB _ -> t
      | T.App (f, l) when T.is_const f && A.is_ac (head_exn f) ->
        let l = flatten (head_exn f) l in
        let tyargs, l = split_args_ ~ty:(ty f) l in
        let l = List.map normalize l in
        let l = List.sort compare l in
        begin match l with
          | x::l' ->
            let ty = T.ty_exn t in
            let tyargs = (tyargs :> T.t list) in
            List.fold_left
              (fun subt x -> T.app ~ty f (tyargs@[x;subt]))
              x l'
          | [] -> assert false
        end
      | T.App (f, l) when T.is_const f && A.is_comm (head_exn f) ->
        let tyargs, l = split_args_ ~ty:(ty f) l in
        begin match l with
          | [a;b] ->
            let a' = normalize a in
            let b' = normalize b in
            if compare a' b' > 0
            then T.app ~ty:(ty t :>T.t) f (tyargs @ [b'; a'])
            else if T.equal a a' && T.equal b b' then t
            else T.app ~ty:(ty t :>T.t) f (tyargs @ [a'; b'])
          | _ -> t  (* partially applied *)
        end
      | T.App (f, l) ->
        let l = List.map normalize l in
        T.app ~ty:(T.ty_exn t) f l
      | T.AppBuiltin (b,l) ->
        let l = List.map normalize l in
        T.app_builtin ~ty:(T.ty_exn t) b l
      | T.Bind (b, varty, body) ->
        T.bind ~ty:(T.ty_exn t) ~varty b (normalize body)
    in
    let t' = normalize t in
    ZProf.exit_prof prof_ac_normal_form;
    t'

  let equal t1 t2 =
    let t1' = normal_form t1
    and t2' = normal_form t2 in
    equal t1' t2'

  let seq_symbols t =
    Seq.symbols t
    |> Iter.filter A.is_ac

  let symbols seq =
    seq
    |> Iter.flat_map seq_symbols
    |> ID.Set.add_seq ID.Set.empty
end

(** {2 Printing/parsing} *)

let print_all_types = T.print_all_types

type print_hook = int -> (CCFormat.t -> t -> unit) -> CCFormat.t -> t -> bool

(* lightweight printing *)
let pp_depth = T.pp_depth

let pp_var out (v:Type.t HVar.t) = T.pp_var out (v :> T.t HVar.t)

let add_hook = T.add_default_hook
let default_hooks = T.default_hooks

let pp out t = pp_depth 0 out t

let to_string = CCFormat.to_string pp

(** {2 Form} *)

module Form = struct
  let pp_hook _depth pp_rec out t =
    match Classic.view t with
    | Classic.AppBuiltin (Builtin.Not, [a]) ->
      Format.fprintf out "(@[<1>¬@ %a@])" pp_rec a; true
    | _ -> false  (* default *)

  let () = add_hook pp_hook

  let not_ t: t =
    if (not (Type.is_prop (ty t))) then (
      CCFormat.printf "t:@[%a@]@." T.pp t;
      CCFormat.printf "ty:@[%a@]@." Type.pp (ty t);
    );
    assert (Type.is_prop (ty t));
    match view t with
    | AppBuiltin (Builtin.Not, [u]) -> u
    | _ -> app_builtin ~ty:Type.prop Builtin.not_ [t]

  let eq a b =
    assert (Type.equal (ty a)(ty b));
    app_builtin ~ty:Type.prop Builtin.eq [of_ty (ty a); a; b]

  let neq a b =
    assert (Type.equal (ty a)(ty b));
    app_builtin ~ty:Type.prop Builtin.neq [of_ty (ty a); a; b]

  let and_ a b =
    assert (Type.is_prop (ty a) && Type.is_prop (ty b));
    app_builtin ~ty:Type.prop Builtin.and_ [a; b]

  let or_ a b =
    assert (Type.is_prop (ty a) && Type.is_prop (ty b));
    app_builtin ~ty:Type.prop Builtin.or_ [a; b]

  let and_l = function
    | [] -> true_
    | [t] -> t
    | a :: tail -> List.fold_left and_ a tail
  let or_l = function
    | [] -> false_
    | [t] -> t
    | a :: tail -> List.fold_left or_ a tail

  let forall t =
    assert(Type.is_fun (ty t) && Type.returns_prop (ty t));
    app_builtin ~ty:Type.prop Builtin.ForallConst [t]

  let exists t =
    assert(Type.is_fun (ty t) && Type.returns_prop (ty t));
    app_builtin ~ty:Type.prop Builtin.ExistsConst [t]
end

(** {2 Arith} *)

module Arith = struct
  let ty1 = Type.(forall ([int] ==> bvar 0))

  let floor = builtin ~ty:ty1 Builtin.Arith.floor
  let ceiling = builtin ~ty:ty1 Builtin.Arith.ceiling
  let truncate = builtin ~ty:ty1 Builtin.Arith.truncate
  let round = builtin ~ty:ty1 Builtin.Arith.round

  let prec = builtin ~ty:Type.([int] ==> int) Builtin.Arith.prec
  let succ = builtin ~ty:Type.([int] ==> int) Builtin.Arith.succ

  let ty2 = Type.(forall ([bvar 0; bvar 0] ==> bvar 0))
  let ty2i = Type.([int;int] ==> int)

  let sum = builtin ~ty:ty2 Builtin.Arith.sum
  let difference = builtin ~ty:ty2 Builtin.Arith.difference
  let uminus = builtin ~ty:ty2 Builtin.Arith.uminus
  let product = builtin ~ty:ty2 Builtin.Arith.product
  let quotient = builtin ~ty:ty2 Builtin.Arith.quotient

  let quotient_e = builtin ~ty:ty2i Builtin.Arith.quotient_e
  let quotient_t = builtin ~ty:ty2i Builtin.Arith.quotient_t
  let quotient_f = builtin ~ty:ty2i Builtin.Arith.quotient_f
  let remainder_e = builtin ~ty:ty2i Builtin.Arith.remainder_e
  let remainder_t = builtin ~ty:ty2i Builtin.Arith.remainder_t
  let remainder_f = builtin ~ty:ty2i Builtin.Arith.remainder_f

  let ty2o = Type.(forall ([bvar 0; bvar 0] ==> prop))

  let less = builtin ~ty:ty2o Builtin.Arith.less
  let lesseq = builtin ~ty:ty2o Builtin.Arith.lesseq
  let greater = builtin ~ty:ty2o Builtin.Arith.greater
  let greatereq = builtin ~ty:ty2o Builtin.Arith.greatereq   

  (* hook that prints arithmetic expressions *)
  let pp_hook _depth pp_rec out t =
    let pp_surrounded buf t = match view t with
      | AppBuiltin (s, [_;_]) when Builtin.is_infix s ->
        Format.fprintf buf "(@[<hv>%a@])" pp_rec t
      | _ -> pp_rec buf t
    in
    match view t with
    | Var v when Type.equal (ty t) Type.int ->
      Format.fprintf out "I%d" (HVar.id v); true
    | Var v when Type.equal (ty t) Type.rat ->
      Format.fprintf out "Q%d" (HVar.id v); true
    | AppBuiltin (Builtin.Less, [_; a; b]) ->
      Format.fprintf out "%a < %a" pp_surrounded a pp_surrounded b; true
    | AppBuiltin (Builtin.Lesseq, [_;a; b]) ->
      Format.fprintf out "%a ≤ %a" pp_surrounded a pp_surrounded b; true
    | AppBuiltin (Builtin.Greater, [_;a; b]) ->
      Format.fprintf out "%a > %a" pp_surrounded a pp_surrounded b; true
    | AppBuiltin (Builtin.Greatereq, [_;a; b]) ->
      Format.fprintf out "%a ≥ %a" pp_surrounded a pp_surrounded b; true
    | AppBuiltin (Builtin.Sum, [_;a; b]) ->
      Format.fprintf out "%a + %a" pp_surrounded a pp_surrounded b; true
    | AppBuiltin (Builtin.Difference, [_;a; b]) ->
      Format.fprintf out "%a - %a" pp_surrounded a pp_surrounded b; true
    | AppBuiltin (Builtin.Product, [_;a; b]) ->
      Format.fprintf out "%a × %a" pp_surrounded a pp_surrounded b; true
    | AppBuiltin (Builtin.Quotient, [_;a; b]) ->
      Format.fprintf out "%a / %a" pp_surrounded a pp_surrounded b; true
    | AppBuiltin (Builtin.Quotient_e, [_;a; b]) ->
      Format.fprintf out "%a // %a" pp_surrounded a pp_surrounded b; true
    | AppBuiltin (Builtin.Uminus, [_;a]) ->
      Format.fprintf out "-%a" pp_surrounded a; true;
    | AppBuiltin (Builtin.Remainder_e, [_;a;b]) ->
      Format.fprintf out "%a mod %a" pp_surrounded a pp_surrounded b; true;
    | _ -> false  (* default *)

  let () = add_hook pp_hook
end



module DB = struct
  let is_closed = T.DB.closed
  let shift = T.DB.shift
  let eval = T.DB.eval
  let unshift = T.DB.unshift
  let unbound = T.DB.unbound
  let skolemize_loosely_bound ?(already_sk=IntMap.empty) t =
    let rec aux skolemized depth subt =
      match view subt with
      | Const _
      | Var _ ->  (subt, skolemized)
      | DB i ->
        if i >= depth then
          (try
             let sk = IntMap.find (i-depth) skolemized in
             (sk, skolemized)
           with _ -> 
             let new_sk = snd @@ mk_fresh_skolem [] (ty subt) in
             let skolemized = IntMap.add (i-depth) new_sk skolemized in
             new_sk,skolemized)
        else subt, skolemized
      | Fun (v_ty,body) -> let b', s' = aux skolemized (depth+1) body in
        fun_ v_ty b', s'
      | App (f, l) ->
        let hd', s' = aux skolemized depth f in
        let args, s'' = sk_args l s' depth  in
        app hd' args, s''
      | AppBuiltin (hd,l) -> let args, s' = sk_args l skolemized depth in
        app_builtin ~ty:(ty subt) hd args, s'
    and sk_args l subst depth =
      List.fold_right (fun arg (acc, s) ->
          let arg', s_new = aux s depth arg in
          arg'::acc, s_new)
        l ([], subst)
    in
    aux already_sk 0 t

  let unskolemize sk_to_vars t =
    let rec aux depth subt =
      match Map.find_opt subt sk_to_vars  with
        Some i -> bvar ~ty:(ty subt) (depth+i)
      | None ->
        (match view subt with
         | Const _  | Var _  | DB _ -> subt
         | Fun (v_ty,body) -> fun_ v_ty (aux (depth+1) body)
         | App (f, l) -> let f' = aux depth f in
           app f' (List.map (aux depth) l)
         | AppBuiltin (hd,l) -> app_builtin ~ty:(ty subt) hd (List.map (aux depth) l))
    in aux 0 t

  let rec map_vars_shift ?(depth=0) var_map t =
    match view t with
    | Const _  | DB _ -> t
    | Var _ -> (match Map.find_opt t var_map with
        | Some i -> bvar ~ty:(ty t) (i + depth)
        | None -> t)
    | Fun (v_ty,body) -> let depth = depth+1 in
      fun_ v_ty (map_vars_shift ~depth var_map body)
    | App (f, l) -> let f' = map_vars_shift ~depth var_map f in
      app f' (List.map (map_vars_shift ~depth var_map) l)
    | AppBuiltin (hd,l) -> app_builtin ~ty:(ty t) hd
                             (List.map (map_vars_shift ~depth var_map) l)
end

let debugf = pp

(** {2 TPTP} *)

module TPTP = struct
  let pp_depth ?hooks:_ depth out t =
    let depth = ref depth in
    (* recursive printing *)
    let rec pp_rec out t = match view t with
      | DB i ->
        Format.fprintf out "Y%d" (!depth - i - 1);
        (* print type of term *)
        if !print_all_types && not (Type.equal (ty t) Type.TPTP.i)
        then Format.fprintf out ":%a" (Type.TPTP.pp_depth !depth) (ty t)
      | AppBuiltin (b,[]) -> Builtin.TPTP.pp out b
      | AppBuiltin (b, ([t;u])) when Builtin.TPTP.is_infix b ->
        Format.fprintf out "(@[%a %a@ %a@])" pp_rec t Builtin.TPTP.pp b pp_rec u
      | AppBuiltin (b, l) when Builtin.TPTP.fixity b = Builtin.Infix_nary ->
        Format.fprintf out "(@[%a@])"
          (Util.pp_list ~sep:(Builtin.TPTP.to_string b) pp_rec) l
      | AppBuiltin (b,l) ->
        let l = 
          if Builtin.is_combinator b 
          then List.filter (fun t -> not @@ is_type t) l 
          else l in
        if CCList.is_empty l then Format.fprintf out "@[%a@]" Builtin.pp b 
        else Format.fprintf out "(@[%a(%a)@])" Builtin.TPTP.pp b (Util.pp_list pp_rec) l
      | Const s -> ID.pp_tstp out s
      | App (f, l) ->
        Format.fprintf out "@[<hov2>%a(@,%a)@]" pp_rec f
          (Util.pp_list ~sep:", " pp_rec) l
      | Fun _ ->
        let ty_args, bod = as_fun t in
        let vars = List.mapi (fun i ty -> i+ !depth, ty) ty_args in
        let pp_db out (i,ty) =
          Format.fprintf out "Y%d : %a" i Type.TPTP.pp ty
        in
        let old_d = !depth in
        depth := !depth + List.length ty_args;
        Format.fprintf out "(@[<hv2>^[@[%a@]]:@ %a@])"
          (Util.pp_list ~sep:"," pp_db) vars pp_rec bod;
        depth := old_d;
      | Var i ->
        Format.fprintf out "X%d" (HVar.id i);
        (* print type of term *)
        if !print_all_types && not (Type.equal (ty t) Type.TPTP.i) then (
          Format.fprintf out ":%a" (Type.TPTP.pp_depth !depth) (ty t);
        )
    in
    pp_rec out t

  let pp buf t = pp_depth 0 buf t
  let to_string = CCFormat.to_string pp
end

module ZF = struct
  let pp = T.pp_zf
  let to_string = CCFormat.to_string pp
end

let pp_in = function
  | Output_format.O_zf -> ZF.pp
  | Output_format.O_tptp -> TPTP.pp
  | Output_format.O_normal -> pp
  | Output_format.O_none -> CCFormat.silent

(** {2 Conversions} *)

module Conv = struct
  module PT = TypedSTerm

  type ctx = Type.Conv.ctx
  let create = Type.Conv.create

  let[@inline] var_to_simple_var ?(prefix="X") ctx v =
    Type.Conv.var_to_simple_var ~prefix ctx v

  let of_simple_term_exn ctx t =
    let tbl = PT.Var_tbl.create 8 in
    let depth = ref 0 in
    let rec aux t = match PT.view t with
      | PT.Var v ->
        (* is the variable bound? *)
        begin match PT.Var_tbl.get tbl v with
          | Some (i,ty) -> bvar ~ty (!depth - i - 1)
          | None ->
            var (Type.Conv.var_of_simple_term ctx v)
        end
      | PT.AppBuiltin (Builtin.Wildcard, []) ->
        (* fresh type variable *)
        var (Type.Conv.fresh_ty_var ctx)
      | PT.Const id ->
        let ty = Type.Conv.of_simple_term_exn ctx (PT.ty_exn t) in
        const ~ty id
      | PT.Bind (Binder.ForallTy, _, _)
      | PT.AppBuiltin (Builtin.Arrow, _)
      | PT.AppBuiltin (Builtin.Term,[])
      | PT.AppBuiltin (Builtin.Prop,[])
      | PT.AppBuiltin (Builtin.TType,[])
      | PT.AppBuiltin (Builtin.TyInt,[])
      | PT.AppBuiltin (Builtin.TyRat,[]) ->
        let t = Type.Conv.of_simple_term_exn ctx t in
        of_ty t
      | PT.App (f, l) ->
        let f = aux f in
        let l = List.map aux l in
        app f l
      | PT.AppBuiltin (b, l) ->
        let ty = Type.Conv.of_simple_term_exn ctx (PT.ty_exn t) in
        let l = List.map aux l in
        app_builtin ~ty b l
      | PT.Bind (Binder.Lambda, v, body) ->
        let ty_arg = Type.Conv.of_simple_term_exn ctx (Var.ty v) in
        PT.Var_tbl.add tbl v (!depth,ty_arg);
        incr depth;
        let body = aux body in
        decr depth;
        PT.Var_tbl.remove tbl v;
        fun_ ty_arg body
      | PT.Bind(b, v, body) when Binder.equal b Binder.Forall 
                              || Binder.equal b Binder.Exists ->
        if TypedSTerm.Ty.is_tType (Var.ty v) then (
          (* we are ignoring the types, since the conversion will take care of itself *)
          aux body
        ) else (
          let b = if Binder.equal b Binder.Forall 
            then Builtin.ForallConst else Builtin.ExistsConst in
          let ty_arg = Type.Conv.of_simple_term_exn ctx (Var.ty v) in
          let previous = 
            if PT.Var_tbl.mem tbl v then Some (PT.Var_tbl.find tbl v) else None in
          PT.Var_tbl.replace tbl v (!depth,ty_arg);
          incr depth;
          let ty_b = Type.Conv.of_simple_term_exn ctx (PT.ty_exn body) in
          let body = fun_ ty_arg (aux body) in
          decr depth;
          if CCOpt.is_some previous then PT.Var_tbl.replace tbl v (CCOpt.get_exn previous)
          else PT.Var_tbl.remove tbl v;
          app_builtin ~ty:ty_b b [body])
      | PT.Meta _
      | PT.Record _
      | PT.Ite _
      | PT.Let _
      | PT.Match _
      | PT.Multiset _ 
      | _ -> raise (Type.Conv.Error t)
    in
    (* CCFormat.printf "converting:@[%a@]@." TypedSTerm.pp t; *)
    aux t

  let of_simple_term ctx t =
    try Some (of_simple_term_exn ctx t)
    with Type.Conv.Error _ -> None

  let to_simple_term ?(allow_free_db=false) ?(env=DBEnv.empty) ctx t =
    let module ST = TypedSTerm in
    let n = ref 0 in
    let max_var = ref ((Seq.vars t |> Seq.max_var) + 1) in
    let orig_term = t in
    let rec aux_t env t =
      match view t with
      | Var i -> ST.var (aux_var i)
      | DB i ->
        begin match DBEnv.find env i with
          | Some v -> ST.var v
          | None when allow_free_db ->
            (* encode DB index *)
            ST.builtin ~ty:(aux_ty @@ ty t) (Builtin.Pseudo_de_bruijn i)
          | None ->
            Util.errorf ~where:"Term" "cannot find `Y%d`@ @[:in [%a]@]" i (DBEnv.pp Var.pp) env
        end
      | Const id -> ST.const ~ty:(aux_ty (ty t)) id
      | App (f,l) ->
        ST.app ~ty:(aux_ty (ty t))
          (aux_t env f) (List.map (aux_t env) l)
      | AppBuiltin (b,[body]) when Builtin.equal b Builtin.ForallConst ||
                                   Builtin.equal b Builtin.ExistsConst ->
        let b = if Builtin.equal b Builtin.ForallConst 
          then Binder.Forall else Binder.Exists in
        let ty_args, fun_body = open_fun body in 

        if is_true_or_false fun_body then (
          if T.equal fun_body true_ then ST.app_builtin ~ty:(aux_ty Type.prop) Builtin.True []
          else ST.app_builtin ~ty:(aux_ty Type.prop) Builtin.False []
        ) else if not (Type.returns_prop (ty fun_body)) then (
          let err_msg = CCFormat.sprintf "quantifier wrongly encoded: %a(%a)" T.pp t T.pp orig_term in
          Util.error ~where:"Term" err_msg;
        ) else (
          let fresh_vars = List.map (fun ty -> 
              incr max_var;
              var_of_int ~ty !max_var) ty_args in
          let replacement = DBEnv.push_l_rev DBEnv.empty fresh_vars in
          let body  = DB.eval replacement fun_body in
          let remaining_vars = List.map (fun ty ->
              incr max_var;
              var_of_int ~ty !max_var) (Type.expected_args (ty fun_body)) in
          let body = app body remaining_vars in
          let vars_converted = List.map convert_var (fresh_vars @ remaining_vars) in
          List.fold_right (fun v acc ->
              ST.bind ~ty:(aux_ty Type.prop) b v acc) (vars_converted) (aux_t env body) 
        )
      | AppBuiltin (b,l) ->
        let res = 
          ST.app_builtin ~ty:(aux_ty (ty t))
            b (List.map (aux_t env) l) in
        res
      | Fun (ty_arg, body) ->
        let v = Var.makef ~ty:(aux_ty ty_arg) "v_%d" (CCRef.incr_then_get n) in
        let body = aux_t (DBEnv.push env v) body in
        ST.bind Binder.Lambda ~ty:(aux_ty (ty t)) v body
    and aux_var v =
      Type.Conv.var_to_simple_var ~prefix:"X" ctx v
    and aux_ty ty =
      Type.Conv.to_simple_term ~env ctx ty
    and convert_var v =
      match view v with 
      | Var v -> aux_var v
      | _ -> invalid_arg "expected variable" 

    in
    let res = aux_t env t in
    res
end

let rebuild_rec t =
  let rec aux env t =
    let ty = Type.rebuild_rec ~env (ty t) in
    begin match view t with
      | Var v -> var (HVar.cast ~ty v)
      | DB i ->
        assert (if i >= 0 && i < List.length env then true
                else (Format.printf "%d not in %a@." i (CCFormat.Dump.list Type.pp) env; false));
        assert (if Type.equal ty (List.nth env i) then true
                else (Format.printf "@[%a@ has type %a@ but bound with type %a@]@."
                        pp t Type.pp ty Type.pp (List.nth env i); false));
        bvar ~ty i
      | Const id -> const ~ty id
      | App (f, l) -> app (aux env f) (List.map (aux env) l)
      | AppBuiltin (b,l) -> app_builtin ~ty b (List.map (aux env) l)
      | Fun (ty_arg,bod) ->
        let ty_arg =
          Type.rebuild_rec ~env ty_arg
          |> Type.unsafe_eval_db env
        in
        fun_ ty_arg (aux (ty_arg::env) bod)
    end
  in
  aux [] t

let compl_in_l l =
  let pos, neg = 
    CCList.partition_map (fun t -> 
        match view t with 
        | AppBuiltin(Builtin.Not, [s]) -> `Right s
        | _ -> `Left t) l
    |> CCPair.map_same Set.of_list in
  not (Set.is_empty (Set.inter pos neg))


let simplify_bools t =
  let simplify_and_or t b l =
    let res = 
      assert(b = Builtin.And || b = Builtin.Or);
      let netural_el, absorbing_el = 
        if b = Builtin.And then true_,false_ else (false_,true_) in

      let l' = CCList.sort_uniq ~cmp:compare l in

      if compl_in_l l || List.exists (equal absorbing_el) l then absorbing_el
      else (
        let l' = List.filter (fun s -> not (equal s netural_el)) l' in
        if List.length l = List.length l' then t
        else (
          if CCList.is_empty l' then netural_el
          else (if List.length l' = 1 then List.hd l'
                else app_builtin ~ty:(Type.prop) b l')
        )) 
    in
    res 
  in

  let rec aux t =
    match view t with 
    | DB _ | Const _ | Var _ -> t
    | Fun(ty, body) ->
      let body' = aux body in
      if equal body body' then t
      else fun_ ty body'
    | App(hd, args) ->
      let hd' = aux hd and  args' = List.map aux args in
      if equal hd hd' && same_l args args' then t
      else app hd' args'
    | AppBuiltin(Builtin.And, [x]) 
        when is_true_or_false x && List.length (Type.expected_args (ty t)) = 1 ->
      let prop = of_ty Type.prop in
      if equal x true_ then (
        T.fun_ prop (T.bvar ~ty:prop 0)
      ) else (
        assert (equal x false_);
        T.fun_ prop false_
      )
    | AppBuiltin(Builtin.Or, [x]) 
        when is_true_or_false x && List.length (Type.expected_args (ty t)) = 1 ->
      let prop = of_ty Type.prop in
      if equal x true_ then (
        T.fun_ prop (true_)
      ) else (
        assert (equal x false_);
        T.fun_ prop (T.bvar ~ty:prop 0)
      )
    | AppBuiltin(Builtin.And, l) when List.length l > 1 ->
      let l' = List.map aux l in
      let t = if same_l l l' then t 
        else app_builtin ~ty:(Type.prop) Builtin.And l' in
      simplify_and_or t Builtin.And l'
    | AppBuiltin(Builtin.Or, l) when List.length l > 1 ->
      let l' = List.map aux l in
      let t = if same_l l l' then t 
        else app_builtin ~ty:(Type.prop) Builtin.Or l' in
      simplify_and_or t Builtin.Or l'
    | AppBuiltin(Builtin.Not, [s]) ->
      if equal s true_ then false_
      else 
      if equal s false_ then true_
      else (
        match view s with 
        | AppBuiltin(Builtin.Not, [s']) -> aux s'
        | _ ->  
          let s' = aux s in
          if equal s s' then t else
            app_builtin ~ty:(Type.prop) Builtin.Not [s'] 
      )
    | AppBuiltin(Builtin.Imply, [p;c]) ->
      if T.equal p true_ then aux c
      else if T.equal p false_ then true_
      else (
        let p',c' = aux p, aux c in
        if equal p p' && equal c c' then t 
        else app_builtin ~ty:(ty t) Builtin.Imply [p';c'])
<<<<<<< HEAD
    | AppBuiltin(hd, ([a;b]|[_;a;b])) 
        when hd = Builtin.Eq || hd = Builtin.Equiv ->
=======
    | AppBuiltin(hd, [a;b]) 
      when hd = Builtin.Eq || hd = Builtin.Equiv ->
>>>>>>> 68a666e9
      if equal a b then true_ else (
        let a',b' = aux a, aux b in
        if equal a a' && equal b b' then t 
        else app_builtin ~ty:(ty t) hd [a';b']
      )
<<<<<<< HEAD
    | AppBuiltin(hd, ([a;b]|[_;a;b]))
        when hd = Builtin.Neq || hd = Builtin.Xor ->
=======
    | AppBuiltin(hd, [a;b])
      when hd = Builtin.Neq || hd = Builtin.Xor ->
>>>>>>> 68a666e9
      if equal a b then false_ else (
        let a',b' = aux a, aux b in
        if equal a a' && equal b b' then t 
        else app_builtin ~ty:(ty t) hd [a';b']
      )
    | AppBuiltin(hd, args) ->
      let args' = List.map aux args in
      if same_l args args' then t
      else app_builtin ~ty:(ty t) hd args' in  
  aux t

let rec normalize_bools t =
  let weight_cmp s t =
    let (<?>) = CCOrd.(<?>) in
    (T.ho_weight s - T.ho_weight t)
    <?> (CCInt.compare, (T.hash s), (T.hash t)) in

  match view t with 
  | DB _ | Const _ | Var _ -> t
  | Fun(ty, body) ->
    let body' = normalize_bools body in
    if equal body body' then t
    else fun_ ty body'
  | App(hd, args) ->
    let hd' = normalize_bools hd and  args' = List.map normalize_bools args in
    if equal hd hd' && same_l args args' then t
    else app hd' args'
  | AppBuiltin((Builtin.And|Builtin.Or) as b, l) -> 
    let l' = List.map normalize_bools l in
    let sorted = List.fast_sort weight_cmp l' in
    if same_l l sorted then t
    else app_builtin ~ty:Type.prop b sorted
  | AppBuiltin((Builtin.Eq|Builtin.Neq|Builtin.Xor|Builtin.Equiv) as b, ([_;x;y] as l) )
  | AppBuiltin((Builtin.Eq|Builtin.Neq|Builtin.Xor|Builtin.Equiv) as b, ([x;y] as l)) -> 
    let rec swap_last_two l = match l with
      | [] | [_] -> l
      | [x;y] -> [y;x]
      | x :: xs -> x :: swap_last_two xs in
    let x', y' = normalize_bools x, normalize_bools y in
    let l = if List.length l = 3 then List.hd l :: x' :: [y'] else x' :: [y'] in
    if weight_cmp x' y' < 0 then (
      app_builtin ~ty:Type.prop b (swap_last_two l)
    ) else if T.equal x x' && T.equal y y' then t 
    else app_builtin ~ty:Type.prop b l
  | AppBuiltin(hd, l) -> 
    let l' = List.map normalize_bools l in
    if same_l l' l then t
    else app_builtin ~ty:(ty t) hd l'

let () =
  Options.add_opts [
    "--print-types", Arg.Set print_all_types, " print type annotations everywhere";
  ]<|MERGE_RESOLUTION|>--- conflicted
+++ resolved
@@ -270,7 +270,6 @@
 
 let as_app_mono t = match view t with
   | App (f,l) ->
-<<<<<<< HEAD
     let l1,l2 = CCList.partition is_type l in
     app f l1, l2 (* re-apply to type parameters *)
   | AppBuiltin((Builtin.Eq | Builtin.Neq) as b, (x :: rest as l)) ->
@@ -291,21 +290,6 @@
     app_builtin ~ty b ty_args, args
   | _ -> t, []
 
-=======
-    let ty_args, args = CCList.partition is_type l in
-    app f ty_args, args
-  | AppBuiltin(b, l) when not (Builtin.is_quantifier b) ->
-    let ty_args, args = CCList.partition is_type l in
-    let ty = Type.arrow (List.map ty args) (ty t) in 
-    app_builtin ~ty b ty_args, args
-  | AppBuiltin(b, l) ->
-    assert(Builtin.is_quantifier b);
-    assert(Type.is_prop @@ ty t);
-    assert(List.length l = 1);
-    let ty = Type.arrow [ty (List.hd l)] Type.prop in
-    app_builtin ~ty b [], l
-  | _ -> t,[]
->>>>>>> 68a666e9
 
 let is_ho_var t = match view t with
   | Var v -> Type.needs_args (HVar.ty v)
@@ -1334,25 +1318,15 @@
         let p',c' = aux p, aux c in
         if equal p p' && equal c c' then t 
         else app_builtin ~ty:(ty t) Builtin.Imply [p';c'])
-<<<<<<< HEAD
     | AppBuiltin(hd, ([a;b]|[_;a;b])) 
         when hd = Builtin.Eq || hd = Builtin.Equiv ->
-=======
-    | AppBuiltin(hd, [a;b]) 
-      when hd = Builtin.Eq || hd = Builtin.Equiv ->
->>>>>>> 68a666e9
       if equal a b then true_ else (
         let a',b' = aux a, aux b in
         if equal a a' && equal b b' then t 
         else app_builtin ~ty:(ty t) hd [a';b']
       )
-<<<<<<< HEAD
     | AppBuiltin(hd, ([a;b]|[_;a;b]))
         when hd = Builtin.Neq || hd = Builtin.Xor ->
-=======
-    | AppBuiltin(hd, [a;b])
-      when hd = Builtin.Neq || hd = Builtin.Xor ->
->>>>>>> 68a666e9
       if equal a b then false_ else (
         let a',b' = aux a, aux b in
         if equal a a' && equal b b' then t 
