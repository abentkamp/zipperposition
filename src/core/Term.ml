--- conflicted
+++ resolved
@@ -256,41 +256,6 @@
     app_builtin ~ty b ty_args
   | _ -> t
 
-<<<<<<< HEAD
-let get_mand_args t =
-  match view t with
-    | App (f,l) ->
-      let num_mand_args =
-        begin match as_const f with
-          | Some id -> ID.num_mandatory_args id
-          | None -> 0
-        end
-      in
-      let _, other_args = CCList.take_drop_while is_type l in
-      let mand_args, _ = CCList.take_drop num_mand_args other_args in
-      mand_args
-    | _ -> []
-
-
-let as_app_with_mandatory_args t =
-  match view t with
-    | App (f,l) ->
-      let num_mand_args =
-        begin match as_const f with
-          | Some id -> ID.num_mandatory_args id
-          | None -> 0
-        end
-      in
-      assert(num_mand_args = 0);
-      let ty_args, other_args = CCList.take_drop_while is_type l in
-      let head = app f (ty_args) in (* re-apply to type & mandatory args *)
-      head, other_args
-    | _ -> t, []
-
-let head_term_with_mandatory_args t = fst (as_app_with_mandatory_args t)
-
-=======
->>>>>>> a978a935
 let is_ho_var t = match view t with
   | Var v -> Type.needs_args (HVar.ty v)
   | _ -> false
