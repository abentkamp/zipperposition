--- conflicted
+++ resolved
@@ -13,8 +13,6 @@
 
 val solidification_limit : int ref
 
-<<<<<<< HEAD
-val max_infs : int ref
-=======
 val max_inferences : int ref
->>>>>>> 6740e5d2
+
+val max_unifs_solid_ff : int ref