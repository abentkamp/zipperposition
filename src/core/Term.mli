--- conflicted
+++ resolved
@@ -139,17 +139,13 @@
 val is_fo_term : t -> bool
 val is_true_or_false : t -> bool
 
-<<<<<<< HEAD
-val mk_fresh_skolem : var list -> Type.t -> ID.t * Type.t * var list * t
+val mk_fresh_skolem : var list -> Type.t -> (ID.t * Type.t) * var list * t
 (** Creates a skolem constant that depends on a some variables.
     Returns the constant ID, its type, the reordered list of variables, 
     and the constant applied to those variables *)
 
 val mk_fresh_skolem_term : var list -> Type.t -> t
 (** Like [mk_fresh_skolem], but returns only the last component. *)
-=======
-val mk_fresh_skolem : var list -> Type.t -> (ID.t*Type.t) * t
->>>>>>> 440dc48c
 
 val as_const : t -> ID.t option
 val as_const_exn : t -> ID.t
