--- conflicted
+++ resolved
@@ -184,16 +184,9 @@
 
 module Seq : sig
   val vars : t -> var Iter.t
-<<<<<<< HEAD
   val subterms : ?include_builtin:bool -> ?ignore_head:bool -> t -> t Iter.t
   val subterms_depth : ?filter_term:(t -> bool) -> t -> (t * int) Iter.t  (* subterms with their depth *)
   val symbols : ?include_types:bool -> ?filter_term:(t -> bool) -> t -> ID.t Iter.t
-=======
-  val subterms : t -> t Iter.t
-  val subterms_depth : t -> (t * int) Iter.t  (** subterms with their depth *)
-
-  val symbols : t -> ID.t Iter.t
->>>>>>> 0db8cfa9
   val max_var : var Iter.t -> int (** max var *)
 
   val min_var : var Iter.t -> int (** min var *)
@@ -206,11 +199,7 @@
 val var_occurs : var:var -> t -> bool (** [var_occurs ~var t] true iff [var] in t *)
 
 val is_ground : t -> bool (** is the term ground? (no free vars) *)
-<<<<<<< HEAD
 val is_linear : t -> bool (** is the term linear? (no vars occuring multiple times) *)
-=======
-
->>>>>>> 0db8cfa9
 val monomorphic : t -> bool (** true if the term contains no type var *)
 
 val max_var : VarSet.t -> int (** find the maximum variable *)
