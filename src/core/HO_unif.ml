--- conflicted
+++ resolved
@@ -120,12 +120,8 @@
           let log_ops = 
           CCList.mapi (fun j db_j ->
             if i < j && Type.equal (T.ty db_i) (T.ty db_j) then (
-<<<<<<< HEAD
-              let res = [T.fun_l ty_args (T.Form.eq db_i db_j);] in
-=======
               let res = [T.fun_l ty_args (T.Form.eq db_i db_j);
                          T.fun_l ty_args (T.Form.neq db_i db_j);] in
->>>>>>> b5b3a619
               if Type.is_prop (T.ty db_i) then
                res @
                 [T.fun_l ty_args (T.Form.and_ db_i db_j);
