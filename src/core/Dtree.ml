--- conflicted
+++ resolved
@@ -71,11 +71,7 @@
     let cur_char = Subterm t in
     {cur_char; cur_term=t; stack=[]::stack; stack_len=len+1}
   ) else (
-<<<<<<< HEAD
-    let cur_char, l = (term_to_char) t in
-=======
     let cur_char, l = term_to_char t in
->>>>>>> b2779fd7
     {cur_char; cur_term=t; stack=l::stack; stack_len=len+1}
   )
 
