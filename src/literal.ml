--- conflicted
+++ resolved
@@ -144,6 +144,10 @@
   | Ineq olit ->
       h |> hash_sign olit.TO.strict
         |> T.hash_fun olit.TO.left |> T.hash_fun olit.TO.right
+  | Subseteq (_, l, r, sign) ->
+      h |> Hash.bool_ sign
+        |> Hash.list_ T.hash_fun l
+        |> Hash.list_ T.hash_fun r
 
 let hash lit = Hash.apply hash_fun lit
 
@@ -161,6 +165,11 @@
       AL.Seq.terms alit
         |> Sequence.filter (fun t -> not (T.is_var t))
         |> Sequence.fold (fun acc t -> acc+T.size t) 0
+  | Subseteq (_, l, r, _) ->
+      Sequence.(
+        append (of_list l) (of_list r)
+        |> fold (fun acc t -> acc+T.size t) 0
+      )
 
 let depth lit =
   fold (fun acc t -> max acc (T.depth t)) 0 lit
@@ -201,6 +210,7 @@
   | False -> true
   | Arith _
   | Equation _
+  | Subseteq _
   | Ineq _ -> false
 
 let is_ineq lit = match lit with
@@ -703,15 +713,9 @@
   let at_term ~pos acc t =
     if subterms
       then T.all_positions ~vars ~pos t acc f
-<<<<<<< HEAD
       else if vars || not (T.is_var t)
         then f acc t pos
         else acc
-=======
-    else if T.is_var t && not vars
-      then acc (* ignore *)
-      else f acc t pos
->>>>>>> a21c0e28
   in
   match lit, which with
   | Equation (l,r,sign), `All ->
@@ -793,7 +797,7 @@
       in
       Printf.bprintf buf "%a %s %a"
         _pp_inter l
-        (if sign then " ⊆ " else " ⊊ ")
+        (if sign then "⊆" else "⊊")
         _pp_union r
 
 let pp_tstp buf lit =
@@ -1170,7 +1174,7 @@
 
   let set_hook_from ~sets f =
     let module TS = Theories.Sets in
-    let (>>=) = Monad.Opt.(>>=) in
+    let (>>=) = CCOpt.(>>=) in
     let extract_lit t = match TS.view ~sets t with
       | TS.Subseteq (a, b) ->
           begin match TS.view ~sets a with
