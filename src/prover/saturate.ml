--- conflicted
+++ resolved
@@ -70,14 +70,11 @@
   let[@inline] check_clause_ c = 
     if !_check_types then Env.C.check_types c;
     assert (Env.C.Seq.terms c |> Iter.for_all Term.DB.is_closed);
-<<<<<<< HEAD
     assert (Env.C.lits c |> Literals.vars_distinct);
-=======
     if not (Env.C.Seq.terms c |> Iter.for_all Lambda.is_properly_encoded) then (
       CCFormat.printf "ENCODED WRONGLY: %a:%d.\n" Env.C.pp_tstp c (Proof.Step.inferences_perfomed (Env.C.proof_step c));
       assert(false);
     );
->>>>>>> 98900fba
     CCArray.iter (fun t -> assert(Literal.no_prop_invariant t)) (Env.C.lits c)
 
   let[@inline] check_clauses_ seq =
