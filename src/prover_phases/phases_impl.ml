--- conflicted
+++ resolved
@@ -72,16 +72,10 @@
   Extensions.register Fool.extension;
   Extensions.register Booleans.extension;
   Extensions.register Lift_lambdas.extension;
-<<<<<<< HEAD
-
-
   Extensions.register Pure_literal_elim.extension;
-=======
->>>>>>> 3ca5d46a
   Extensions.register Bool_encode.extension;
   Extensions.register App_encode.extension;
   Extensions.register Eq_encode.extension;
-  Extensions.register Pure_literal_elim.extension;
 
 
   let l = Extensions.extensions () in
@@ -181,13 +175,8 @@
   Util.debugf ~section 3 "@[<hv2>@{<green>typed statements@}@ %a@]"
     (fun k->k (Util.pp_iter Statement.pp_input) (CCVector.to_iter stmts));
   begin
-<<<<<<< HEAD
-    if has_real stmts then (
-      Util.debug ~section 2 "problem contains $real, lost completeness";
-=======
     if has_arith stmts then (
       Util.debug ~section 1 "problem contains arithmetic, lost completeness";
->>>>>>> 3ca5d46a
       Phases.set_key Ctx.Key.lost_completeness true
     ) else if !_sine_threshold >= 0 then (
       Util.debug ~section 2 "sine is applied, lost completeness";
