(*
Copyright (c) 2013, Simon Cruanes
All rights reserved.

Redistribution and use in source and binary forms, with or without
modification, are permitted provided that the following conditions are met:

Redistributions of source code must retain the above copyright notice, this
list of conditions and the following disclaimer.  Redistributions in binary
form must reproduce the above copyright notice, this list of conditions and the
following disclaimer in the documentation and/or other materials provided with
the distribution.

THIS SOFTWARE IS PROVIDED BY THE COPYRIGHT HOLDERS AND CONTRIBUTORS "AS IS" AND
ANY EXPRESS OR IMPLIED WARRANTIES, INCLUDING, BUT NOT LIMITED TO, THE IMPLIED
WARRANTIES OF MERCHANTABILITY AND FITNESS FOR A PARTICULAR PURPOSE ARE
DISCLAIMED. IN NO EVENT SHALL THE COPYRIGHT HOLDER OR CONTRIBUTORS BE LIABLE
FOR ANY DIRECT, INDIRECT, INCIDENTAL, SPECIAL, EXEMPLARY, OR CONSEQUENTIAL
DAMAGES (INCLUDING, BUT NOT LIMITED TO, PROCUREMENT OF SUBSTITUTE GOODS OR
SERVICES; LOSS OF USE, DATA, OR PROFITS; OR BUSINESS INTERRUPTION) HOWEVER
CAUSED AND ON ANY THEORY OF LIABILITY, WHETHER IN CONTRACT, STRICT LIABILITY,
OR TORT (INCLUDING NEGLIGENCE OR OTHERWISE) ARISING IN ANY WAY OUT OF THE USE
OF THIS SOFTWARE, EVEN IF ADVISED OF THE POSSIBILITY OF SUCH DAMAGE.
*)

(** {1 Partial Ordering values} *)

type t = Lt | Eq | Gt | Incomparable
  (** partial order *)

type comparison = t

val to_string : t -> string
  (** Infix Representation *)

val combine : t -> t -> t
  (** combine two partial comparisons, that are assumed to be
      compatible, ie they do not order differently if
      Incomparable is not one of the values.
      @raise Invalid_argument if the comparisons are inconsistent. *)

val opp : t -> t
  (** Opposite of the relation: a R b becomes b R a *)

val to_total : t -> int
  (** Conversion to a total ordering. Incomparable is translated
      to 0 (equal). *)

val of_total : int -> t
  (** Conversion from a total order *)

val lexico : t -> t -> t
  (** Lexicographic combination (the second is used only if the first
      is [Incomparable] *)

val (++) : t -> t -> t
  (** Infix version of {!lexico} *)

type 'a comparator = 'a -> 'a -> t

<<<<<<< HEAD
=======
val (@>>) : 'a comparator -> 'a comparator -> 'a comparator
  (** Combination of comparators that work on the same values.
      Its behavior is the following:
      [(f1 @>> f2) x y] is the same as [f1 x y] if
      [f1 x y] is not [Eq]; otherwise it is the same as [f2 x y] *)

>>>>>>> 4bd25e0e
type ('a, 'b) combination
  (** Lexicographic combination of comparators. It is, roughly,
      equivalent to ['a -> 'a -> 'b] *)

val (>>>) : 'a comparator -> ('b, 'c) combination -> ('a, 'b -> 'b -> 'c) combination
  (** Lexicographic combination starting with the given function *)

val last : 'a comparator -> ('a, t) combination
  (** Last comparator *)

val call : ('a, 'b) combination -> 'a -> 'a -> 'b
  (** Call a lexicographic combination on arguments *)

<<<<<<< HEAD
=======
val dominates : ('a -> 'b -> t) -> 'a list -> 'b list -> bool
  (** [dominates f l1 l2] returns [true] iff for all element [y] of [l2],
      there is some [x] in [l1] with [f x y = Gt] *)

>>>>>>> 4bd25e0e
module type PARTIAL_ORD = sig
  type t

  val partial_cmp : t -> t -> comparison
end<|MERGE_RESOLUTION|>--- conflicted
+++ resolved
@@ -58,15 +58,12 @@
 
 type 'a comparator = 'a -> 'a -> t
 
-<<<<<<< HEAD
-=======
 val (@>>) : 'a comparator -> 'a comparator -> 'a comparator
   (** Combination of comparators that work on the same values.
       Its behavior is the following:
       [(f1 @>> f2) x y] is the same as [f1 x y] if
       [f1 x y] is not [Eq]; otherwise it is the same as [f2 x y] *)
 
->>>>>>> 4bd25e0e
 type ('a, 'b) combination
   (** Lexicographic combination of comparators. It is, roughly,
       equivalent to ['a -> 'a -> 'b] *)
@@ -80,13 +77,10 @@
 val call : ('a, 'b) combination -> 'a -> 'a -> 'b
   (** Call a lexicographic combination on arguments *)
 
-<<<<<<< HEAD
-=======
 val dominates : ('a -> 'b -> t) -> 'a list -> 'b list -> bool
   (** [dominates f l1 l2] returns [true] iff for all element [y] of [l2],
       there is some [x] in [l1] with [f x y = Gt] *)
 
->>>>>>> 4bd25e0e
 module type PARTIAL_ORD = sig
   type t
 
